--- conflicted
+++ resolved
@@ -23,13 +23,8 @@
     "@babel/runtime": "^7.19.0",
     "@metamask/detect-provider": "^1.2.0",
     "@polkadot/types": "^9.9.1",
-<<<<<<< HEAD
     "@polkadot/util": "^10.2.1",
-    "@subwallet/extension-inject": "^0.7.5-0",
-=======
-    "@polkadot/util": "^10.1.13",
     "@subwallet/extension-inject": "^0.7.6-0",
->>>>>>> 6f35f5f0
     "web3": "^1.8.0"
   },
   "peerDependencies": {
