{
  "author": "Jaco Greeff <jacogr@gmail.com>",
  "bugs": "https://github.com/Koniverse/Subwallet-V2/issues",
  "contributors": [],
  "description": "Metamask compatibility layer",
  "homepage": "https://github.com/Koniverse/Subwallet-V2/tree/master/packages/extension-compat-metamask#readme",
  "license": "Apache-2.0",
  "maintainers": [],
  "name": "@subwallet/extension-compat-metamask",
  "repository": {
    "directory": "packages/extension-compat-metamask",
    "type": "git",
    "url": "https://github.com/Koniverse/Subwallet-V2.git"
  },
  "sideEffects": [
    "./detectPackage.js",
    "./detectPackage.cjs"
  ],
  "type": "module",
  "version": "0.4.2-1",
  "main": "index.js",
  "dependencies": {
    "@babel/runtime": "^7.16.7",
    "@metamask/detect-provider": "^1.2.0",
    "@polkadot/types": "^7.3.1",
    "@polkadot/util": "^8.3.1",
<<<<<<< HEAD
    "@subwallet/extension-inject": "^0.3.6-0",
=======
    "@subwallet/extension-inject": "^0.4.2-1",
>>>>>>> 80cc9d57
    "web3": "^1.6.1"
  },
  "peerDependencies": {
    "@polkadot/util": "*"
  }
}<|MERGE_RESOLUTION|>--- conflicted
+++ resolved
@@ -24,11 +24,7 @@
     "@metamask/detect-provider": "^1.2.0",
     "@polkadot/types": "^7.3.1",
     "@polkadot/util": "^8.3.1",
-<<<<<<< HEAD
-    "@subwallet/extension-inject": "^0.3.6-0",
-=======
     "@subwallet/extension-inject": "^0.4.2-1",
->>>>>>> 80cc9d57
     "web3": "^1.6.1"
   },
   "peerDependencies": {
