{
  "author": "Jaco Greeff <jacogr@gmail.com>",
  "bugs": "https://github.com/Koniverse/Subwallet-V2/issues",
  "contributors": [],
  "description": "Metamask compatibility layer",
  "homepage": "https://github.com/Koniverse/Subwallet-V2/tree/master/packages/extension-compat-metamask#readme",
  "license": "Apache-2.0",
  "maintainers": [],
  "name": "@subwallet/extension-compat-metamask",
  "repository": {
    "directory": "packages/extension-compat-metamask",
    "type": "git",
    "url": "https://github.com/Koniverse/Subwallet-V2.git"
  },
  "sideEffects": [
    "./detectPackage.js",
    "./detectPackage.cjs"
  ],
  "type": "module",
  "version": "0.7.6-0",
  "main": "index.js",
  "dependencies": {
    "@babel/runtime": "^7.20.6",
    "@metamask/detect-provider": "^1.2.0",
<<<<<<< HEAD
    "@polkadot/types": "^9.9.1",
=======
    "@polkadot/types": "^9.10.3",
>>>>>>> e3456df8
    "@polkadot/util": "^10.2.1",
    "@subwallet/extension-inject": "^0.7.6-0",
    "web3": "^1.8.1"
  },
  "peerDependencies": {
    "@polkadot/util": "*"
  }
}<|MERGE_RESOLUTION|>--- conflicted
+++ resolved
@@ -22,11 +22,7 @@
   "dependencies": {
     "@babel/runtime": "^7.20.6",
     "@metamask/detect-provider": "^1.2.0",
-<<<<<<< HEAD
-    "@polkadot/types": "^9.9.1",
-=======
     "@polkadot/types": "^9.10.3",
->>>>>>> e3456df8
     "@polkadot/util": "^10.2.1",
     "@subwallet/extension-inject": "^0.7.6-0",
     "web3": "^1.8.1"
