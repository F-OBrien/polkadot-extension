--- conflicted
+++ resolved
@@ -24,13 +24,8 @@
     "@metamask/detect-provider": "^1.2.0",
     "@polkadot/types": "^9.10.3",
     "@polkadot/util": "^10.2.1",
-<<<<<<< HEAD
-    "@subwallet/extension-inject": "^1.0.2-1",
-    "web3": "^1.9.0"
-=======
     "@subwallet/extension-inject": "^1.0.2-2",
     "web3": "^1.8.1"
->>>>>>> 652e8b13
   },
   "peerDependencies": {
     "@polkadot/util": "*"
