--- conflicted
+++ resolved
@@ -1,17 +1,9 @@
 {
-<<<<<<< HEAD
   "author": "Koni Studio",
   "description": "Web3 Extension Wallet for Polkadot & Kusama Ecosystem",
-  "homepage_url": "https://github.com/Koniverse/Subwallet-Extension",
+  "homepage_url": "https://github.com/Koniverse/Subwallet-V2",
   "name": "SubWallet",
   "short_name": "SubWallet",
-=======
-  "author": "polkadot.{js}",
-  "description": "Manage your Polkadot accounts outside of dapps. Injects the accounts and allows signing transactions for a specific account.",
-  "homepage_url": "https://github.com/Koniverse/Subwallet-V2",
-  "name": "polkadot{.js} extension",
-  "short_name": "polkadot{.js}",
->>>>>>> 0d78ecaf
   "manifest_version": 2,
   "permissions": [
     "storage",
