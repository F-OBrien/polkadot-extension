--- conflicted
+++ resolved
@@ -12,11 +12,7 @@
 import { AccountsStore } from '@subwallet/extension-base/stores';
 import { KoniCron } from '@subwallet/extension-koni-base/background/cron';
 import handlers, { initBackgroundWindow } from '@subwallet/extension-koni-base/background/handlers';
-<<<<<<< HEAD
 import { KoniSubscription } from '@subwallet/extension-koni-base/background/subscription';
-=======
-import { KoniSubcription } from '@subwallet/extension-koni-base/background/subscription';
->>>>>>> 80cc9d57
 
 import keyring from '@polkadot/ui-keyring';
 import { assert } from '@polkadot/util';
@@ -47,7 +43,6 @@
     const subscriptions = new KoniSubscription();
 
     subscriptions.init();
-    console.log('init subscription');
 
     // Init cron
     (new KoniCron(subscriptions)).init();
