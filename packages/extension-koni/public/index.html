<!DOCTYPE html>
<html lang="en">
<head>
  <meta charset="utf-8">
  <title>SubWallet</title>
  <link href="fonts/PlusJakartaSans/index.css" rel="stylesheet">
  <link href="./main.css" rel="stylesheet">
  <style>
    body {
      height: 600px;
<<<<<<< HEAD
      margin: auto;
=======
      margin: 0 auto;
>>>>>>> 864b0819
      overflow-x: hidden;
      width: 390px;
    }

    div#root {
      box-sizing: border-box;
      height: 100vh;
      margin: 0 auto;
      padding: 0;
      text-align: left;
      width: 100%;
    }
  </style>
</head>
<body>
<div id="root"></div>
</body>
</html><|MERGE_RESOLUTION|>--- conflicted
+++ resolved
@@ -8,11 +8,7 @@
   <style>
     body {
       height: 600px;
-<<<<<<< HEAD
-      margin: auto;
-=======
       margin: 0 auto;
->>>>>>> 864b0819
       overflow-x: hidden;
       width: 390px;
     }
