--- conflicted
+++ resolved
@@ -3,11 +3,8 @@
 
 import { PINATA_SERVER } from '@polkadot/extension-koni-base/api/nft/config';
 import { decodeAddress, encodeAddress, ethereumEncode, isEthereumAddress } from '@polkadot/util-crypto';
-<<<<<<< HEAD
 import {BN, hexToU8a, isHex} from "@polkadot/util";
-=======
 import {ALL_ACCOUNT_KEY} from "@polkadot/extension-koni-base/constants";
->>>>>>> 5e0adf08
 
 export const notDef = (x: any) => x === null || typeof x === 'undefined';
 export const isDef = (x: any) => !notDef(x);
