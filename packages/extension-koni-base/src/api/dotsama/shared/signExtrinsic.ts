--- conflicted
+++ resolved
@@ -37,11 +37,7 @@
 
 type SignExtrinsicProps = PasswordSignExtrinsicProps | ExternalSignExtrinsicProps;
 
-<<<<<<< HEAD
-export const signExtrinsic = async ({ address, callback, extrinsic, id, setState, substrateApi, type }: SignExtrinsicProps): Promise<string | null> => {
-=======
-export const signExtrinsic = async ({ address, apiProps, callback, extrinsic, id, nonce, password, setState, type }: SignExtrinsicProps): Promise<string | null> => {
->>>>>>> b3c90330
+export const signExtrinsic = async ({ address, callback, extrinsic, id, nonce, setState, substrateApi, type }: SignExtrinsicProps): Promise<string | null> => {
   if (type === SignerType.PASSWORD) {
     const passwordError: string | null = unlockAccount(address);
 
