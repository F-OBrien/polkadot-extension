--- conflicted
+++ resolved
@@ -334,7 +334,11 @@
     tokenList.forEach(({ decimals, specialOption, symbol }) => {
       let tokenFreeBalance = BN_ZERO;
 
-<<<<<<< HEAD
+      for (const balance of balances) {
+        // eslint-disable-next-line @typescript-eslint/no-unsafe-argument,@typescript-eslint/no-unsafe-call,@typescript-eslint/no-unsafe-member-access
+        const balancesData = JSON.parse(balance.data.toString()) as EqBalanceV0;
+        const balanceList = balancesData.v0.balance;
+
     Object.values(tokenMap).map((tokenInfo) => {
       const assetId = _getTokenOnChainAssetId(tokenInfo);
       // @ts-ignore
@@ -349,33 +353,6 @@
       callBack(tokenBalance);
 
       return undefined;
-=======
-      for (const balance of balances) {
-        // eslint-disable-next-line @typescript-eslint/no-unsafe-argument,@typescript-eslint/no-unsafe-call,@typescript-eslint/no-unsafe-member-access
-        const balancesData = JSON.parse(balance.data.toString()) as EqBalanceV0;
-        const balanceList = balancesData.v0.balance;
-
-        // @ts-ignore
-        const freeTokenBalance = balanceList.find((data: EqBalanceItem) => data[0] === specialOption?.assetId);
-        const bnFreeTokenBalance = freeTokenBalance ? new BN(freeTokenBalance[1].positive.toString()) : BN_ZERO;
-
-        tokenFreeBalance = tokenFreeBalance.add(bnFreeTokenBalance);
-      }
-
-      if (includeMainToken && tokenMap[symbol].isMainToken) {
-        mainCallback({
-          state: APIItemState.READY,
-          free: tokenFreeBalance.toString()
-        });
-      } else {
-        subCallback({ [symbol]: {
-          reserved: '0',
-          frozen: '0',
-          free: tokenFreeBalance.toString(),
-          decimals
-        } });
-      }
->>>>>>> b3c90330
     });
   });
 
@@ -615,11 +592,7 @@
 
         if (!_isNativeToken(tokenInfo)) {
           // @ts-ignore
-<<<<<<< HEAD
-          freeTokenBalance = balancesData.find((data: EqBalanceItem) => data[0] === assetId);
-=======
-          freeTokenBalance = balanceList.find((data: EqBalanceItem) => data[0] === tokenInfo.specialOption?.assetId);
->>>>>>> b3c90330
+          freeTokenBalance = balanceList.find((data: EqBalanceItem) => data[0] === assetId);
         } else {
           freeTokenBalance = balanceList[0];
         }
@@ -762,11 +735,7 @@
 
           if (!_isNativeToken(tokenInfo)) {
             // @ts-ignore
-<<<<<<< HEAD
-            freeTokenBalance = balancesData.find((data: EqBalanceItem) => data[0] === assetId);
-=======
-            freeTokenBalance = balanceList.find((data: EqBalanceItem) => data[0] === tokenInfo.specialOption?.assetId);
->>>>>>> b3c90330
+            freeTokenBalance = balanceList.find((data: EqBalanceItem) => data[0] === assetId);
           } else {
             freeTokenBalance = balanceList[0];
           }
