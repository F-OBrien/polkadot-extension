// Copyright 2019-2022 @polkadot/extension-koni-base authors & contributors
// SPDX-License-Identifier: Apache-2.0

import { ApiProps } from '@polkadot/extension-base/background/KoniTypes';
import { initApi } from '@polkadot/extension-koni-base/api/dotsama/api';
import NETWORKS from '@polkadot/extension-koni-base/api/endpoints';
import { AccountInfo } from '@polkadot/types/interfaces';

jest.setTimeout(50000);

describe('test DotSama APIs', () => {
  let apiMap: Record<string, ApiProps>;

  beforeAll(async () => {
<<<<<<< HEAD
    const koniProp = await initApi(NETWORKS.polkadot.provider).isReady;
=======
    apiMap = {};
    const networkList = ['moonbase'];
>>>>>>> 3eb67c0d

    const promList = networkList.map((networkKey) => {
      return initApi(NETWORKS[networkKey].provider).isReady;
    });

    const apiPropsList = await Promise.all(promList);

    networkList.forEach((networkKey, index) => {
      apiMap[networkKey] = apiPropsList[index];
    });
  });

  afterAll(async () => {
    await Promise.all(Object.values(apiMap).map((apiProps) => {
      return apiProps.api.disconnect();
    }));
  });

  it('test get Balances', async () => {
    const balances = await apiMap.moonbase?.api.query.system.account.multi(['0x25B12Fe4D6D7ACca1B4035b26b18B4602cA8b10F']);

    balances.forEach((rs) => {
      // @ts-ignore
      const balanceInfo = rs as AccountInfo;

      console.log(balanceInfo.data.free.toString());
    });
  });
});<|MERGE_RESOLUTION|>--- conflicted
+++ resolved
@@ -12,12 +12,8 @@
   let apiMap: Record<string, ApiProps>;
 
   beforeAll(async () => {
-<<<<<<< HEAD
-    const koniProp = await initApi(NETWORKS.polkadot.provider).isReady;
-=======
     apiMap = {};
     const networkList = ['moonbase'];
->>>>>>> 3eb67c0d
 
     const promList = networkList.map((networkKey) => {
       return initApi(NETWORKS[networkKey].provider).isReady;
