// Copyright 2019-2022 @subwallet/extension-koni-base authors & contributors
// SPDX-License-Identifier: Apache-2.0

<<<<<<< HEAD
import { ChainRegistry, TokenInfo } from '@subwallet/extension-base/background/KoniTypes';
import { moonbeamBaseChains } from '@subwallet/extension-koni-base/api/dotsama/api-helper';
import { PREDEFINE_TOKEN_DATA_MAP } from '@subwallet/extension-koni-base/api/predefineChainTokens';
=======
import { ChainRegistry, CustomEvmToken, TokenInfo } from '@subwallet/extension-base/background/KoniTypes';
import { moonbeamBaseChains } from '@subwallet/extension-koni-base/api/dotsama/api-helper';
import { PREDEFINE_TOKEN_DATA_MAP } from '@subwallet/extension-koni-base/api/predefineChainTokens';
import { dotSamaAPIMap, state } from '@subwallet/extension-koni-base/background/handlers';
>>>>>>> 80cc9d57

import { ApiPromise } from '@polkadot/api';
import { BN, bnToHex } from '@polkadot/util';

export const cacheRegistryMap: Record<string, ChainRegistry> = {};

export async function getMoonAssets (api: ApiPromise) {
  await api.isReady;
  const assets = await api.query.assets.metadata.entries();
  const assetRecord = {} as Record<string, TokenInfo>;

  assets.forEach(([assetKey, value]) => {
    // @ts-ignore
    // eslint-disable-next-line @typescript-eslint/no-unsafe-assignment,@typescript-eslint/no-unsafe-call,@typescript-eslint/no-unsafe-member-access
    const keyString = assetKey.toHuman()[0].toString().replace(/,/g, '');
    // eslint-disable-next-line @typescript-eslint/no-unsafe-argument
    const hexAddress = bnToHex(new BN(keyString)).slice(2).toUpperCase();
    const address = '0xFFFFFFFFFFFFFFFFFFFFFFFFFFFFFFFFFFFFFFFF'.slice(0, -hexAddress.length) + hexAddress;

    const valueData = value.toHuman();
    // @ts-ignore
    // eslint-disable-next-line @typescript-eslint/no-unsafe-argument,@typescript-eslint/no-unsafe-assignment
    const info = { isMainToken: false, name: valueData.name, symbol: valueData.symbol, decimals: parseInt(valueData.decimals || ' 0'), erc20Address: address } as TokenInfo;

    assetRecord[info.symbol] = info;
  });

  return assetRecord;
}

export async function getForeignToken (api: ApiPromise) {
  await api.isReady;
  const allTokens = await api.query.assetRegistry.assetMetadatas.entries();

  const tokenMap = {} as Record<string, TokenInfo>;

  allTokens.forEach(([storageKey, tokenData]) => {
    // @ts-ignore
    // eslint-disable-next-line @typescript-eslint/no-unsafe-member-access,@typescript-eslint/no-unsafe-assignment
    const foreignAsset = storageKey.toHuman()[0].ForeignAssetId;

    if (foreignAsset) {
      const { decimals, name, symbol } = tokenData.toHuman() as {
        symbol: string,
        decimals: string,
        name: string
      };

      tokenMap[symbol] = {
        isMainToken: false,
        symbol,
        decimals: parseInt(decimals),
        name,
        specialOption: {
          // eslint-disable-next-line @typescript-eslint/no-unsafe-assignment
          ForeignAsset: foreignAsset
        }
      };
    }
  });

  return tokenMap;
}

export const getRegistry = async (networkKey: string, api: ApiPromise, customErc20Tokens?: CustomEvmToken[]) => {
  const cached = cacheRegistryMap[networkKey];

  if (cached) {
    return cached;
  }

  await api.isReady;

  const { chainDecimals, chainTokens } = api.registry;

  // Build token map
  const tokenMap = {} as Record<string, TokenInfo>;

  chainTokens.forEach((token, index) => {
    tokenMap[token] = {
      isMainToken: index === 0,
      name: token,
      symbol: token,
      decimals: chainDecimals[index]
    };
  });

  const predefineTokenMap = PREDEFINE_TOKEN_DATA_MAP[networkKey];

  if (predefineTokenMap) {
    Object.assign(tokenMap, predefineTokenMap);
  }

  if (['karura', 'acala', 'bifrost'].indexOf(networkKey) > -1) {
    const foreignTokens = await getForeignToken(api);

    Object.assign(tokenMap, foreignTokens);
  }

  // Get moonbeam base chains tokens
  if (moonbeamBaseChains.indexOf(networkKey) > -1) {
    const moonTokens = await getMoonAssets(api);

    Object.assign(tokenMap, moonTokens);
  }

  if (customErc20Tokens) {
    for (const erc20Token of customErc20Tokens) {
      if (erc20Token.chain === networkKey && erc20Token.symbol && !(erc20Token.symbol in tokenMap)) {
        tokenMap[erc20Token.symbol] = {
          erc20Address: erc20Token.smartContract,
          isMainToken: false,
          name: erc20Token.symbol,
          symbol: erc20Token.symbol,
          decimals: erc20Token.decimals as number
        } as TokenInfo;
      }
    }
  }

  const chainRegistry = {
    chainDecimals,
    chainTokens,
    tokenMap
  } as ChainRegistry;

  cacheRegistryMap[networkKey] = chainRegistry;

  return chainRegistry;
};

export async function getTokenInfo (networkKey: string, api: ApiPromise, token: string): Promise<TokenInfo | undefined> {
  const { tokenMap } = await getRegistry(networkKey, api);

  return tokenMap[token];
}

<<<<<<< HEAD
// deprecated
// export function initChainRegistrySubscription () {
//   const apiMap = state.getApiMap();
//
//   Object.entries(apiMap.dotSama).forEach(([networkKey, { api }]) => {
//     getRegistry(networkKey, api)
//       .then((rs) => {
//         console.log('chainRegistry here', rs);
//         state.setChainRegistryItem(networkKey, rs);
//       })
//       .catch(console.error);
//   });
// }
=======
export function initChainRegistrySubscription () {
  state.getEvmTokenStore((evmTokens) => {
    const erc20Tokens = evmTokens ? evmTokens.erc20 : [];

    Object.entries(dotSamaAPIMap).forEach(([networkKey, { api }]) => {
      getRegistry(networkKey, api, erc20Tokens)
        .then((rs) => {
          state.setChainRegistryItem(networkKey, rs);
        })
        .catch(console.error);
    });
  });
}
>>>>>>> 80cc9d57
<|MERGE_RESOLUTION|>--- conflicted
+++ resolved
@@ -1,16 +1,10 @@
 // Copyright 2019-2022 @subwallet/extension-koni-base authors & contributors
 // SPDX-License-Identifier: Apache-2.0
 
-<<<<<<< HEAD
-import { ChainRegistry, TokenInfo } from '@subwallet/extension-base/background/KoniTypes';
-import { moonbeamBaseChains } from '@subwallet/extension-koni-base/api/dotsama/api-helper';
-import { PREDEFINE_TOKEN_DATA_MAP } from '@subwallet/extension-koni-base/api/predefineChainTokens';
-=======
 import { ChainRegistry, CustomEvmToken, TokenInfo } from '@subwallet/extension-base/background/KoniTypes';
 import { moonbeamBaseChains } from '@subwallet/extension-koni-base/api/dotsama/api-helper';
 import { PREDEFINE_TOKEN_DATA_MAP } from '@subwallet/extension-koni-base/api/predefineChainTokens';
-import { dotSamaAPIMap, state } from '@subwallet/extension-koni-base/background/handlers';
->>>>>>> 80cc9d57
+import { state } from '@subwallet/extension-koni-base/background/handlers';
 
 import { ApiPromise } from '@polkadot/api';
 import { BN, bnToHex } from '@polkadot/util';
@@ -148,21 +142,7 @@
   return tokenMap[token];
 }
 
-<<<<<<< HEAD
-// deprecated
-// export function initChainRegistrySubscription () {
-//   const apiMap = state.getApiMap();
-//
-//   Object.entries(apiMap.dotSama).forEach(([networkKey, { api }]) => {
-//     getRegistry(networkKey, api)
-//       .then((rs) => {
-//         console.log('chainRegistry here', rs);
-//         state.setChainRegistryItem(networkKey, rs);
-//       })
-//       .catch(console.error);
-//   });
-// }
-=======
+// move this to koni-state
 export function initChainRegistrySubscription () {
   state.getEvmTokenStore((evmTokens) => {
     const erc20Tokens = evmTokens ? evmTokens.erc20 : [];
@@ -175,5 +155,4 @@
         .catch(console.error);
     });
   });
-}
->>>>>>> 80cc9d57
+}