--- conflicted
+++ resolved
@@ -72,11 +72,7 @@
     };
   }
 
-<<<<<<< HEAD
   if (_TRANSFER_NOT_SUPPORTED_CHAINS.includes(networkKey)) {
-=======
-  if (['subspace_gemini_3a', 'kulupu', 'joystream', 'genshiro_testnet', 'genshiro'].includes(networkKey)) {
->>>>>>> b3c90330
     return {
       supportTransfer: false,
       supportTransferAll: false
@@ -558,6 +554,6 @@
     address: from,
     updateResponseTxResult: updateResponseTxResult,
     errorMessage: 'error transfer',
-    nonce: ['equilibrium_parachain'].includes(networkKey) ? -1 : undefined
+    nonce: _TRANSFER_CHAIN_GROUP.genshiro.includes(networkKey) ? -1 : undefined
   });
 }