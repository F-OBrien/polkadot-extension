// Copyright 2019-2022 @subwallet/extension-koni-base authors & contributors
// SPDX-License-Identifier: Apache-2.0

import { assetFromToken } from '@equilab/api';
import { ApiProps, ResponseTransfer, SupportTransferResponse, TokenInfo, TransferErrorCode, TransferStep } from '@subwallet/extension-base/background/KoniTypes';
import { getTokenInfo } from '@subwallet/extension-koni-base/api/dotsama/registry';

import { ApiPromise } from '@polkadot/api';
import { SubmittableExtrinsic } from '@polkadot/api/promise/types';
import { KeyringPair } from '@polkadot/keyring/types';
import { AccountInfoWithProviders, AccountInfoWithRefCount, EventRecord } from '@polkadot/types/interfaces';
import { BN } from '@polkadot/util';

// TODO: consider pass state.getApiMap() as a param

export async function getExistentialDeposit (networkKey: string, token: string, dotSamaApiMap: Record<string, ApiProps>): Promise<string> {
  const apiProps = await dotSamaApiMap[networkKey].isReady;
  const api = apiProps.api;

  const tokenInfo = await getTokenInfo(networkKey, api, token);

  if (tokenInfo && tokenInfo.isMainToken) {
    if (api?.consts?.balances?.existentialDeposit) {
      return api.consts.balances.existentialDeposit.toString();
    } else if (api?.consts?.eqBalances?.existentialDeposit) {
      return api.consts.eqBalances.existentialDeposit.toString();
    }
  }

  return '0';
}

function isRefCount (accountInfo: AccountInfoWithProviders | AccountInfoWithRefCount): accountInfo is AccountInfoWithRefCount {
  return !!(accountInfo as AccountInfoWithRefCount).refcount;
}

export async function checkReferenceCount (networkKey: string, address: string, dotSamaApiMap: Record<string, ApiProps>): Promise<boolean> {
  const apiProps = await dotSamaApiMap[networkKey].isReady;
  const api = apiProps.api;

  if (apiProps.isEthereum) {
    return false;
  }

  // @ts-ignore
  const accountInfo: AccountInfoWithProviders | AccountInfoWithRefCount = await api.query.system.account(address);

  return accountInfo
    ? isRefCount(accountInfo)
      ? !accountInfo.refcount.isZero()
      : !accountInfo.consumers.isZero()
    : false;
}

export async function checkSupportTransfer (networkKey: string, token: string, dotSamaApiMap: Record<string, ApiProps>): Promise<SupportTransferResponse> {
  const apiProps = await dotSamaApiMap[networkKey].isReady;

  if (apiProps.isEthereum) {
    return {
      supportTransfer: true,
      supportTransferAll: true
    };
  }

  const api = apiProps.api;
  const isTxCurrenciesSupported = !!api && !!api.tx && !!api.tx.currencies;
  const isTxBalancesSupported = !!api && !!api.tx && !!api.tx.balances;
  const isTxTokensSupported = !!api && !!api.tx && !!api.tx.tokens;
  const isTxEqBalancesSupported = !!api && !!api.tx && !!api.tx.eqBalances;
  const result: SupportTransferResponse = {
    supportTransfer: false,
    supportTransferAll: false
  };

  if (!(isTxCurrenciesSupported || isTxBalancesSupported || isTxTokensSupported || isTxEqBalancesSupported)) {
    return result;
  }

  const tokenInfo = await getTokenInfo(networkKey, api, token);

  if (['karura', 'acala', 'acala_testnet'].includes(networkKey) && tokenInfo && !tokenInfo.isMainToken && isTxCurrenciesSupported) {
    result.supportTransfer = true;
    result.supportTransferAll = false;
  } else if (['kintsugi', 'kintsugi_test', 'interlay'].includes(networkKey) && tokenInfo && isTxTokensSupported) {
    result.supportTransfer = true;
    result.supportTransferAll = true;
  } else if (['genshiro_testnet', 'genshiro', 'equilibrium_parachain'].includes(networkKey) && tokenInfo && isTxEqBalancesSupported) {
    result.supportTransfer = true;
    result.supportTransferAll = false;
  } else if (tokenInfo && ((networkKey === 'crab' && tokenInfo.symbol === 'CKTON') || (networkKey === 'pangolin' && tokenInfo.symbol === 'PKTON'))) {
    result.supportTransfer = true;
    result.supportTransferAll = true;
  } else if (isTxBalancesSupported && (!tokenInfo || tokenInfo.isMainToken)) {
    result.supportTransfer = true;
    result.supportTransferAll = true;
  }

  return result;
}

export async function estimateFee (
  networkKey: string,
  fromKeypair: KeyringPair | undefined,
  to: string, value: string | undefined,
  transferAll: boolean,
  dotSamaApiMap: Record<string, ApiProps>,
  tokenInfo?: TokenInfo
): Promise<[string, string | undefined]> {
  let fee = '0';
  // eslint-disable-next-line
  let feeSymbol = undefined;

  if (fromKeypair === undefined) {
    return [fee, feeSymbol];
  }

  const apiProps = await dotSamaApiMap[networkKey].isReady;
  const api = apiProps.api;
  const isTxCurrenciesSupported = !!api && !!api.tx && !!api.tx.currencies;
  const isTxBalancesSupported = !!api && !!api.tx && !!api.tx.balances;
  const isTxTokensSupported = !!api && !!api.tx && !!api.tx.tokens;
  const isTxEqBalancesSupported = !!api && !!api.tx && !!api.tx.eqBalances;

  if (['karura', 'acala', 'acala_testnet'].includes(networkKey) && tokenInfo && !tokenInfo.isMainToken && isTxCurrenciesSupported) {
    // Note: currently 'karura', 'acala', 'acala_testnet' do not support transfer all
    // if (transferAll) {
    //   const freeBalanceString = await getFreeBalance(networkKey, fromKeypair.address, tokenInfo.symbol);
    //
    //   const paymentInfo = await api.tx.currencies
    //     .transfer(to, tokenInfo.specialOption || { Token: tokenInfo.symbol }, freeBalanceString)
    //     .paymentInfo(fromKeypair);
    //
    //   return paymentInfo.partialFee.toString();
    if (value) {
      const paymentInfo = await api.tx.currencies
        .transfer(to, tokenInfo.specialOption || { Token: tokenInfo.symbol }, value)
        .paymentInfo(fromKeypair);

      fee = paymentInfo.partialFee.toString();
    }
  } else if (['kintsugi', 'kintsugi_test', 'interlay'].includes(networkKey) && tokenInfo && isTxTokensSupported) {
    if (transferAll) {
      const paymentInfo = await api.tx.tokens
        .transferAll(to, tokenInfo.specialOption || { Token: tokenInfo.symbol }, false)
        .paymentInfo(fromKeypair);

      fee = paymentInfo.partialFee.toString();
    } else if (value) {
      const paymentInfo = await api.tx.tokens
        .transfer(to, tokenInfo.specialOption || { Token: tokenInfo.symbol }, new BN(value))
        .paymentInfo(fromKeypair);

      fee = paymentInfo.partialFee.toString();
    }
  } else if (['genshiro_testnet', 'genshiro', 'equilibrium_parachain'].includes(networkKey) && tokenInfo && isTxEqBalancesSupported) {
    if (transferAll) {
      // currently genshiro_testnet, genshiro, equilibrium_parachain do not have transfer all method for tokens
    } else if (value) {
      const asset = networkKey === 'equilibrium_parachain' ? assetFromToken(tokenInfo.symbol)[0] : assetFromToken(tokenInfo.symbol);
      const paymentInfo = await api.tx.eqBalances.transfer(asset, to, value)
        .paymentInfo(fromKeypair.address, { nonce: -1 });

      fee = paymentInfo.partialFee.toString();
    }
  } else if (isTxBalancesSupported && (!tokenInfo || tokenInfo.isMainToken || (tokenInfo && ((networkKey === 'crab' && tokenInfo.symbol === 'CKTON') || (networkKey === 'pangolin' && tokenInfo.symbol === 'PKTON'))))) {
    if (transferAll) {
      const paymentInfo = await api.tx.balances.transferAll(to, false).paymentInfo(fromKeypair);

      fee = paymentInfo.partialFee.toString();
    } else if (value) {
      const paymentInfo = await api.tx.balances.transfer(to, new BN(value)).paymentInfo(fromKeypair);

      fee = paymentInfo.partialFee.toString();
    }
  }

  return [fee, feeSymbol];
}

export function getUnsupportedResponse (): ResponseTransfer {
  return {
    step: TransferStep.ERROR,
    errors: [
      {
        code: TransferErrorCode.UNSUPPORTED,
        message: 'The transaction of current network is unsupported'
      }
    ],
    extrinsicStatus: undefined,
    data: {}
  };
}

export function updateResponseTxResult (
  networkKey: string,
  tokenInfo: undefined | TokenInfo,
  response: ResponseTransfer,
  records: EventRecord[]): void {
  if (!response.txResult) {
    response.txResult = { change: '0' };
  }

  let isFeeUseMainTokenSymbol = true;

  for (let index = 0; index < records.length; index++) {
    const record = records[index];

    if (['karura', 'acala', 'acala_testnet'].includes(networkKey) && tokenInfo && !tokenInfo.isMainToken) {
      if (record.event.section === 'currencies' &&
        record.event.method.toLowerCase() === 'transferred') {
        if (index === 0) {
          // eslint-disable-next-line @typescript-eslint/no-unsafe-member-access
          response.txResult.fee = record.event.data[3]?.toString() || '0';
          response.txResult.feeSymbol = tokenInfo.symbol;

          isFeeUseMainTokenSymbol = false;
        } else {
          response.txResult.change = record.event.data[3]?.toString() || '0';
          response.txResult.changeSymbol = tokenInfo.symbol;
        }
      }
    } else if (['kintsugi', 'kintsugi_test', 'interlay'].includes(networkKey) && tokenInfo) {
      if (record.event.section === 'tokens' &&
        record.event.method.toLowerCase() === 'transfer') {
        response.txResult.change = record.event.data[3]?.toString() || '0';
        response.txResult.changeSymbol = tokenInfo.symbol;
      }
    } else if (['genshiro_testnet', 'genshiro', 'equilibrium_parachain'].includes(networkKey) && tokenInfo) {
      if (record.event.section === 'eqBalances' &&
        record.event.method.toLowerCase() === 'transfer') {
        response.txResult.change = record.event.data[3]?.toString() || '0';
        response.txResult.changeSymbol = tokenInfo.symbol;
      }
    } else {
      if (record.event.section === 'balances' &&
        record.event.method.toLowerCase() === 'transfer') {
        // eslint-disable-next-line @typescript-eslint/no-unsafe-member-access
        response.txResult.change = record.event.data[2]?.toString() || '0';
      } else if (record.event.section === 'xTokens' &&
        record.event.method.toLowerCase() === 'transferred') {
        // eslint-disable-next-line @typescript-eslint/no-unsafe-member-access
        response.txResult.change = record.event.data[2]?.toString() || '0';
      }
    }

    if (isFeeUseMainTokenSymbol && record.event.section === 'balances' &&
      record.event.method.toLowerCase() === 'withdraw') {
      if (!response.txResult.fee) {
        // eslint-disable-next-line @typescript-eslint/no-unsafe-member-access
        response.txResult.fee = record.event.data[1]?.toString() || '0';
      }
    }
  }
}

export async function doSignAndSend (
  api: ApiPromise,
  networkKey: string,
  tokenInfo: TokenInfo | undefined,
  transfer: SubmittableExtrinsic,
  fromKeypair: KeyringPair,
  _updateResponseTxResult: (
    networkKey: string,
    tokenInfo: undefined | TokenInfo,
    response: ResponseTransfer,
    records: EventRecord[]) => void,
  callback: (data: ResponseTransfer) => void) {
  const response: ResponseTransfer = {
    step: TransferStep.READY,
    errors: [],
    extrinsicStatus: undefined,
    data: {}
  };

  function updateResponseByEvents (response: ResponseTransfer, records: EventRecord[]) {
    records.forEach((record) => {
      const { event: { method, section, data: [error] } } = record;

      // @ts-ignore
      const isFailed = section === 'system' && method === 'ExtrinsicFailed';
      // @ts-ignore
      const isSuccess = section === 'system' && method === 'ExtrinsicSuccess';

      console.log('Transaction final: ', isFailed, isSuccess);

      if (isFailed) {
        response.step = TransferStep.ERROR;

        // @ts-ignore
        if (error.isModule) {
          // @ts-ignore
          // eslint-disable-next-line @typescript-eslint/no-unsafe-argument
          const decoded = api.registry.findMetaError(error.asModule);
          const { docs, method, section } = decoded;

          const errorMessage = docs.join(' ');

          console.log(`${section}.${method}: ${errorMessage}`);
          response.data = {
            section,
            method,
            message: errorMessage
          };
          response.errors?.push({
            code: TransferErrorCode.TRANSFER_ERROR,
            message: errorMessage
          });
        } else {
          // Other, CannotLookup, BadOrigin, no extra info
          console.log(error.toString());
          response.errors?.push({
            code: TransferErrorCode.TRANSFER_ERROR,
            message: error.toString()
          });
        }
      } else if (isSuccess) {
        response.step = TransferStep.SUCCESS;
      }
    });

    _updateResponseTxResult(networkKey, tokenInfo, response, records);
  }

  await transfer.signAsync(fromKeypair, { nonce: -1 });

  await transfer.send(({ events = [], status }) => {
    console.log('Transaction status:', status.type, status.hash.toHex());
    response.extrinsicStatus = status.type;

    if (status.isBroadcast) {
      response.step = TransferStep.START;
    }

    if (status.isInBlock) {
      const blockHash = status.asInBlock.toHex();

      response.step = TransferStep.PROCESSING;
      response.data = {
        block: blockHash,
        status: status.type
      };

      callback(response);

      updateResponseByEvents(response, events);
      // @ts-ignore
      // eslint-disable-next-line @typescript-eslint/no-unsafe-call,@typescript-eslint/no-unsafe-member-access,@typescript-eslint/no-unsafe-assignment
      response.extrinsicHash = transfer.hash.toHex();
      callback(response);

      // const extrinsicIndex = parseInt(events[0]?.phase.asApplyExtrinsic.toString());
      //
      // // Get extrinsic hash from network
      // api.rpc.chain.getBlock(blockHash)
      //   .then((blockQuery: SignedBlockWithJustifications) => {
      //     response.extrinsicHash = blockQuery.block.extrinsics[extrinsicIndex].hash.toHex();
      //     callback(response);
      //   })
      //   .catch((e) => {
      //     console.error('Transaction errors:', e);
      //     callback(response);
      //   });
    } else if (status.isFinalized) {
      const blockHash = status.asFinalized.toHex();

      response.isFinalized = true;

      response.data = {
        block: blockHash,
        status: status.type
      };

      // todo: may do something here

      callback(response);
    } else {
      callback(response);
    }
  });
}

export async function makeTransfer (
  networkKey: string,
  to: string,
  fromKeypair: KeyringPair,
  value: string,
  transferAll: boolean,
  dotSamaApiMap: Record<string, ApiProps>,
  tokenInfo: undefined | TokenInfo,
  callback: (data: ResponseTransfer) => void
): Promise<void> {
  const apiProps = await dotSamaApiMap[networkKey].isReady;
  const api = apiProps.api;

  // @ts-ignore
  let transfer;
  const isTxCurrenciesSupported = !!api && !!api.tx && !!api.tx.currencies;
  const isTxBalancesSupported = !!api && !!api.tx && !!api.tx.balances;
  const isTxTokensSupported = !!api && !!api.tx && !!api.tx.tokens;
  const isTxEqBalancesSupported = !!api && !!api.tx && !!api.tx.eqBalances;

  if (['karura', 'acala', 'acala_testnet'].includes(networkKey) && tokenInfo && !tokenInfo.isMainToken && isTxCurrenciesSupported) {
    if (transferAll) {
      // currently Acala, Karura, Acala testnet do not have transfer all method for sub token
    } else if (value) {
      transfer = api.tx.currencies
        .transfer(to, tokenInfo.specialOption || { Token: tokenInfo.symbol }, value);
    }
  } else if (['kintsugi', 'kintsugi_test', 'interlay'].includes(networkKey) && tokenInfo && isTxTokensSupported) {
    if (transferAll) {
      transfer = api.tx.tokens
        .transferAll(to, tokenInfo.specialOption || { Token: tokenInfo.symbol }, false);
    } else if (value) {
      transfer = api.tx.tokens
        .transfer(to, tokenInfo.specialOption || { Token: tokenInfo.symbol }, new BN(value));
    }
  } else if (['genshiro_testnet', 'genshiro', 'equilibrium_parachain'].includes(networkKey) && tokenInfo && isTxEqBalancesSupported) {
    if (transferAll) {
      // currently genshiro_testnet, genshiro, equilibrium_parachain do not have transfer all method for tokens
    } else if (value) {
      const asset = networkKey === 'equilibrium_parachain' ? assetFromToken(tokenInfo.symbol)[0] : assetFromToken(tokenInfo.symbol);

      transfer = api.tx.eqBalances.transfer(asset, to, value);
    }
  } else if (tokenInfo && ((networkKey === 'crab' && tokenInfo.symbol === 'CKTON') || (networkKey === 'pangolin' && tokenInfo.symbol === 'PKTON'))) {
    if (transferAll) {
      transfer = api.tx.kton.transferAll(to, false);
    } else if (value) {
      transfer = api.tx.kton.transfer(to, new BN(value));
    }
  } else if (isTxBalancesSupported && (!tokenInfo || tokenInfo.isMainToken)) {
    if (transferAll) {
      transfer = api.tx.balances.transferAll(to, false);
    } else if (value) {
      transfer = api.tx.balances.transfer(to, new BN(value));
    }
  }

  if (!transfer) {
    callback(getUnsupportedResponse());

    return;
  }

  await doSignAndSend(api, networkKey, tokenInfo, transfer, fromKeypair, updateResponseTxResult, callback);
<<<<<<< HEAD
=======
}

export function isNetworksPairSupportedTransferCrossChain (
  originNetworkKey: string,
  destinationNetworkKey: string,
  token: string,
  networkMap: Record<string, NetworkJson>
): boolean {
  // todo: Check ParaChain vs RelayChain, RelayChain vs ParaChain
  if (!SupportedCrossChainsMap[originNetworkKey] ||
    !SupportedCrossChainsMap[originNetworkKey].relationMap[destinationNetworkKey] ||
    !SupportedCrossChainsMap[originNetworkKey].relationMap[destinationNetworkKey].supportedToken.includes(token)) {
    return false;
  }

  if (!(networkMap[destinationNetworkKey] && networkMap[destinationNetworkKey].paraId)) {
    return false;
  }

  // todo: There may have further conditions

  return true;
}

function getCrossChainTransferDest (paraId: number, toAddress: string) {
  // todo: Case ParaChain vs RelayChain
  // todo: Case RelayChain vs ParaChain

  // Case ParaChain vs ParaChain
  return ({
    V1: {
      parents: 1,
      interior: {
        X2: [
          {
            Parachain: paraId
          },
          {
            AccountKey20: {
              network: 'Any',
              key: toAddress
            }
          }
        ]
      }
    }
  });
}

export async function estimateCrossChainFee (
  originNetworkKey: string,
  destinationNetworkKey: string,
  to: string,
  fromKeypair: KeyringPair,
  value: string,
  dotSamaApiMap: Record<string, ApiProps>,
  tokenInfo: TokenInfo,
  networkMap: Record<string, NetworkJson>
): Promise<[string, string | undefined]> {
  if (!isNetworksPairSupportedTransferCrossChain(originNetworkKey, destinationNetworkKey, tokenInfo.symbol, networkMap)) {
    return ['0', tokenInfo.symbol];
  }

  const apiProps = await dotSamaApiMap[originNetworkKey].isReady;
  const api = apiProps.api;
  const isTxXTokensSupported = !!api && !!api.tx && !!api.tx.xTokens;
  let fee = '0';
  // eslint-disable-next-line prefer-const
  let feeSymbol = tokenInfo.symbol;

  if (isTxXTokensSupported) {
    // todo: Case ParaChain vs RelayChain
    // todo: Case RelayChain vs ParaChain

    const paraId = networkMap[destinationNetworkKey].paraId as number;

    // Case ParaChain vs ParaChain
    const paymentInfo = await api.tx.xTokens.transfer(
      {
        Token: tokenInfo.symbol
      },
      +value,
      getCrossChainTransferDest(paraId, to),
      4000000000
    ).paymentInfo(fromKeypair);

    fee = paymentInfo.partialFee.toString();
  }

  return [fee, feeSymbol];
}

export async function makeCrossChainTransfer (
  originNetworkKey: string,
  destinationNetworkKey: string,
  to: string,
  fromKeypair: KeyringPair,
  value: string,
  dotSamaApiMap: Record<string, ApiProps>,
  tokenInfo: TokenInfo,
  networkMap: Record<string, NetworkJson>,
  callback: (data: ResponseTransfer) => void
): Promise<void> {
  if (!isNetworksPairSupportedTransferCrossChain(originNetworkKey, destinationNetworkKey, tokenInfo.symbol, networkMap)) {
    callback(getUnsupportedResponse());

    return;
  }

  const apiProps = await dotSamaApiMap[originNetworkKey].isReady;
  const api = apiProps.api;
  const isTxXTokensSupported = !!api && !!api.tx && !!api.tx.xTokens;

  if (!isTxXTokensSupported) {
    callback(getUnsupportedResponse());

    return;
  }

  // todo: Case ParaChain vs RelayChain
  // todo: Case RelayChain vs ParaChain

  const paraId = networkMap[destinationNetworkKey].paraId as number;

  const transfer = api.tx.xTokens.transfer(
    {
      Token: tokenInfo.symbol
    },
    +value,
    getCrossChainTransferDest(paraId, to),
    4000000000
  );

  await doSignAndSend(api, originNetworkKey, tokenInfo, transfer, fromKeypair, updateResponseTxResult, callback);
>>>>>>> 43a61153
}<|MERGE_RESOLUTION|>--- conflicted
+++ resolved
@@ -443,141 +443,4 @@
   }
 
   await doSignAndSend(api, networkKey, tokenInfo, transfer, fromKeypair, updateResponseTxResult, callback);
-<<<<<<< HEAD
-=======
-}
-
-export function isNetworksPairSupportedTransferCrossChain (
-  originNetworkKey: string,
-  destinationNetworkKey: string,
-  token: string,
-  networkMap: Record<string, NetworkJson>
-): boolean {
-  // todo: Check ParaChain vs RelayChain, RelayChain vs ParaChain
-  if (!SupportedCrossChainsMap[originNetworkKey] ||
-    !SupportedCrossChainsMap[originNetworkKey].relationMap[destinationNetworkKey] ||
-    !SupportedCrossChainsMap[originNetworkKey].relationMap[destinationNetworkKey].supportedToken.includes(token)) {
-    return false;
-  }
-
-  if (!(networkMap[destinationNetworkKey] && networkMap[destinationNetworkKey].paraId)) {
-    return false;
-  }
-
-  // todo: There may have further conditions
-
-  return true;
-}
-
-function getCrossChainTransferDest (paraId: number, toAddress: string) {
-  // todo: Case ParaChain vs RelayChain
-  // todo: Case RelayChain vs ParaChain
-
-  // Case ParaChain vs ParaChain
-  return ({
-    V1: {
-      parents: 1,
-      interior: {
-        X2: [
-          {
-            Parachain: paraId
-          },
-          {
-            AccountKey20: {
-              network: 'Any',
-              key: toAddress
-            }
-          }
-        ]
-      }
-    }
-  });
-}
-
-export async function estimateCrossChainFee (
-  originNetworkKey: string,
-  destinationNetworkKey: string,
-  to: string,
-  fromKeypair: KeyringPair,
-  value: string,
-  dotSamaApiMap: Record<string, ApiProps>,
-  tokenInfo: TokenInfo,
-  networkMap: Record<string, NetworkJson>
-): Promise<[string, string | undefined]> {
-  if (!isNetworksPairSupportedTransferCrossChain(originNetworkKey, destinationNetworkKey, tokenInfo.symbol, networkMap)) {
-    return ['0', tokenInfo.symbol];
-  }
-
-  const apiProps = await dotSamaApiMap[originNetworkKey].isReady;
-  const api = apiProps.api;
-  const isTxXTokensSupported = !!api && !!api.tx && !!api.tx.xTokens;
-  let fee = '0';
-  // eslint-disable-next-line prefer-const
-  let feeSymbol = tokenInfo.symbol;
-
-  if (isTxXTokensSupported) {
-    // todo: Case ParaChain vs RelayChain
-    // todo: Case RelayChain vs ParaChain
-
-    const paraId = networkMap[destinationNetworkKey].paraId as number;
-
-    // Case ParaChain vs ParaChain
-    const paymentInfo = await api.tx.xTokens.transfer(
-      {
-        Token: tokenInfo.symbol
-      },
-      +value,
-      getCrossChainTransferDest(paraId, to),
-      4000000000
-    ).paymentInfo(fromKeypair);
-
-    fee = paymentInfo.partialFee.toString();
-  }
-
-  return [fee, feeSymbol];
-}
-
-export async function makeCrossChainTransfer (
-  originNetworkKey: string,
-  destinationNetworkKey: string,
-  to: string,
-  fromKeypair: KeyringPair,
-  value: string,
-  dotSamaApiMap: Record<string, ApiProps>,
-  tokenInfo: TokenInfo,
-  networkMap: Record<string, NetworkJson>,
-  callback: (data: ResponseTransfer) => void
-): Promise<void> {
-  if (!isNetworksPairSupportedTransferCrossChain(originNetworkKey, destinationNetworkKey, tokenInfo.symbol, networkMap)) {
-    callback(getUnsupportedResponse());
-
-    return;
-  }
-
-  const apiProps = await dotSamaApiMap[originNetworkKey].isReady;
-  const api = apiProps.api;
-  const isTxXTokensSupported = !!api && !!api.tx && !!api.tx.xTokens;
-
-  if (!isTxXTokensSupported) {
-    callback(getUnsupportedResponse());
-
-    return;
-  }
-
-  // todo: Case ParaChain vs RelayChain
-  // todo: Case RelayChain vs ParaChain
-
-  const paraId = networkMap[destinationNetworkKey].paraId as number;
-
-  const transfer = api.tx.xTokens.transfer(
-    {
-      Token: tokenInfo.symbol
-    },
-    +value,
-    getCrossChainTransferDest(paraId, to),
-    4000000000
-  );
-
-  await doSignAndSend(api, originNetworkKey, tokenInfo, transfer, fromKeypair, updateResponseTxResult, callback);
->>>>>>> 43a61153
 }