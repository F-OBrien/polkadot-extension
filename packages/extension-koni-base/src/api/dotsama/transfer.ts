--- conflicted
+++ resolved
@@ -71,8 +71,6 @@
   };
 
   if (!(isTxCurrenciesSupported || isTxBalancesSupported || isTxTokensSupported || isTxEqBalancesSupported)) {
-    console.log('got in here');
-
     return result;
   }
 
@@ -97,13 +95,8 @@
     result.supportTransfer = true;
     result.supportTransferAll = true;
   } else if (['statemint', 'statemine'].includes(networkKey) && tokenInfo) {
-<<<<<<< HEAD
-    result.supportTransfer = true;
-    result.supportTransferAll = true;
-=======
     result.supportTransfer = false;
     result.supportTransferAll = false;
->>>>>>> 1ba75186
   }
 
   return result;
@@ -177,11 +170,7 @@
     const paymentInfo = await api.tx.currencies.transfer(to, tokenInfo.specialOption, value).paymentInfo(fromKeypair);
 
     fee = paymentInfo.partialFee.toString();
-<<<<<<< HEAD
   } else if (['statemint', 'statemine'].includes(networkKey) && tokenInfo && !tokenInfo.isMainToken) {
-=======
-  } else if (['statemint', 'statemine'].includes(networkKey) && tokenInfo) {
->>>>>>> 1ba75186
     const paymentInfo = await api.tx.assets.transfer(tokenInfo.assetIndex, to, value).paymentInfo(fromKeypair);
 
     fee = paymentInfo.partialFee.toString();
