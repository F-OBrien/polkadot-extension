--- conflicted
+++ resolved
@@ -48,10 +48,6 @@
     icon: 'polkadot',
     ss58Format: 0,
     provider: 'wss://staging.node.rmrk.app',
-<<<<<<< HEAD
-=======
-    // provider: 'wss://westend.api.onfinality.io/public-ws', // test nft
->>>>>>> 5a3c401d
     groups: ['TEST_NET']
   },
   statemint: {
@@ -69,10 +65,6 @@
     genesisHash: '0xfc41b9bd8ef8fe53d58c7ea67c794c7ec9a73daf05e6d54b14ff6342c99ba64c',
     ss58Format: 10,
     provider: 'wss://acala-polkadot.api.onfinality.io/public-ws',
-<<<<<<< HEAD
-=======
-    // provider: 'wss://node-6870830370282213376.rz.onfinality.io/ws?apikey=0f273197-e4d5-45e2-b23e-03b015cb7000', // test nft
->>>>>>> 5a3c401d
     groups: ['POLKADOT_PARACHAIN'],
     paraId: 2000,
     nativeToken: 'ACA',
@@ -337,10 +329,6 @@
     icon: 'polkadot',
     ss58Format: 2,
     provider: 'wss://statemine.api.onfinality.io/public-ws',
-<<<<<<< HEAD
-=======
-    // provider: 'wss://westmint-rpc.polkadot.io/',
->>>>>>> 5a3c401d
     groups: ['KUSAMA_PARACHAIN'],
     paraId: 1000,
     nativeToken: 'KSM'
