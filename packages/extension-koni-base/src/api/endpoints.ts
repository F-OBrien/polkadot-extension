--- conflicted
+++ resolved
@@ -75,11 +75,7 @@
     chain: 'Moonbeam',
     genesisHash: '0xfe58ea77779b7abda7da4ec526d14db9b1e9cd40a217c34892af80a9b332b76d',
     ss58Format: 1284,
-<<<<<<< HEAD
-    provider: 'wss://moonbeam-alpha.api.onfinality.io/public-ws',
-=======
     provider: 'wss://wss.api.moonbeam.network',
->>>>>>> a9cc6fc8
     groups: ['POLKADOT_PARACHAIN'],
     paraId: 2004,
     isEthereum: true,
