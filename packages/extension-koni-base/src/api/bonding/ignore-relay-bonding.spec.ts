--- conflicted
+++ resolved
@@ -346,11 +346,7 @@
   });
 
   test('get withdraw', async () => {
-<<<<<<< HEAD
-    const provider = new WsProvider(getCurrentProvider(PREDEFINED_NETWORKS.kusama), DOTSAMA_AUTO_CONNECT_MS);
-=======
     const provider = new WsProvider(getCurrentProvider(PREDEFINED_NETWORKS.westend), DOTSAMA_AUTO_CONNECT_MS);
->>>>>>> 5f3612d2
     const api = new ApiPromise({ provider });
     const apiPromise = await api.isReady;
 
