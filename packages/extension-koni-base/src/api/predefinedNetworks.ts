--- conflicted
+++ resolved
@@ -156,13 +156,9 @@
     crowdloanUrl: 'https://moonbeam.foundation/moonbeam-crowdloan/',
     decimals: 18,
     coinGeckoKey: 'moonbeam',
-<<<<<<< HEAD
     evmChainId: 1284,
-    supportBonding: true
-=======
-    abiExplorer: 'https://api-moonbeam.moonscan.io/api?module=contract&action=getabi',
-    evmChainId: 1284
->>>>>>> 43a61153
+    supportBonding: true,
+    abiExplorer: 'https://api-moonbeam.moonscan.io/api?module=contract&action=getabi'
   },
   astar: {
     key: 'astar',
@@ -737,13 +733,9 @@
     crowdloanUrl: 'https://polkadot.js.org/apps/#/parachains/crowdloan',
     decimals: 18,
     coinGeckoKey: 'moonriver',
-<<<<<<< HEAD
     evmChainId: 1285,
-    supportBonding: true
-=======
-    abiExplorer: 'https://api-moonriver.moonscan.io/api?module=contract&action=getabi',
-    evmChainId: 1285
->>>>>>> 43a61153
+    supportBonding: true,
+    abiExplorer: 'https://api-moonriver.moonscan.io/api?module=contract&action=getabi'
   },
   shiden: {
     key: 'shiden',
