// Copyright 2019-2022 @subwallet/extension-koni authors & contributors
// SPDX-License-Identifier: Apache-2.0

import { NetworkJson } from '@subwallet/extension-base/background/KoniTypes';

export const PREDEFINED_NETWORKS: Record<string, NetworkJson> = {
  polkadot: {
    key: 'polkadot',
    chain: 'Polkadot Relay Chain',
    genesisHash: '0x91b171bb158e2d3848fa23a9f1c25182fb8e20313b2c1eb49219da7a70ce90c3',
    icon: 'polkadot',
    ss58Format: 0,
    providers: {
      Parity: 'wss://rpc.polkadot.io',
      OnFinality: 'wss://polkadot.api.onfinality.io/public-ws',
      // 'Geometry Labs': 'wss://polkadot.geometry.io/websockets', // https://github.com/polkadot-js/apps/pull/6746
      Dwellir: 'wss://polkadot-rpc.dwellir.com',
      'light client': 'light://substrate-connect/polkadot'
      // Pinknode: 'wss://rpc.pinknode.io/polkadot/explorer' // https://github.com/polkadot-js/apps/issues/5721
    },
    active: true,
    currentProvider: 'OnFinality',
    currentProviderMode: 'ws',
    groups: ['RELAY_CHAIN'],
    nativeToken: 'DOT',
    decimals: 10,
    coinGeckoKey: 'polkadot',
    supportBonding: true,
    getStakingOnChain: true
  },
  kusama: {
    key: 'kusama',
    chain: 'Kusama Relay Chain',
    genesisHash: '0xb0a8d493285c2df73290dfb7e61f870f17b41801197a149ca93654499ea3dafe',
    icon: 'polkadot',
    ss58Format: 2,
    providers: {
      Parity: 'wss://kusama-rpc.polkadot.io',
      OnFinality: 'wss://kusama.api.onfinality.io/public-ws',
      // 'Geometry Labs': 'wss://kusama.geometry.io/websockets', // https://github.com/polkadot-js/apps/pull/6746
      Dwellir: 'wss://kusama-rpc.dwellir.com',
      'light client': 'light://substrate-connect/kusama'
      // Pinknode: 'wss://rpc.pinknode.io/kusama/explorer' // https://github.com/polkadot-js/apps/issues/5721
    },
    active: true,
    currentProvider: 'OnFinality',
    currentProviderMode: 'ws',
    groups: ['RELAY_CHAIN'],
    nativeToken: 'KSM',
    decimals: 12,
    coinGeckoKey: 'kusama',
    supportBonding: true,
    getStakingOnChain: true
  },
  westend: {
    key: 'westend',
    chain: 'Westend Relay Chain',
    genesisHash: '0xe143f23803ac50e8f6f8e62695d1ce9e4e1d68aa36c1cd2cfd15340213f3423e',
    icon: 'polkadot',
    ss58Format: 42,
    providers: {
      Parity: 'wss://westend-rpc.polkadot.io',
      Pinknode: 'wss://rpc.pinknode.io/westend/explorer',
      Dwellir: 'wss://westend-rpc.dwellir.com',
      'light client': 'light://substrate-connect/westend'
    },
    active: false,
    currentProvider: 'Parity',
    currentProviderMode: 'ws',
    groups: ['RELAY_CHAIN', 'TEST_NET'],
    nativeToken: 'WND',
    decimals: 12,
    supportBonding: true,
    getStakingOnChain: true
  },
  rococo: {
    key: 'rococo',
    chain: 'Rococo Relay Chain',
    genesisHash: '0x6408de7737c59c238890533af25896a2c20608d8b380bb01029acb392781063e',
    icon: 'polkadot',
    ss58Format: 42,
    providers: {
      Parity: 'wss://rococo-rpc.polkadot.io',
      OnFinality: 'wss://rococo.api.onfinality.io/public-ws', // After reset, node misses host functions
      Pinknode: 'wss://rpc.pinknode.io/rococo/explorer', // After reset, syncs to old chain
      'Ares Protocol': 'wss://rococo.aresprotocol.com', // https://github.com/polkadot-js/apps/issues/5767
      'light client': 'light://substrate-connect/rococo'
    },
    active: false,
    currentProvider: 'Parity',
    currentProviderMode: 'ws',
    groups: ['RELAY_CHAIN', 'TEST_NET'],
    nativeToken: 'ROC',
    decimals: 12
  },
  statemint: {
    key: 'statemint',
    chain: 'Statemint',
    genesisHash: '0x68d56f15f85d3136970ec16946040bc1752654e906147f7e43e9d539d7c3de2f',
    icon: 'polkadot',
    ss58Format: 0,
    providers: {
      Parity: 'wss://statemint-rpc.polkadot.io',
      OnFinality: 'wss://statemint.api.onfinality.io/public-ws',
      Dwellir: 'wss://statemint-rpc.dwellir.com'
    },
    active: false,
    currentProvider: 'OnFinality',
    currentProviderMode: 'ws',
    groups: ['POLKADOT_PARACHAIN'],
    paraId: 1000,
    nativeToken: 'KSM',
    decimals: 10
  },
  acala: {
    key: 'acala',
    chain: 'Acala',
    genesisHash: '0xfc41b9bd8ef8fe53d58c7ea67c794c7ec9a73daf05e6d54b14ff6342c99ba64c',
    ss58Format: 10,
    providers: {
      'Acala Foundation 0': 'wss://acala-rpc-0.aca-api.network',
      'Acala Foundation 1': 'wss://acala-rpc-1.aca-api.network',
      // 'Acala Foundation 2': 'wss://acala-rpc-2.aca-api.network/ws', // https://github.com/polkadot-js/apps/issues/6965
      'Acala Foundation 3': 'wss://acala-rpc-3.aca-api.network/ws',
      'Polkawallet 0': 'wss://acala.polkawallet.io',
      OnFinality: 'wss://acala-polkadot.api.onfinality.io/public-ws',
      Dwellir: 'wss://acala-rpc.dwellir.com'
    },
    active: false,
    currentProviderMode: 'ws',
    currentProvider: 'OnFinality',
    groups: ['POLKADOT_PARACHAIN'],
    paraId: 2000,
    nativeToken: 'ACA',
    crowdloanUrl: 'https://distribution.acala.network/',
    decimals: 12,
    coinGeckoKey: 'acala'
  },
  moonbeam: {
    key: 'moonbeam',
    chain: 'Moonbeam',
    genesisHash: '0xfe58ea77779b7abda7da4ec526d14db9b1e9cd40a217c34892af80a9b332b76d',
    ss58Format: 1284,
    providers: {
      'Moonbeam Foundation': 'wss://wss.api.moonbeam.network',
      OnFinality: 'wss://moonbeam.api.onfinality.io/public-ws',
      Dwellir: 'wss://moonbeam-rpc.dwellir.com'
    },
    active: false,
    currentProviderMode: 'ws',
    currentProvider: 'OnFinality',
    groups: ['POLKADOT_PARACHAIN'],
    paraId: 2004,
    isEthereum: true,
    nativeToken: 'GLMR',
    crowdloanUrl: 'https://moonbeam.foundation/moonbeam-crowdloan/',
    decimals: 18,
    coinGeckoKey: 'moonbeam',
    evmChainId: 1284,
    supportBonding: true
  },
  astar: {
    key: 'astar',
    chain: 'Astar',
    genesisHash: '0x9eb76c5184c4ab8679d2d5d819fdf90b9c001403e9e17da2e14b6d8aec4029c6',
    ss58Format: 5,
    providers: {
      OnFinality: 'wss://astar.api.onfinality.io/public-ws',
      Dwellir: 'wss://astar-rpc.dwellir.com'
    },
    active: false,
    currentProviderMode: 'ws',
    currentProvider: 'OnFinality',
    groups: ['POLKADOT_PARACHAIN'],
    paraId: 2006,
    nativeToken: 'ASTR',
    crowdloanUrl: 'https://crowdloan.astar.network/#/',
    decimals: 18,
    coinGeckoKey: 'astar'
  },
  astarEvm: {
    key: 'astarEvm',
    chain: 'Astar - EVM',
    genesisHash: '0x9eb76c5184c4ab8679d2d5d819fdf90b9c001403e9e17da2e14b6d8aec4029c6_evm',
    ss58Format: 5,
    providers: {
      Astar: 'wss://rpc.astar.network'
    },
    isEthereum: true,
    active: false,
    currentProviderMode: 'ws',
    currentProvider: 'Astar',
    groups: ['POLKADOT_PARACHAIN'],
    nativeToken: 'ASTR',
    crowdloanUrl: 'https://crowdloan.astar.network/#/',
    decimals: 18,
    coinGeckoKey: 'astar',
    evmChainId: 592
  },
  parallel: {
    key: 'parallel',
    chain: 'Parallel',
    genesisHash: '0xe61a41c53f5dcd0beb09df93b34402aada44cb05117b71059cce40a2723a4e97',
    ss58Format: 172,
    providers: {
      OnFinality: 'wss://parallel.api.onfinality.io/public-ws',
      Parallel: 'wss://rpc.parallel.fi'
    },
    active: false,
    currentProviderMode: 'ws',
    currentProvider: 'OnFinality',
    groups: ['POLKADOT_PARACHAIN'],
    paraId: 2012,
    nativeToken: 'PARA',
    crowdloanUrl: 'https://crowdloan.parallel.fi/#/auction/contribute/polkadot/2012',
    decimals: 12
  },
  clover: {
    key: 'clover',
    chain: 'Clover',
    genesisHash: '0x5c7bd13edf349b33eb175ffae85210299e324d852916336027391536e686f267',
    ss58Format: 128,
    providers: {
      Clover: 'wss://rpc-para.clover.finance',
      OnFinality: 'wss://clover.api.onfinality.io/public-ws'
    },
    active: false,
    currentProviderMode: 'ws',
    currentProvider: 'OnFinality',
    groups: ['POLKADOT_PARACHAIN'],
    paraId: 2002,
    nativeToken: 'CLV',
    crowdloanUrl: 'https://lucky.clover.finance/?type=support',
    decimals: 18,
    coinGeckoKey: 'clover-finance'
  },
  hydradx_main: {
    key: 'hydradx_main',
    chain: 'HydraDX',
    genesisHash: '0xafdc188f45c71dacbaa0b62e16a91f726c7b8699a9748cdf715459de6b7f366d',
    ss58Format: 63,
    providers: {
      'Galactic Council': 'wss://rpc-01.hydradx.io',
      Dwellir: 'wss://hydradx-rpc.dwellir.com'
    },
    active: false,
    currentProviderMode: 'ws',
    currentProvider: 'Dwellir',
    groups: ['POLKADOT_PARACHAIN'],
    paraId: 2034,
    nativeToken: 'HDX',
    crowdloanUrl: 'https://loan.hydradx.io/',
    decimals: 12
  },
  edgeware: {
    key: 'edgeware',
    chain: 'Edgeware',
    genesisHash: '0x742a2ca70c2fda6cee4f8df98d64c4c670a052d9568058982dad9d5a7a135c5b',
    ss58Format: 7,
    providers: {
      'Commonwealth Labs': 'wss://mainnet.edgewa.re',
      OnFinality: 'wss://edgeware.api.onfinality.io/public-ws'
    },
    active: false,
    currentProviderMode: 'ws',
    currentProvider: 'OnFinality',
    groups: ['MAIN_NET'],
    nativeToken: 'EDG',
    decimals: 18,
    coinGeckoKey: 'edgeware'
  },
  centrifuge: {
    key: 'centrifuge',
    chain: 'Centrifuge',
    genesisHash: '0xb3db41421702df9a7fcac62b53ffeac85f7853cc4e689e0b93aeb3db18c09d82',
    ss58Format: 36,
    providers: {
      Centrifuge: 'wss://fullnode.parachain.centrifuge.io'
    },
    active: false,
    currentProviderMode: 'ws',
    currentProvider: 'Centrifuge',
    groups: ['POLKADOT_PARACHAIN'],
    paraId: 2031,
    nativeToken: 'CFG',
    crowdloanUrl: 'https://centrifuge.io/parachain/crowdloan/',
    decimals: 18,
    coinGeckoKey: 'centrifuge'
  },
  interlay: {
    key: 'interlay',
    chain: 'Interlay',
    genesisHash: '0xed86d448b84db333cdbe07362ddc79530343b907bd88712557c024d7a94296bb',
    ss58Format: 42,
    providers: {
      'Kintsugi Labs': 'wss://api.interlay.io/parachain',
      OnFinality: 'wss://interlay.api.onfinality.io/public-ws'
    },
    active: false,
    currentProviderMode: 'ws',
    currentProvider: 'Kintsugi Labs',
    groups: ['POLKADOT_PARACHAIN'],
    paraId: 2032,
    nativeToken: 'DOT',
    crowdloanUrl: 'https://crowdloan.interlay.io/',
    decimals: 10
  },
  equilibrium_parachain: {
    key: 'equilibrium_parachain',
    chain: 'Equilibrium Parachain',
    genesisHash: '0x89d3ec46d2fb43ef5a9713833373d5ea666b092fa8fd68fbc34596036571b907',
    ss58Format: 68,
    providers: {
      Equilibrium: 'wss://node.pol.equilibrium.io'
    },
    active: false,
    currentProviderMode: 'ws',
    currentProvider: 'Equilibrium',
    groups: ['POLKADOT_PARACHAIN'],
    paraId: 2011,
    nativeToken: 'TOKEN',
    crowdloanUrl: 'https://equilibrium.io/en/crowdloan#bid',
    decimals: 10,
    coinGeckoKey: 'equilibrium'
  },
  nodle: {
    key: 'nodle',
    chain: 'Nodle',
    genesisHash: '0xa3d114c2b8d0627c1aa9b134eafcf7d05ca561fdc19fb388bb9457f81809fb23',
    ss58Format: 37,
    providers: {
      OnFinality: 'wss://nodle-parachain.api.onfinality.io/public-ws',
      Dwellir: 'wss://eden-rpc.dwellir.com'
    },
    active: false,
    currentProviderMode: 'ws',
    currentProvider: 'OnFinality',
    groups: ['POLKADOT_PARACHAIN'],
    paraId: 2026,
    nativeToken: 'NODL',
    crowdloanUrl: 'https://parachain.nodle.com/',
    decimals: 11
  },
  darwinia: {
    key: 'darwinia',
    chain: 'Darwinia',
    genesisHash: '0x729cb8f2cf428adcf81fe69610edda32c5711b2ff17de747e8604a3587021db8',
    ss58Format: 18,
    providers: {
      'Darwinia Network': 'wss://rpc.darwinia.network',
      Darwinia: 'wss://darwinia-rpc.dwellir.com'
    },
    active: false,
    currentProviderMode: 'ws',
    currentProvider: 'Darwinia',
    groups: ['POLKADOT_PARACHAIN'],
    paraId: 2003,
    nativeToken: 'RING',
    crowdloanUrl: 'https://darwinia.network/plo_contribute',
    decimals: 9,
    coinGeckoKey: 'darwinia-network-native-token'
  },
  manta: {
    key: 'manta',
    chain: 'Manta',
    genesisHash: '0x7822fe86be209e140e1bdb80fb09539d1825e3d1dfee79ce37c336a832a26d48',
    ss58Format: 77,
    providers: {
      'Manta Kuhlii': 'wss://kuhlii.manta.systems' // https://github.com/polkadot-js/apps/issues/6930
      // 'Manta Munkiana': 'wss://munkiana.manta.systems', // https://github.com/polkadot-js/apps/issues/6871
      // 'Manta Pectinata': 'wss://pectinata.manta.systems' // https://github.com/polkadot-js/apps/issues/7018
    },
    active: false,
    currentProviderMode: 'ws',
    currentProvider: 'Manta Kuhlii',
    groups: ['POLKADOT_PARACHAIN'],
    paraId: 2015,
    nativeToken: 'MANTA',
    crowdloanUrl: 'https://crowdloan.manta.network/',
    decimals: 10
  },
  'sora-substrate': {
    key: 'sora-substrate',
    chain: 'SORA',
    genesisHash: '0x7e4e32d0feafd4f9c9414b0be86373f9a1efa904809b683453a9af6856d38ad5',
    ss58Format: 69,
    providers: {
      'SORA Parliament Ministry of Finance #2': 'wss://mof2.sora.org',
      'SORA Parliament Ministry of Finance': 'wss://ws.mof.sora.org',
      'SORA Parliament Ministry of Finance #3': 'wss://mof3.sora.org',
      Soramitsu: 'wss://ws.alb.sora.org',
      OnFinality: 'wss://sora.api.onfinality.io/public-ws'
      // 'SORA Community (Lux8)': 'wss://sora.lux8.net' // https://github.com/polkadot-js/apps/issues/6195
    },
    active: false,
    currentProviderMode: 'ws',
    currentProvider: 'OnFinality',
    groups: ['KUSAMA_PARACHAIN'],
    nativeToken: 'XOR',
    crowdloanUrl: 'https://polkadot.js.org/apps/#/parachains/crowdloan',
    decimals: 18
  },
  subgame: {
    key: 'subgame',
    chain: 'SubGame',
    genesisHash: '0xe6343cef9167c43305c6f197bbd90d55bf93efc561b3d698845398cd864f6eb3',
    ss58Format: 27,
    providers: {
      SubGame: 'wss://mainnet.subgame.org/'
    },
    active: false,
    currentProviderMode: 'ws',
    currentProvider: 'SubGame',
    groups: ['POLKADOT_PARACHAIN'],
    paraId: 2017,
    nativeToken: 'SGB',
    crowdloanUrl: 'https://www.subgame.org/#/crowdloan',
    decimals: 10
  },
  odyssey: {
    key: 'odyssey',
    chain: 'Ares Odyssey',
    genesisHash: '0x52097bd7416205228bf13ac3eda6f16de56c19cac3476866b8b8a9c00d515870',
    ss58Format: 42,
    providers: {
      AresProtocol: 'wss://wss.odyssey.aresprotocol.io'
    },
    active: false,
    currentProviderMode: 'ws',
    currentProvider: 'AresProtocol',
    groups: ['POLKADOT_PARACHAIN'],
    paraId: 2028,
    nativeToken: 'AMAS',
    crowdloanUrl: 'https://polkadot.js.org/apps/#/parachains/crowdloan',
    decimals: 12
  },
  polkadex: {
    key: 'polkadex',
    chain: 'Polkadex',
    genesisHash: '0x3920bcb4960a1eef5580cd5367ff3f430eef052774f78468852f7b9cb39f8a3c',
    ss58Format: 88,
    providers: {
      'Polkadex Team': 'wss://mainnet.polkadex.trade/',
      OnFinality: 'wss://polkadex.api.onfinality.io/public-ws'
    },
    active: false,
    currentProviderMode: 'ws',
    currentProvider: 'OnFinality',
    groups: ['POLKADOT_PARACHAIN'],
    paraId: 2040,
    nativeToken: 'PDEX',
    coinGeckoKey: 'polkadex',
    crowdloanUrl: 'https://www.polkadex.trade/crowdloans',
    decimals: 12,
    getStakingOnChain: true,
    supportBonding: true
  },
  polkadexTest: {
    key: 'polkadexTest',
    chain: 'Polkadex - Testnet',
    genesisHash: '0xd0024e7110db2a8b35d6599e64e82d3eb30070200a423398319efb6b4d596427',
    ss58Format: 88,
    providers: {
      'Polkadex Team': 'wss://blockchain.polkadex.trade'
    },
    active: false,
    currentProviderMode: 'ws',
    currentProvider: 'Polkadex Team',
    groups: ['TEST_NET'],
    nativeToken: 'Unit',
    crowdloanUrl: 'https://www.polkadex.trade/crowdloans',
    decimals: 12,
    getStakingOnChain: true,
    supportBonding: true
  },
  aleph: {
    key: 'aleph',
    chain: 'Aleph Zero',
    genesisHash: '0x70255b4d28de0fc4e1a193d7e175ad1ccef431598211c55538f1018651a0344e',
    ss58Format: 42,
    providers: {
      'Aleph Zero Foundation': 'wss://ws.azero.dev'
    },
    active: false,
    currentProviderMode: 'ws',
    currentProvider: 'Aleph Zero Foundation',
    groups: ['MAIN_NET'],
    nativeToken: 'AZERO',
    crowdloanUrl: 'https://contribute.alephzero.org/',
    decimals: 12,
    coinGeckoKey: 'aleph-zero',
    getStakingOnChain: true,
    supportBonding: true
  },
  rmrk: {
    key: 'rmrk',
    chain: 'RMRK Devnet',
    genesisHash: '0x6c7ae90ef70a31fe9f0f2329007ff4b4c4fe62fe71cd2b753ee37c1aa1070fef',
    icon: 'polkadot',
    ss58Format: 0,
    providers: {
      rmrk: 'wss://staging.node.rmrk.app'
    },
    active: false,
    currentProvider: 'rmrk',
    currentProviderMode: 'ws',
    nativeToken: 'UNIT',
    groups: ['TEST_NET'],
    decimals: 12,
    coinGeckoKey: 'rmrk'
  },
  dolphin: {
    key: 'dolphin',
    chain: 'Dolphin Testnet',
    active: false,
    genesisHash: '0xa3e43f6bb8cc5767147764709d6353f8654a7ef31d0577758c0e8ced0bb43087',
    ss58Format: 42,
    providers: {
      dolphin: 'wss://trillian.dolphin.red'
    },
    currentProvider: 'dolphin',
    currentProviderMode: 'ws',
    groups: ['TEST_NET'],
    nativeToken: 'DOL'
  },
  alephTest: {
    key: 'alephTest',
    chain: 'Aleph Zero Testnet',
    genesisHash: '0x49574664f45654c043c2690b76b5bf4a05c49160e112d32b8b71b0dfb023169c',
    ss58Format: 42,
    providers: {
      'Aleph Zero Foundation': 'wss://ws.test.azero.dev'
    },
    active: false,
    currentProviderMode: 'ws',
    currentProvider: 'Aleph Zero Foundation',
    groups: ['TEST_NET'],
    nativeToken: 'TZERO',
    decimals: 12,
    getStakingOnChain: true,
    supportBonding: true
  },
  opal: {
    key: 'opal',
    chain: 'OPAL by UNIQUE',
    genesisHash: '0x3fa374fbc8d0a9077356aefe327c88f447ce7f1fda905b1d4b4a2680a7b5cefa',
    ss58Format: 42,
    providers: {
      Unique: 'wss://opal.unique.network'
    },
    active: false,
    currentProviderMode: 'ws',
    currentProvider: 'Unique',
    groups: ['TEST_NET'],
    nativeToken: 'OPL',
    decimals: 18
  },
  moonbase: {
    key: 'moonbase',
    chain: 'Moonbase Alpha',
    genesisHash: '0x91bc6e169807aaa54802737e1c504b2577d4fafedd5a02c10293b1cd60e39527',
    ss58Format: 1287,
    providers: {
      'Moonbeam Foundation': 'wss://wss.api.moonbase.moonbeam.network',
      OnFinality: 'wss://moonbeam-alpha.api.onfinality.io/public-ws'
      // Pinknode: 'wss://rpc.pinknode.io/alphanet/explorer' // https://github.com/polkadot-js/apps/issues/7058
    },
    active: false,
    currentProviderMode: 'ws',
    currentProvider: 'Moonbeam Foundation',
    groups: ['TEST_NET'],
    nativeToken: 'DEV',
    isEthereum: true,
    decimals: 18,
    evmChainId: 1287,
    supportBonding: true,
    getStakingOnChain: true
  },
  efinity: {
    key: 'efinity',
    chain: 'Efinity',
    genesisHash: '0x335369975fced3fc22e23498da306a712f4fd964c957364d53c49cea9db8bc2f',
    ss58Format: 1110,
    providers: {
      Efinity: 'wss://rpc.efinity.io'
    },
    active: false,
    currentProviderMode: 'ws',
    currentProvider: 'Efinity',
    groups: ['POLKADOT_PARACHAIN'],
    paraId: 2021,
    nativeToken: 'EFI',
    crowdloanUrl: 'https://enjin.io/efinity-crowdloan',
    decimals: 10,
    coinGeckoKey: 'efinity'
  },
  composableFinance: {
    key: 'composableFinance',
    chain: 'Composable Finance',
    genesisHash: '0xdaab8df776eb52ec604a5df5d388bb62a050a0aaec4556a64265b9d42755552d',
    ss58Format: 49,
    providers: {
      Composable: 'wss://rpc.composable.finance'
    },
    active: false,
    currentProviderMode: 'ws',
    currentProvider: 'Composable',
    groups: ['POLKADOT_PARACHAIN'],
    paraId: 2019,
    nativeToken: 'LAYR',
    crowdloanUrl: 'https://crowdloan.composable.finance/',
    decimals: 12
  },
  phala: {
    key: 'phala',
    chain: 'Phala Network',
    genesisHash: '0x1bb969d85965e4bb5a651abbedf21a54b6b31a21f66b5401cc3f1e286268d736',
    ss58Format: 30,
    providers: {
      Phala: 'wss://api.phala.network/ws'
    },
    active: false,
    currentProviderMode: 'ws',
    currentProvider: 'Phala',
    groups: ['POLKADOT_PARACHAIN'],
    paraId: 2035,
    nativeToken: 'PHA',
    crowdloanUrl: 'https://polkadot.js.org/apps/#/parachains/crowdloan',
    decimals: 10,
    coinGeckoKey: 'pha'
  },
  crust: {
    key: 'crust',
    chain: 'Crust Network',
    genesisHash: '0x8b404e7ed8789d813982b9cb4c8b664c05b3fbf433309f603af014ec9ce56a8c',
    ss58Format: 66,
    providers: {
      'Crust Network': 'wss://rpc.crust.network',
      OnFinality: 'wss://crust.api.onfinality.io/public-ws'
    },
    active: false,
    currentProviderMode: 'ws',
    currentProvider: 'Crust Network',
    groups: ['POLKADOT_PARACHAIN'],
    paraId: 2008,
    nativeToken: 'CRU',
    crowdloanUrl: 'https://polkadot.js.org/apps/#/parachains/crowdloan',
    decimals: 12,
    coinGeckoKey: 'crust-network'
  },
  coinversation: {
    key: 'coinversation',
    chain: 'Coinversation',
    genesisHash: 'UNKNOWN',
    ss58Format: -1,
    providers: {
      Coinversation: 'wss://rpc.coinversation.io/'
    },
    active: false,
    currentProviderMode: 'ws',
    currentProvider: 'Coinversation',
    groups: ['POLKADOT_PARACHAIN'],
    paraId: 2027,
    nativeToken: 'CTO',
    crowdloanUrl: 'https://www.coinversation.io/joinus',
    decimals: 10,
    coinGeckoKey: 'coinversation'
  },
  statemine: {
    key: 'statemine',
    chain: 'Statemine',
    genesisHash: '0x48239ef607d7928874027a43a67689209727dfb3d3dc5e5b03a39bdc2eda771a',
    icon: 'polkadot',
    ss58Format: 2,
    providers: {
      Parity: 'wss://statemine-rpc.polkadot.io',
      OnFinality: 'wss://statemine.api.onfinality.io/public-ws',
      Dwellir: 'wss://statemine-rpc.dwellir.com'
    },
    active: false,
    currentProviderMode: 'ws',
    currentProvider: 'OnFinality',
    groups: ['KUSAMA_PARACHAIN'],
    paraId: 1000,
    nativeToken: 'KSM',
    decimals: 12
  },
  karura: {
    key: 'karura',
    chain: 'Karura',
    genesisHash: '0xbaf5aabe40646d11f0ee8abbdc64f4a4b7674925cba08e4a05ff9ebed6e2126b',
    ss58Format: 8,
    providers: {
      'Acala Foundation 0': 'wss://karura-rpc-0.aca-api.network',
      'Acala Foundation 1': 'wss://karura-rpc-1.aca-api.network',
      'Acala Foundation 2': 'wss://karura-rpc-2.aca-api.network/ws',
      'Acala Foundation 3': 'wss://karura-rpc-3.aca-api.network/ws',
      'Polkawallet 0': 'wss://karura.polkawallet.io',
      OnFinality: 'wss://karura.api.onfinality.io/public-ws',
      Dwellir: 'wss://karura-rpc.dwellir.com'
    },
    active: false,
    currentProviderMode: 'ws',
    currentProvider: 'OnFinality',
    groups: ['KUSAMA_PARACHAIN'],
    paraId: 2000,
    nativeToken: 'KAR',
    crowdloanUrl: 'https://polkadot.js.org/apps/#/parachains/crowdloan',
    decimals: 12,
    coinGeckoKey: 'karura'
  },
  moonriver: {
    key: 'moonriver',
    chain: 'Moonriver',
    genesisHash: '0x401a1f9dca3da46f5c4091016c8a2f26dcea05865116b286f60f668207d1474b',
    ss58Format: 1285,
    providers: {
      'Moonbeam Foundation': 'wss://wss.api.moonriver.moonbeam.network',
      OnFinality: 'wss://moonriver.api.onfinality.io/public-ws',
      Dwellir: 'wss://moonriver-rpc.dwellir.com'
      // Pinknode: 'wss://rpc.pinknode.io/moonriver/explorer' // https://github.com/polkadot-js/apps/issues/7058
    },
    active: false,
    currentProviderMode: 'ws',
    currentProvider: 'Moonbeam Foundation',
    groups: ['KUSAMA_PARACHAIN'],
    paraId: 2023,
    isEthereum: true,
    nativeToken: 'MOVR',
    crowdloanUrl: 'https://polkadot.js.org/apps/#/parachains/crowdloan',
    decimals: 18,
    coinGeckoKey: 'moonriver',
    evmChainId: 1285,
    supportBonding: true
  },
  shiden: {
    key: 'shiden',
    chain: 'Shiden',
    genesisHash: '0xf1cf9022c7ebb34b162d5b5e34e705a5a740b2d0ecc1009fb89023e62a488108',
    ss58Format: 5,
    providers: {
      StakeTechnologies: 'wss://rpc.shiden.astar.network',
      OnFinality: 'wss://shiden.api.onfinality.io/public-ws',
      Pinknode: 'wss://rpc.pinknode.io/shiden/explorer',
      Dwellir: 'wss://shiden-rpc.dwellir.com'
    },
    active: false,
    currentProviderMode: 'ws',
    currentProvider: 'OnFinality',
    groups: ['KUSAMA_PARACHAIN'],
    paraId: 2007,
    nativeToken: 'SDN',
    crowdloanUrl: 'https://polkadot.js.org/apps/#/parachains/crowdloan',
    decimals: 18,
    coinGeckoKey: 'shiden'
  },
  shidenEvm: {
    key: 'shidenEvm',
    chain: 'Shiden - EVM',
    active: false,
    genesisHash: '0xf1cf9022c7ebb34b162d5b5e34e705a5a740b2d0ecc1009fb89023e62a488108___EVM',
    ss58Format: 5,
    providers: {
      astar: 'wss://rpc.shiden.astar.network'
    },
    currentProviderMode: 'ws',
    currentProvider: 'astar',
    groups: ['KUSAMA_PARACHAIN'],
    nativeToken: 'SDN',
    evmChainId: 336,
    isEthereum: true
  },
  shibuya: {
    key: 'shibuya',
    chain: 'Shibuya Testnet',
    genesisHash: '0xddb89973361a170839f80f152d2e9e38a376a5a7eccefcade763f46a8e567019',
    ss58Format: 5,
    providers: {
      Shibuya: 'wss://rpc.shibuya.astar.network/'
    },
    isEthereum: false,
    active: false,
    currentProviderMode: 'ws',
    currentProvider: 'Shibuya',
    groups: ['TEST_NET'],
    nativeToken: 'SBY',
    decimals: 18,
    getStakingOnChain: true,
    supportBonding: true
  },
  shibuyaEvm: {
    key: 'shibuyaEvm',
    chain: 'Shibuya Testnet - EVM',
    genesisHash: '0xddb89973361a170839f80f152d2e9e38a376a5a7eccefcade763f46a8e567019_evm',
    ss58Format: 5,
    providers: {
      Shibuya: 'wss://rpc.shibuya.astar.network/'
    },
    isEthereum: true,
    active: false,
    currentProviderMode: 'ws',
    currentProvider: 'Shibuya',
    groups: ['TEST_NET'],
    evmChainId: 81,
    nativeToken: 'SBY',
    decimals: 18
  },
  khala: {
    key: 'khala',
    chain: 'Khala',
    genesisHash: '0xd43540ba6d3eb4897c28a77d48cb5b729fea37603cbbfc7a86a73b72adb3be8d',
    ss58Format: 30,
    providers: {
      Phala: 'wss://khala-api.phala.network/ws',
      OnFinality: 'wss://khala.api.onfinality.io/public-ws'
    },
    active: false,
    currentProviderMode: 'ws',
    currentProvider: 'OnFinality',
    groups: ['KUSAMA_PARACHAIN'],
    paraId: 2004,
    nativeToken: 'PHA',
    crowdloanUrl: 'https://polkadot.js.org/apps/#/parachains/crowdloan',
    decimals: 12
  },
  bifrost: {
    key: 'bifrost',
    chain: 'Bifrost Kusama',
    genesisHash: '0x9f28c6a68e0fc9646eff64935684f6eeeece527e37bbe1f213d22caa1d9d6bed',
    ss58Format: 6,
    providers: {
      'Liebi 0': 'wss://bifrost-rpc.liebi.com/ws',
      'Liebi 1': 'wss://us.bifrost-rpc.liebi.com/ws',
      'Liebi 2': 'wss://eu.bifrost-rpc.liebi.com/ws',
      OnFinality: 'wss://bifrost-parachain.api.onfinality.io/public-ws'
    },
    active: false,
    currentProviderMode: 'ws',
    currentProvider: 'OnFinality',
    groups: ['KUSAMA_PARACHAIN'],
    paraId: 2001,
    nativeToken: 'BNC',
    crowdloanUrl: 'https://bifrost.app/vcrowdloan',
    decimals: 12,
    coinGeckoKey: 'bifrost-native-coin'
  },
  bifrost_dot: {
    key: 'bifrost_dot',
    chain: 'Bifrost Polkadot',
    genesisHash: '0x262e1b2ad728475fd6fe88e62d34c200abe6fd693931ddad144059b1eb884e5b',
    ss58Format: 6,
    providers: {
      Liebi: 'wss://hk.p.bifrost-rpc.liebi.com/ws'
    },
    active: false,
    currentProviderMode: 'ws',
    currentProvider: 'Liebi',
    groups: ['POLKADOT_PARACHAIN'],
    paraId: 2030,
    nativeToken: 'BNC',
    crowdloanUrl: 'https://bifrost.app/vcrowdloan',
    decimals: 12,
    coinGeckoKey: 'bifrost-native-coin'
  },
  bifrost_testnet: {
    key: 'bifrost_testnet',
    chain: 'Bifrost Testnet',
    genesisHash: '0x8b290fa39a8808f29d7309ea99442c95bf964838aef14be5a6449ae48f8a5f1f',
    ss58Format: 6,
    providers: {
      Liebi: 'wss://bifrost-rpc.testnet.liebi.com/ws'
    },
    active: false,
    currentProviderMode: 'ws',
    currentProvider: 'Liebi',
    groups: ['TEST_NET'],
    nativeToken: 'BNC',
    decimals: 12
  },
  kilt: {
    key: 'kilt',
    chain: 'KILT Spiritnet',
    genesisHash: '0x411f057b9107718c9624d6aa4a3f23c1653898297f3d4d529d9bb6511a39dd21',
    ss58Format: 38,
    providers: {
      'KILT Protocol': 'wss://spiritnet.kilt.io/',
      OnFinality: 'wss://spiritnet.api.onfinality.io/public-ws',
      Dwellir: 'wss://kilt-rpc.dwellir.com'
    },
    active: false,
    currentProviderMode: 'ws',
    currentProvider: 'OnFinality',
    groups: ['KUSAMA_PARACHAIN'],
    paraId: 2086,
    nativeToken: 'KILT',
    crowdloanUrl: 'https://polkadot.js.org/apps/#/parachains/crowdloan',
    decimals: 12,
    coinGeckoKey: 'kilt-protocol'
  },
  calamari: {
    key: 'calamari',
    chain: 'Calamari Parachain',
    genesisHash: '0x4ac80c99289841dd946ef92765bf659a307d39189b3ce374a92b5f0415ee17a1',
    ss58Format: 78,
    providers: {
      'Manta Network': 'wss://ws.calamari.systems/',
      OnFinality: 'wss://calamari.api.onfinality.io/public-ws'
    },
    active: false,
    currentProviderMode: 'ws',
    currentProvider: 'OnFinality',
    groups: ['KUSAMA_PARACHAIN'],
    paraId: 2084,
    nativeToken: 'KMA',
    crowdloanUrl: 'https://calamari.network/',
    decimals: 12,
    coinGeckoKey: 'calamari-network'
  },
  basilisk: {
    key: 'basilisk',
    chain: 'Basilisk',
    genesisHash: '0xa85cfb9b9fd4d622a5b28289a02347af987d8f73fa3108450e2b4a11c1ce5755',
    ss58Format: 10041,
    providers: {
      HydraDX: 'wss://rpc-01.basilisk.hydradx.io',
      OnFinality: 'wss://basilisk.api.onfinality.io/public-ws'
    },
    active: false,
    currentProviderMode: 'ws',
    currentProvider: 'OnFinality',
    groups: ['KUSAMA_PARACHAIN'],
    paraId: 2090,
    nativeToken: 'BSX',
    crowdloanUrl: 'https://loan.bsx.fi/',
    decimals: 12
  },
  altair: {
    key: 'altair',
    chain: 'Altair',
    genesisHash: '0xaa3876c1dc8a1afcc2e9a685a49ff7704cfd36ad8c90bf2702b9d1b00cc40011',
    ss58Format: 136,
    providers: {
      Centrifuge: 'wss://fullnode.altair.centrifuge.io',
      OnFinality: 'wss://altair.api.onfinality.io/public-ws'
    },
    active: false,
    currentProviderMode: 'ws',
    currentProvider: 'OnFinality',
    groups: ['KUSAMA_PARACHAIN'],
    paraId: 2088,
    nativeToken: 'AIR',
    crowdloanUrl: 'https://centrifuge.io/altair/crowdloan/',
    decimals: 18,
    coinGeckoKey: 'altair'
  },
  heiko: {
    key: 'heiko',
    chain: 'Heiko',
    genesisHash: '0x64a1c658a48b2e70a7fb1ad4c39eea35022568c20fc44a6e2e3d0a57aee6053b',
    ss58Format: 110,
    providers: {
      OnFinality: 'wss://parallel-heiko.api.onfinality.io/public-ws',
      Parallel: 'wss://heiko-rpc.parallel.fi'
    },
    active: false,
    currentProviderMode: 'ws',
    currentProvider: 'OnFinality',
    groups: ['KUSAMA_PARACHAIN'],
    paraId: 2085,
    nativeToken: 'HKO',
    crowdloanUrl: 'https://crowdloan.parallel.fi/#/auction/contribute/kusama/2085',
    decimals: 12
  },
  kintsugi: {
    key: 'kintsugi',
    chain: 'Kintsugi',
    genesisHash: '0x9af9a64e6e4da8e3073901c3ff0cc4c3aad9563786d89daf6ad820b6e14a0b8b',
    ss58Format: 2092,
    providers: {
      'Kintsugi Labs': 'wss://api-kusama.interlay.io/parachain',
      OnFinality: 'wss://kintsugi.api.onfinality.io/public-ws'
    },
    active: false,
    currentProviderMode: 'ws',
    currentProvider: 'OnFinality',
    groups: ['KUSAMA_PARACHAIN'],
    paraId: 2092,
    nativeToken: 'KINT',
    crowdloanUrl: 'https://kintsugi.interlay.io/',
    decimals: 12,
    coinGeckoKey: 'kintsugi'
  },
  kintsugi_test: {
    key: 'kintsugi_test',
    chain: 'Kintsugi Testnet',
    genesisHash: '0x364dd762ee3fa02f63548f579f185e64932fc1a29052d7d9a588d2a57b191abf',
    ss58Format: 42,
    active: false,
    providers: {
      testnet: 'wss://api-testnet.interlay.io:443/parachain'
    },
    currentProviderMode: 'ws',
    currentProvider: 'testnet',
    groups: ['TEST_NET'],
    nativeToken: 'KINT',
    decimals: 12
  },
  picasso: {
    key: 'picasso',
    chain: 'Picasso',
    genesisHash: '0x6811a339673c9daa897944dcdac99c6e2939cc88245ed21951a0a3c9a2be75bc',
    ss58Format: 49,
    providers: {
      Composable: 'wss://picasso-rpc.composable.finance'
    },
    active: false,
    currentProviderMode: 'ws',
    currentProvider: 'Composable',
    groups: ['KUSAMA_PARACHAIN'],
    paraId: 2087,
    nativeToken: 'PICA',
    crowdloanUrl: 'https://crowdloan.composable.finance/',
    decimals: 12,
    coinGeckoKey: 'picasso-network'
  },
  pioneer: {
    key: 'pioneer',
    chain: 'Pioneer Network',
    genesisHash: '0xf22b7850cdd5a7657bbfd90ac86441275bbc57ace3d2698a740c7b0ec4de5ec3',
    ss58Format: 268,
    providers: {
      'Bit.Country': 'wss://pioneer-1-rpc.bit.country',
      OnFinality: 'wss://pioneer.api.onfinality.io/public-ws'
    },
    active: false,
    currentProviderMode: 'ws',
    currentProvider: 'OnFinality',
    groups: ['KUSAMA_PARACHAIN'],
    paraId: 2096,
    nativeToken: 'NEER',
    crowdloanUrl: 'https://ksmcrowdloan.bit.country/',
    decimals: 18
  },
  quartz: {
    key: 'quartz',
    chain: 'QUARTZ by UNIQUE',
    genesisHash: '0xcd4d732201ebe5d6b014edda071c4203e16867305332301dc8d092044b28e554',
    ss58Format: 255,
    providers: {
      Unique: 'wss://quartz.unique.network',
      OnFinality: 'wss://quartz.api.onfinality.io/public-ws',
      'Unique Europe': 'wss://eu-ws-quartz.unique.network',
      'Unique US': 'wss://us-ws-quartz.unique.network'
    },
    active: false,
    currentProviderMode: 'ws',
    currentProvider: 'OnFinality',
    groups: ['KUSAMA_PARACHAIN'],
    paraId: 2095,
    nativeToken: 'QTZ',
    crowdloanUrl: 'https://unique.network/quartz/crowdloan/',
    decimals: 18,
    coinGeckoKey: 'quartz'
  },
  unique_network: {
    key: 'unique_network',
    chain: 'UNIQUE NETWORK',
    active: false,
    genesisHash: '0x84322d9cddbf35088f1e54e9a85c967a41a56a4f43445768125e61af166c7d31',
    ss58Format: 7391,
    providers: {
      unique: 'wss://ws.unique.network/'
    },
    currentProvider: 'unique',
    currentProviderMode: 'ws',
    groups: ['POLKADOT_PARACHAIN'],
    paraId: 2037,
    nativeToken: 'UNQ'
  },
  genshiro: {
    key: 'genshiro',
    chain: 'Genshiro',
    genesisHash: '0x9b8cefc0eb5c568b527998bdd76c184e2b76ae561be76e4667072230217ea243',
    ss58Format: 68,
    providers: {
      Equilibrium: 'wss://node.genshiro.io'
    },
    active: false,
    currentProviderMode: 'ws',
    currentProvider: 'Equilibrium',
    groups: ['KUSAMA_PARACHAIN'],
    paraId: 2024,
    nativeToken: 'GENS',
    crowdloanUrl: 'https://genshiro.equilibrium.io/en',
    decimals: 10,
    coinGeckoKey: 'genshiro'
  },
  genshiro_testnet: {
    key: 'genshiro_testnet',
    chain: 'Genshiro Testnet',
    genesisHash: '0xdec164ef73b27c5b7e404114305102018a2b5a4ddda665bb510ce896ad5ba78d',
    ss58Format: 68,
    providers: {
      testnet: 'wss://testnet.genshiro.io'
    },
    decimals: 9,
    nativeToken: 'TOKEN',
    active: false,
    currentProviderMode: 'ws',
    currentProvider: 'testnet',
    groups: ['TEST_NET']
  },
  subsocial_x: {
    key: 'subsocial_x',
    active: false,
    chain: 'SubsocialX',
    genesisHash: '0x4a12be580bb959937a1c7a61d5cf24428ed67fa571974b4007645d1886e7c89f',
    ss58Format: 28,
    providers: {
      subsocialx: 'wss://para.subsocial.network'
    },
    currentProviderMode: 'ws',
    currentProvider: 'subsocialx',
    groups: ['KUSAMA_PARACHAIN'],
    paraId: 2100,
    nativeToken: 'SUB',
    crowdloanUrl: 'https://app.subsocial.network/crowdloan'
  },
  subsocial: {
    key: 'subsocial',
    chain: 'Subsocial',
    genesisHash: '0x0bd72c1c305172e1275278aaeb3f161e02eccb7a819e63f62d47bd53a28189f8',
    ss58Format: 28,
    providers: {
      Dappforce: 'wss://rpc.subsocial.network'
    },
    active: false,
    currentProviderMode: 'ws',
    currentProvider: 'Dappforce',
    groups: ['KUSAMA_PARACHAIN'],
    nativeToken: 'SUB',
    crowdloanUrl: 'https://app.subsocial.network/crowdloan',
    decimals: 11
  },
  zeitgeist: {
    key: 'zeitgeist',
    chain: 'Zeitgeist',
    genesisHash: '0x1bf2a2ecb4a868de66ea8610f2ce7c8c43706561b6476031315f6640fe38e060',
    ss58Format: 73,
    providers: {
      ZeitgeistPM: 'wss://rpc-0.zeitgeist.pm'
    },
    active: false,
    currentProviderMode: 'ws',
    currentProvider: 'ZeitgeistPM',
    groups: ['KUSAMA_PARACHAIN'],
    paraId: 2101,
    nativeToken: 'ZTG',
    crowdloanUrl: 'https://crowdloan.zeitgeist.pm/',
    decimals: 10
  },
  sakura: {
    key: 'sakura',
    chain: 'Sakura',
    genesisHash: '0x7b0f142a9299b0886595992f8cac58814c8956de6a31c77caca95db01370fc2c',
    ss58Format: 42,
    providers: {
      Clover: 'wss://rpc.sakura.clover.finance'
    },
    active: false,
    currentProviderMode: 'ws',
    currentProvider: 'Clover',
    groups: ['KUSAMA_PARACHAIN'],
    paraId: 2016,
    nativeToken: 'SKU',
    crowdloanUrl: 'https://polkadot.js.org/apps/#/parachains/crowdloan',
    decimals: 10,
    coinGeckoKey: 'sakura'
  },
  shadow: {
    key: 'shadow',
    chain: 'Crust Shadow',
    genesisHash: '0xd4c0c08ca49dc7c680c3dac71a7c0703e5b222f4b6c03fe4c5219bb8f22c18dc',
    ss58Format: 66,
    providers: {
      Crust: 'wss://rpc-shadow.crust.network/'
    },
    active: false,
    currentProviderMode: 'ws',
    currentProvider: 'Crust',
    groups: ['KUSAMA_PARACHAIN'],
    paraId: 2012,
    nativeToken: 'CSM',
    crowdloanUrl: 'https://polkadot.js.org/apps/#/parachains/crowdloan',
    decimals: 12,
    coinGeckoKey: 'crust-storage-market'
  },
  uniqueNft: {
    key: 'uniqueNft',
    chain: 'Unique TestNet 2.0',
    genesisHash: 'UPDATING',
    ss58Format: -1,
    providers: {
      Unique: 'wss://testnet2.unique.network'
    },
    active: false,
    currentProviderMode: 'ws',
    currentProvider: 'Unique',
    groups: ['TEST_NET'],
    nativeToken: 'UNQ',
    decimals: 15
  },
  robonomics: {
    key: 'robonomics',
    chain: 'Robonomics',
    genesisHash: '0x631ccc82a078481584041656af292834e1ae6daab61d2875b4dd0c14bb9b17bc',
    ss58Format: 32,
    providers: {
      Airalab: 'wss://kusama.rpc.robonomics.network/'
    },
    active: false,
    currentProviderMode: 'ws',
    currentProvider: 'Airalab',
    groups: ['KUSAMA_PARACHAIN'],
    paraId: 2048,
    nativeToken: 'XRT',
    crowdloanUrl: 'https://robonomics.network/kusama-slot/',
    decimals: 9,
    coinGeckoKey: 'robonomics-network'
  },
  integritee: {
    key: 'integritee',
    chain: 'Integritee Network',
    genesisHash: '0xf195ef30c646663a24a3164b307521174a86f437c586397a43183c736a8383c1',
    ss58Format: 13,
    providers: {
      Integritee: 'wss://kusama.api.integritee.network'
    },
    active: false,
    currentProviderMode: 'ws',
    currentProvider: 'Integritee',
    groups: ['KUSAMA_PARACHAIN'],
    paraId: 2015,
    nativeToken: 'TEER',
    crowdloanUrl: 'https://crowdloan.integritee.network/',
    decimals: 12,
    coinGeckoKey: 'integritee'
  },
  crab: {
    key: 'crab',
    chain: 'Darwinia Crab',
    genesisHash: '0x34f61bfda344b3fad3c3e38832a91448b3c613b199eb23e5110a635d71c13c65',
    ss58Format: 42,
    providers: {
      OnFinality: 'wss://darwinia-crab.api.onfinality.io/public-ws',
      Darwinia_Network: 'wss://crab-rpc.darwinia.network',
      Dwellir: 'wss://darwiniacrab-rpc.dwellir.com'
    },
    active: false,
    currentProviderMode: 'ws',
    currentProvider: 'Darwinia_Network',
    groups: ['MAIN_NET'],
    nativeToken: 'CRAB',
    crowdloanUrl: 'https://crab.network/plo',
    decimals: 9,
    coinGeckoKey: 'darwinia-crab-network'
  },
  crabParachain: {
    key: 'crab',
    chain: 'Crab Parachain',
    genesisHash: '0xeac895d7768b17837a9c3a9f0280c01502c3ef40193df923490a0fa9c60ea076',
    ss58Format: 42,
    providers: {
      Crab: 'wss://crab-parachain-rpc.darwinia.network'
    },
    active: false,
    currentProviderMode: 'ws',
    currentProvider: 'Crab',
    groups: ['KUSAMA_PARACHAIN'],
    nativeToken: 'CRAB',
    crowdloanUrl: 'https://crab.network/plo',
    decimals: 18,
    coinGeckoKey: 'darwinia-crab-network'
  },
  crabEvm: {
    key: 'crabEvm',
    chain: 'Darwinia Crab - EVM',
    genesisHash: '0x34f61bfda344b3fad3c3e38832a91448b3c613b199eb23e5110a635d71c13c65_1',
    ss58Format: 42,
    providers: {
<<<<<<< HEAD
      OnFinality: 'wss://darwinia-crab.api.onfinality.io/public-ws',
      Darwinia_Network: 'wss://crab-rpc.darwinia.network',
      Dwellir: 'wss://darwiniacrab-rpc.dwellir.com'
    },
    active: false,
    currentProviderMode: 'ws',
    currentProvider: 'OnFinality',
    groups: ['MAIN_NET'],
    paraId: 2105,
    nativeToken: 'CRAB',
    crowdloanUrl: 'https://crab.network/plo',
    decimals: 18,
    coinGeckoKey: 'darwinia-crab-network',
    isEthereum: true,
    evmChainId: 44
=======
      Darwinia_Network: 'wss://crab-rpc.darwinia.network'
    },
    active: false,
    currentProviderMode: 'ws',
    currentProvider: 'Darwinia_Network',
    groups: ['MAIN_NET'],
    nativeToken: 'CRAB',
    decimals: 18,
    coinGeckoKey: 'darwinia-crab-network',
    isEthereum: true,
    evmChainId: 44,
    blockExplorer: 'https://crab.subscan.io'
>>>>>>> f9890c9d
  },
  pangolin: {
    key: 'pangolin',
    chain: 'Pangolin',
    genesisHash: '0xce44bd16fc276f9e457b452577b6c2678e57768260012af127479fed806da7e7',
    ss58Format: 42,
    providers: {
<<<<<<< HEAD
      Darwinia_Network: 'wss://pangolin-rpc.darwinia.network'
    },
    active: false,
    currentProviderMode: 'ws',
    currentProvider: 'Darwinia_Network',
    groups: ['MAIN_NET'],
    paraId: 2105,
    nativeToken: 'PRING',
    crowdloanUrl: 'https://crab.network/plo',
    decimals: 9,
    coinGeckoKey: 'darwinia-crab-network'
=======
      Pangolin_Network: 'wss://pangolin-rpc.darwinia.network'
    },
    active: false,
    currentProviderMode: 'ws',
    currentProvider: 'Pangolin_Network',
    groups: ['TEST_NET'],
    nativeToken: 'PRING',
    decimals: 9,
    isEthereum: false,
    blockExplorer: 'https://pangolin.subscan.io'
>>>>>>> f9890c9d
  },
  pangolinEvm: {
    key: 'pangolinEvm',
    chain: 'Pangolin - EVM',
    genesisHash: '0xce44bd16fc276f9e457b452577b6c2678e57768260012af127479fed806da7e7_1',
    ss58Format: 42,
    providers: {
<<<<<<< HEAD
      Darwinia_Network: 'wss://pangolin-rpc.darwinia.network'
    },
    active: false,
    currentProviderMode: 'ws',
    currentProvider: 'Darwinia_Network',
    groups: ['MAIN_NET'],
    paraId: 2105,
    nativeToken: 'PRING',
    crowdloanUrl: 'https://crab.network/plo',
    decimals: 9,
    coinGeckoKey: 'darwinia-crab-network',
    isEthereum: true,
    evmChainId: 43
=======
      Pangolin_Network: 'wss://pangolin-rpc.darwinia.network'
    },
    active: false,
    currentProviderMode: 'ws',
    currentProvider: 'Pangolin_Network',
    groups: ['TEST_NET'],
    nativeToken: 'PRING',
    decimals: 18,
    isEthereum: true,
    evmChainId: 43,
    blockExplorer: 'https://pangolin.subscan.io'
>>>>>>> f9890c9d
  },
  bitcountry: {
    key: 'bitcountry',
    chain: 'Bit.Country - Alpha Net',
    genesisHash: '0xfff6fd94251f570d4c9cdf25a0475da0d7ad35160290da19dad8f9caf8bf31b5',
    ss58Format: 42,
    providers: {
      'Metaverse Foundation': 'wss://alphanet-rpc.bit.country'
    },
    active: false,
    currentProviderMode: 'ws',
    currentProvider: 'Metaverse Foundation',
    groups: ['TEST_NET'],
    nativeToken: 'NUUM',
    decimals: 18
  },
  chainx: {
    key: 'chainx',
    chain: 'Chain X',
    active: false,
    genesisHash: '0x6ac13efb5b368b97b4934cef6edfdd99c2af51ba5109bfb8dacc116f9c584c10',
    ss58Format: 44,
    providers: {
      chainx: 'wss://mainnet.chainx.org/ws'
    },
    currentProvider: 'chainx',
    currentProviderMode: 'ws',
    groups: ['MAIN_NET'],
    nativeToken: 'PCX'
  },
  acala_testnet: {
    key: 'acala_testnet',
    active: false,
    chain: 'Acala Mandala TC7',
    genesisHash: '0x5c562e6300954998233c9a40b6b86f3028977e6d32d0da1af207738d19f98c1b',
    icon: 'polkadot',
    ss58Format: 42,
    providers: {
      OnFinality: 'wss://node-6870830370282213376.rz.onfinality.io/ws?apikey=0f273197-e4d5-45e2-b23e-03b015cb7000'
    },
    currentProviderMode: 'ws',
    currentProvider: 'OnFinality',
    groups: ['TEST_NET'],
    nativeToken: 'ACA',
    decimals: 12
  },
  neumann: {
    chain: 'Neumann Network',
    genesisHash: '0x68577f68a47847fb974c220189333c46e83a899b6e375abf50b9a615d9019c20',
    ss58Format: 51,
    providers: {
      neumann: 'wss://neumann.api.onfinality.io/public-ws'
    },
    currentProvider: 'neumann',
    currentProviderMode: 'ws',
    active: false,
    key: 'neumann',
    groups: ['TEST_NET'],
    nativeToken: 'NEU'
  },
  turing: {
    chain: 'Turing Network',
    genesisHash: '0x0f62b701fb12d02237a33b84818c11f621653d2b1614c777973babf4652b535d',
    ss58Format: 51,
    providers: {
      turing: 'wss://rpc.turing.oak.tech',
      OnFinality: 'wss://turing.api.onfinality.io/public-ws',
      Dwellir: 'wss://turing-rpc.dwellir.com'
    },
    currentProviderMode: 'ws',
    currentProvider: 'turing',
    key: 'turing',
    active: false,
    groups: ['KUSAMA_PARACHAIN'],
    paraId: 2114,
    nativeToken: 'TUR',
    decimals: 10,
    crowdloanUrl: 'https://crowdloan.zeitgeist.pm/',
    getStakingOnChain: true,
    supportBonding: true
  },
  turingStaging: {
    chain: 'Turing Staging',
    genesisHash: '0xd54f0988402deb4548538626ce37e4a318441ea0529ca369400ebec4e04dfe4b',
    ss58Format: 51,
    providers: {
      turing: 'wss://rpc.turing-staging.oak.tech'
    },
    currentProviderMode: 'ws',
    currentProvider: 'turing',
    key: 'turingStaging',
    active: false,
    groups: ['TEST_NET'],
    paraId: 2114,
    nativeToken: 'TUR',
    decimals: 10,
    crowdloanUrl: 'https://crowdloan.zeitgeist.pm/',
    getStakingOnChain: true,
    supportBonding: true
  },
  mangatax: {
    chain: 'MangataX Public Testnet',
    genesisHash: '0x8032ad7a75a2b9732315592c672ec6d0ddf95308de03a19878ed8627ae8796cc',
    ss58Format: 42,
    providers: {
      mangatax: 'wss://v4-prod-collator-01.mangatafinance.cloud'
    },
    currentProvider: 'mangatax',
    currentProviderMode: 'ws',
    active: false,
    key: 'mangatax',
    groups: ['TEST_NET'],
    nativeToken: 'MGAT'
  },
  mangatax_para: {
    chain: 'Mangata Kusama Mainnet',
    genesisHash: '0xd611f22d291c5b7b69f1e105cca03352984c344c4421977efaa4cbdd1834e2aa',
    ss58Format: 42,
    providers: {
      mangata: 'wss://prod-kusama-collator-01.mangatafinance.cloud',
      OnFinality: 'wss://mangata-x.api.onfinality.io/public-ws'
    },
    currentProviderMode: 'ws',
    currentProvider: 'mangata',
    key: 'mangatax_para',
    active: false,
    groups: ['KUSAMA_PARACHAIN'],
    paraId: 2110,
    nativeToken: 'MGX'
  },
  encointer: {
    chain: 'Encointer Network',
    genesisHash: '0x7dd99936c1e9e6d1ce7d90eb6f33bea8393b4bf87677d675aa63c9cb3e8c5b5b',
    ss58Format: 42,
    providers: {
      OnFinality: 'wss://encointer.api.onfinality.io/public-ws'
    },
    currentProvider: 'OnFinality',
    currentProviderMode: 'ws',
    active: false,
    key: 'encointer',
    groups: ['KUSAMA_PARACHAIN'],
    paraId: 1001,
    nativeToken: 'KSM'
  },
  litmus: {
    chain: 'Litmus',
    genesisHash: '0xda5831fbc8570e3c6336d0d72b8c08f8738beefec812df21ef2afc2982ede09c',
    ss58Format: 131,
    providers: {
      litmus: 'wss://rpc.litmus-parachain.litentry.io'
    },
    currentProviderMode: 'ws',
    currentProvider: 'litmus',
    key: 'litmus',
    active: false,
    groups: ['KUSAMA_PARACHAIN'],
    paraId: 2106,
    nativeToken: 'LIT',
    decimals: 12,
    crowdloanUrl: 'https://kusama-crowdloan.litentry.com/'
  },
  litentry: {
    key: 'litentry',
    chain: 'Litentry',
    genesisHash: '0x2fc8bb6ed7c0051bdcf4866c322ed32b6276572713607e3297ccf411b8f14aa9',
    ss58Format: 31,
    providers: {
      Litentry: 'wss://rpc.litentry-parachain.litentry.io'
    },
    active: false,
    currentProviderMode: 'ws',
    currentProvider: 'Litentry',
    groups: ['POLKADOT_PARACHAIN'],
    paraId: 2013,
    nativeToken: 'LIT',
    crowdloanUrl: 'https://crowdloan.litentry.com/',
    decimals: 12,
    coinGeckoKey: 'litentry'
  },
  tinkernet: {
    key: 'tinkernet',
    chain: 'InvArch Tinker Network',
    genesisHash: '0xd42e9606a995dfe433dc7955dc2a70f495f350f373daa200098ae84437816ad2',
    ss58Format: 117,
    providers: {
      Invarch: 'wss://tinker.invarch.network'
    },
    active: false,
    currentProviderMode: 'ws',
    currentProvider: 'Invarch',
    groups: ['KUSAMA_PARACHAIN'],
    paraId: 2125,
    nativeToken: 'TNKR',
    crowdloanUrl: 'https://invarch.network/tinkernet',
    decimals: 12
  },
  imbue_network: {
    key: 'imbue_network',
    chain: 'Imbue Kusama',
    genesisHash: '0xca93a37c913a25fa8fdb33c7f738afc39379cb71d37874a16d4c091a5aef9f89',
    ss58Format: 42,
    providers: {
      Imbue: 'wss://imbue-kusama.imbue.network'
    },
    active: false,
    currentProviderMode: 'ws',
    currentProvider: 'Imbue',
    groups: ['KUSAMA_PARACHAIN'],
    paraId: 2121,
    nativeToken: 'IMBU',
    decimals: 12
  },
  subspace: {
    key: 'subspace',
    chain: 'Subspace',
    genesisHash: '0x332ef6e751e25426e38996c51299dfc53bcd56f40b53dce2b2fc8442ae9c4a74',
    ss58Format: 2254,
    providers: {
      subspace: 'wss://farm-rpc.subspace.network/ws'
    },
    active: false,
    currentProviderMode: 'ws',
    currentProvider: 'subspace',
    groups: ['MAIN_NET'],
    nativeToken: 'tSSC',
    decimals: 18
  },
  subspace_test: {
    key: 'subspace_test',
    chain: 'Subspace Testnet',
    genesisHash: '0x332ef6e751e25426e38996c51299dfc53bcd56f40b53dce2b2fc8442ae9c4a74_2',
    ss58Format: 2254,
    providers: {
      testnet: 'wss://test-rpc.subspace.network/ws'
    },
    active: false,
    currentProviderMode: 'ws',
    currentProvider: 'testnet',
    groups: ['TEST_NET'],
    nativeToken: 'tSSC',
    decimals: 18
  }
};

function getGenesisHashes () {
  const result: Record<string, string> = {};

  for (const [key, networkJson] of Object.entries(PREDEFINED_NETWORKS)) {
    if (networkJson.genesisHash !== 'UNKNOWN' && networkJson.genesisHash !== 'UPDATING') {
      result[networkJson.genesisHash] = key;
    }
  }

  return result;
}

export const PREDEFINED_GENESIS_HASHES = getGenesisHashes();<|MERGE_RESOLUTION|>--- conflicted
+++ resolved
@@ -1288,23 +1288,6 @@
     genesisHash: '0x34f61bfda344b3fad3c3e38832a91448b3c613b199eb23e5110a635d71c13c65_1',
     ss58Format: 42,
     providers: {
-<<<<<<< HEAD
-      OnFinality: 'wss://darwinia-crab.api.onfinality.io/public-ws',
-      Darwinia_Network: 'wss://crab-rpc.darwinia.network',
-      Dwellir: 'wss://darwiniacrab-rpc.dwellir.com'
-    },
-    active: false,
-    currentProviderMode: 'ws',
-    currentProvider: 'OnFinality',
-    groups: ['MAIN_NET'],
-    paraId: 2105,
-    nativeToken: 'CRAB',
-    crowdloanUrl: 'https://crab.network/plo',
-    decimals: 18,
-    coinGeckoKey: 'darwinia-crab-network',
-    isEthereum: true,
-    evmChainId: 44
-=======
       Darwinia_Network: 'wss://crab-rpc.darwinia.network'
     },
     active: false,
@@ -1317,7 +1300,6 @@
     isEthereum: true,
     evmChainId: 44,
     blockExplorer: 'https://crab.subscan.io'
->>>>>>> f9890c9d
   },
   pangolin: {
     key: 'pangolin',
@@ -1325,19 +1307,6 @@
     genesisHash: '0xce44bd16fc276f9e457b452577b6c2678e57768260012af127479fed806da7e7',
     ss58Format: 42,
     providers: {
-<<<<<<< HEAD
-      Darwinia_Network: 'wss://pangolin-rpc.darwinia.network'
-    },
-    active: false,
-    currentProviderMode: 'ws',
-    currentProvider: 'Darwinia_Network',
-    groups: ['MAIN_NET'],
-    paraId: 2105,
-    nativeToken: 'PRING',
-    crowdloanUrl: 'https://crab.network/plo',
-    decimals: 9,
-    coinGeckoKey: 'darwinia-crab-network'
-=======
       Pangolin_Network: 'wss://pangolin-rpc.darwinia.network'
     },
     active: false,
@@ -1348,7 +1317,6 @@
     decimals: 9,
     isEthereum: false,
     blockExplorer: 'https://pangolin.subscan.io'
->>>>>>> f9890c9d
   },
   pangolinEvm: {
     key: 'pangolinEvm',
@@ -1356,21 +1324,6 @@
     genesisHash: '0xce44bd16fc276f9e457b452577b6c2678e57768260012af127479fed806da7e7_1',
     ss58Format: 42,
     providers: {
-<<<<<<< HEAD
-      Darwinia_Network: 'wss://pangolin-rpc.darwinia.network'
-    },
-    active: false,
-    currentProviderMode: 'ws',
-    currentProvider: 'Darwinia_Network',
-    groups: ['MAIN_NET'],
-    paraId: 2105,
-    nativeToken: 'PRING',
-    crowdloanUrl: 'https://crab.network/plo',
-    decimals: 9,
-    coinGeckoKey: 'darwinia-crab-network',
-    isEthereum: true,
-    evmChainId: 43
-=======
       Pangolin_Network: 'wss://pangolin-rpc.darwinia.network'
     },
     active: false,
@@ -1382,7 +1335,6 @@
     isEthereum: true,
     evmChainId: 43,
     blockExplorer: 'https://pangolin.subscan.io'
->>>>>>> f9890c9d
   },
   bitcountry: {
     key: 'bitcountry',
