--- conflicted
+++ resolved
@@ -155,14 +155,9 @@
     nativeToken: 'GLMR',
     crowdloanUrl: 'https://moonbeam.foundation/moonbeam-crowdloan/',
     decimals: 18,
-<<<<<<< HEAD
-    coinGeckoKey: 'Moonbeam Foundation',
+    coinGeckoKey: 'moonbeam',
     evmChainId: 1284,
     supportBonding: true
-=======
-    coinGeckoKey: 'moonbeam',
-    evmChainId: 1284
->>>>>>> ade194fb
   },
   astar: {
     key: 'astar',
