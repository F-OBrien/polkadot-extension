// Copyright 2019-2022 @subwallet/extension-koni authors & contributors
// SPDX-License-Identifier: Apache-2.0

import { ContractType, NetworkJson } from '@subwallet/extension-base/background/KoniTypes';

export const PREDEFINED_NETWORKS: Record<string, NetworkJson> = {
  polkadot: {
    key: 'polkadot',
    chain: 'Polkadot Relay Chain',
    genesisHash: '0x91b171bb158e2d3848fa23a9f1c25182fb8e20313b2c1eb49219da7a70ce90c3',
    icon: 'polkadot',
    ss58Format: 0,
    providers: {
      Parity: 'wss://rpc.polkadot.io',
      OnFinality: 'wss://polkadot.api.onfinality.io/public-ws',
      // 'Geometry Labs': 'wss://polkadot.geometry.io/websockets', // https://github.com/polkadot-js/apps/pull/6746
      Dwellir: 'wss://polkadot-rpc.dwellir.com',
      'light client': 'light://substrate-connect/polkadot',
      RadiumBlock: 'wss://polkadot.public.curie.radiumblock.io/ws',
      '1RPC': 'wss://1rpc.io/dot',
      Pinknode: 'wss://public-rpc.pinknode.io/polkadot' // https://github.com/polkadot-js/apps/issues/5721
    },
    active: true,
    currentProvider: 'Parity',
    currentProviderMode: 'ws',
    groups: ['RELAY_CHAIN'],
    nativeToken: 'DOT',
    decimals: 10,
    coinGeckoKey: 'polkadot',
    supportBonding: true,
    getStakingOnChain: true
  },
  kusama: {
    key: 'kusama',
    chain: 'Kusama Relay Chain',
    genesisHash: '0xb0a8d493285c2df73290dfb7e61f870f17b41801197a149ca93654499ea3dafe',
    icon: 'polkadot',
    ss58Format: 2,
    providers: {
      Parity: 'wss://kusama-rpc.polkadot.io',
      OnFinality: 'wss://kusama.api.onfinality.io/public-ws',
      // 'Geometry Labs': 'wss://kusama.geometry.io/websockets', // https://github.com/polkadot-js/apps/pull/6746
      Dwellir: 'wss://kusama-rpc.dwellir.com',
      'light client': 'light://substrate-connect/kusama',
      Pinknode: 'wss://public-rpc.pinknode.io/kusama',
      RadiumBlock: 'wss://kusama.public.curie.radiumblock.xyz/ws',
      '1RPC': 'wss://1rpc.io/ksm'
    },
    active: true,
    currentProvider: 'Parity',
    currentProviderMode: 'ws',
    groups: ['RELAY_CHAIN'],
    nativeToken: 'KSM',
    decimals: 12,
    coinGeckoKey: 'kusama',
    supportBonding: true,
    getStakingOnChain: true
  },
  westend: {
    key: 'westend',
    chain: 'Westend Relay Chain',
    genesisHash: '0xe143f23803ac50e8f6f8e62695d1ce9e4e1d68aa36c1cd2cfd15340213f3423e',
    icon: 'polkadot',
    ss58Format: 42,
    providers: {
      Parity: 'wss://westend-rpc.polkadot.io',
      Pinknode: 'wss://rpc.pinknode.io/westend/explorer',
      Dwellir: 'wss://westend-rpc.dwellir.com',
      'light client': 'light://substrate-connect/westend'
    },
    active: false,
    currentProvider: 'Parity',
    currentProviderMode: 'ws',
    groups: ['RELAY_CHAIN', 'TEST_NET'],
    nativeToken: 'WND',
    decimals: 12,
    supportBonding: true,
    getStakingOnChain: true
  },
  rococo: {
    key: 'rococo',
    chain: 'Rococo Relay Chain',
    genesisHash: '0x6408de7737c59c238890533af25896a2c20608d8b380bb01029acb392781063e',
    icon: 'polkadot',
    ss58Format: 42,
    providers: {
      Parity: 'wss://rococo-rpc.polkadot.io',
      OnFinality: 'wss://rococo.api.onfinality.io/public-ws', // After reset, node misses host functions
      Pinknode: 'wss://rpc.pinknode.io/rococo/explorer', // After reset, syncs to old chain
      'Ares Protocol': 'wss://rococo.aresprotocol.com', // https://github.com/polkadot-js/apps/issues/5767
      'light client': 'light://substrate-connect/rococo'
    },
    active: false,
    currentProvider: 'Parity',
    currentProviderMode: 'ws',
    groups: ['RELAY_CHAIN', 'TEST_NET'],
    nativeToken: 'ROC',
    decimals: 12
  },
  statemint: {
    key: 'statemint',
    chain: 'Statemint',
    genesisHash: '0x68d56f15f85d3136970ec16946040bc1752654e906147f7e43e9d539d7c3de2f',
    icon: 'polkadot',
    ss58Format: 0,
    providers: {
      Parity: 'wss://statemint-rpc.polkadot.io',
      OnFinality: 'wss://statemint.api.onfinality.io/public-ws',
      Dwellir: 'wss://statemint-rpc.dwellir.com',
      PinkNode: 'wss://public-rpc.pinknode.io/statemint',
      RadiumBlock: 'wss://statemint.public.curie.radiumblock.xyz/ws'
    },
    active: false,
    currentProvider: 'Parity',
    currentProviderMode: 'ws',
    groups: ['POLKADOT_PARACHAIN'],
    paraId: 1000,
    nativeToken: 'DOT',
    decimals: 10,
    coinGeckoKey: 'polkadot'
  },
  pioneer: {
    key: 'pioneer',
    chain: 'Pioneer Network',
    genesisHash: '0xf22b7850cdd5a7657bbfd90ac86441275bbc57ace3d2698a740c7b0ec4de5ec3',
    ss58Format: 268,
    providers: {
      OnFinality: 'wss://pioneer.api.onfinality.io/public-ws'
    },
    active: false,
    currentProviderMode: 'ws',
    currentProvider: 'OnFinality',
    groups: ['KUSAMA_PARACHAIN'],
    paraId: 2096,
    nativeToken: 'NEER',
    crowdloanUrl: 'https://ksmcrowdloan.bit.country/',
    decimals: 18,
    coinGeckoKey: 'metaverse-network-pioneer'
  },
  ethereum: {
    key: 'ethereum',
    chain: 'Ethereum Mainnet',
    genesisHash: '0xb60d7bdd334cd3768d43f14a05c7fe7e886ba5bcb77e1064530052fed1a3f145',
    ss58Format: 0,
    providers: {
      Cloudflare: 'https://cloudflare-eth.com',
      BlastApi: 'https://eth-mainnet.public.blastapi.io',
      Infura: 'https://mainnet.infura.io/v3/b6bf7d3508c941499b10025c0776eaf8'
    },
    active: false,
    currentProviderMode: 'http',
    currentProvider: 'Infura',
    groups: ['MAIN_NET'],
    isEthereum: true,
    nativeToken: 'ETH',
    decimals: 18,
    coinGeckoKey: 'ethereum',
    evmChainId: 1,
    supportBonding: false,
    getStakingOnChain: false,
    abiExplorer: 'https://etherscan.io',
    supportSmartContract: [ContractType.evm]
  },
  ethereum_goerli: {
    key: 'ethereum_goerli',
    chain: 'Ethereum Testnet (Goerli)',
    genesisHash: '0x2c8974e8936649eb65786299a1129fb6a47c5e703705489be96ea715496096c5',
    ss58Format: 0,
    providers: {
      Infura: 'https://goerli.infura.io/v3/b6bf7d3508c941499b10025c0776eaf8',
      Optimism: 'https://goerli.optimism.io'
    },
    active: false,
    currentProviderMode: 'http',
    currentProvider: 'Infura',
    groups: ['TEST_NET'],
    isEthereum: true,
    nativeToken: 'GoerliETH',
    decimals: 18,
    coinGeckoKey: 'ethereum_goerli',
    evmChainId: 1,
    supportBonding: false,
    getStakingOnChain: false,
    abiExplorer: 'https://goerli.etherscan.io',
    supportSmartContract: [ContractType.evm]
  },
  binance: {
    key: 'binance',
    chain: 'Binance Smart Chain',
    genesisHash: '0x59bba357145ca539dcd1ac957abc1ec5833319ddcae7f5e8b5da0c36624784b2',
    ss58Format: 0,
    providers: {
      Binance: 'https://bsc-dataseed.binance.org/',
      Defibit: 'https://bsc-dataseed1.defibit.io/',
      Ninicoin: 'https://bsc-dataseed1.ninicoin.io/',
      Nodereal: 'https://bsc.nodereal.io/'
    },
    active: false,
    currentProviderMode: 'http',
    currentProvider: 'Binance',
    groups: ['MAIN_NET'],
    isEthereum: true,
    nativeToken: 'BNB',
    decimals: 18,
    coinGeckoKey: 'binancecoin',
    evmChainId: 56,
    supportBonding: false,
    getStakingOnChain: false,
    abiExplorer: 'https://bscscan.com',
    supportSmartContract: [ContractType.evm]
  },
  binance_test: {
    key: 'binance_test',
    chain: 'Binance Smart Chain (Testnet)',
    genesisHash: '0xdd00fd71b568b8a2571a276129bc122ec640095f16c01d851c45a64e9a0731f1',
    ss58Format: 0,
    providers: {
      Binance: 'https://data-seed-prebsc-1-s1.binance.org:8545/',
      Binance2: 'https://data-seed-prebsc-2-s1.binance.org:8545/'
    },
    active: false,
    currentProviderMode: 'http',
    currentProvider: 'Binance',
    groups: ['TEST_NET'],
    isEthereum: true,
    nativeToken: 'BNB',
    decimals: 18,
    evmChainId: 97,
    supportBonding: false,
    getStakingOnChain: false,
    abiExplorer: 'https://testnet.bscscan.com',
    supportSmartContract: [ContractType.evm]
  },
  moonbeam: {
    key: 'moonbeam',
    chain: 'Moonbeam',
    genesisHash: '0xfe58ea77779b7abda7da4ec526d14db9b1e9cd40a217c34892af80a9b332b76d',
    ss58Format: 1284,
    providers: {
      'Moonbeam Foundation': 'wss://wss.api.moonbeam.network',
      OnFinality: 'wss://moonbeam.api.onfinality.io/public-ws',
      Dwellir: 'wss://moonbeam-rpc.dwellir.com',
      '1rpc': 'wss://1rpc.io/glmr',
      PinkNode: 'wss://public-rpc.pinknode.io/moonbeam',
      Blast: 'wss://moonbeam.public.blastapi.io'
    },
    active: false,
    currentProviderMode: 'ws',
    currentProvider: 'Moonbeam Foundation',
    groups: ['POLKADOT_PARACHAIN'],
    paraId: 2004,
    isEthereum: true,
    nativeToken: 'GLMR',
    crowdloanUrl: 'https://moonbeam.foundation/moonbeam-crowdloan/',
    decimals: 18,
    coinGeckoKey: 'moonbeam',
    evmChainId: 1284,
    supportBonding: true,
    getStakingOnChain: true,
    abiExplorer: 'https://api-moonbeam.moonscan.io/api?module=contract&action=getabi',
    supportSmartContract: [ContractType.evm]
  },
  astar: {
    key: 'astar',
    chain: 'Astar',
    genesisHash: '0x9eb76c5184c4ab8679d2d5d819fdf90b9c001403e9e17da2e14b6d8aec4029c6',
    ss58Format: 5,
    providers: {
      OnFinality: 'wss://astar.api.onfinality.io/public-ws',
      Dwellir: 'wss://astar-rpc.dwellir.com',
      Astar: 'wss://rpc.astar.network',
      PinkNode: 'wss://public-rpc.pinknode.io/astar',
      Blast: 'wss://astar.public.blastapi.io',
      '1rpc': 'wss://1rpc.io/astr'
    },
    active: false,
    currentProviderMode: 'ws',
    currentProvider: 'Astar',
    groups: ['POLKADOT_PARACHAIN'],
    paraId: 2006,
    nativeToken: 'ASTR',
    crowdloanUrl: 'https://crowdloan.astar.network/#/',
    decimals: 18,
    getStakingOnChain: true,
    supportBonding: true,
    coinGeckoKey: 'astar',
    supportSmartContract: [ContractType.wasm]
  },
  astarEvm: {
    key: 'astarEvm',
    chain: 'Astar - EVM',
    genesisHash: '0x9eb76c5184c4ab8679d2d5d819fdf90b9c001403e9e17da2e14b6d8aec4029c6_evm',
    ss58Format: 5,
    providers: {
      OnFinality: 'wss://astar.api.onfinality.io/public-ws',
      Dwellir: 'wss://astar-rpc.dwellir.com',
      Astar: 'wss://rpc.astar.network',
      PinkNode: 'wss://public-rpc.pinknode.io/astar',
      Blast: 'wss://astar.public.blastapi.io',
      '1rpc': 'wss://1rpc.io/astr'
    },
    isEthereum: true,
    active: false,
    currentProviderMode: 'ws',
    currentProvider: 'Astar',
    groups: ['POLKADOT_PARACHAIN'],
    nativeToken: 'ASTR',
    crowdloanUrl: 'https://crowdloan.astar.network/#/',
    decimals: 18,
    coinGeckoKey: 'astar',
    evmChainId: 592,
    supportSmartContract: [ContractType.evm]
  },
  acala: {
    key: 'acala',
    chain: 'Acala',
    genesisHash: '0xfc41b9bd8ef8fe53d58c7ea67c794c7ec9a73daf05e6d54b14ff6342c99ba64c',
    ss58Format: 10,
    providers: {
      'Acala Foundation 0': 'wss://acala-rpc-0.aca-api.network',
      'Acala Foundation 1': 'wss://acala-rpc-1.aca-api.network',
      'Acala Foundation 2': 'wss://acala-rpc-2.aca-api.network/ws',
      'Acala Foundation 3': 'wss://acala-rpc-3.aca-api.network/ws',
      'Polkawallet 0': 'wss://acala.polkawallet.io',
      OnFinality: 'wss://acala-polkadot.api.onfinality.io/public-ws',
      Dwellir: 'wss://acala-rpc.dwellir.com'
    },
    active: false,
    currentProviderMode: 'ws',
    currentProvider: 'Acala Foundation 0',
    groups: ['POLKADOT_PARACHAIN'],
    paraId: 2000,
    nativeToken: 'ACA',
    crowdloanUrl: 'https://distribution.acala.network/',
    decimals: 12,
    coinGeckoKey: 'acala'
  },
  parallel: {
    key: 'parallel',
    chain: 'Parallel',
    genesisHash: '0xe61a41c53f5dcd0beb09df93b34402aada44cb05117b71059cce40a2723a4e97',
    ss58Format: 172,
    providers: {
      OnFinality: 'wss://parallel.api.onfinality.io/public-ws',
      Parallel: 'wss://rpc.parallel.fi'
    },
    active: false,
    currentProviderMode: 'ws',
    currentProvider: 'Parallel',
    groups: ['POLKADOT_PARACHAIN'],
    paraId: 2012,
    nativeToken: 'PARA',
    crowdloanUrl: 'https://crowdloan.parallel.fi/#/auction/contribute/polkadot/2012',
    decimals: 12
  },
  clover: {
    key: 'clover',
    chain: 'Clover',
    genesisHash: '0x5c7bd13edf349b33eb175ffae85210299e324d852916336027391536e686f267',
    ss58Format: 128,
    providers: {
      Clover: 'wss://rpc-para.clover.finance',
      OnFinality: 'wss://clover.api.onfinality.io/public-ws'
    },
    active: false,
    currentProviderMode: 'ws',
    currentProvider: 'Clover',
    groups: ['POLKADOT_PARACHAIN'],
    paraId: 2002,
    nativeToken: 'CLV',
    crowdloanUrl: 'https://lucky.clover.finance/?type=support',
    decimals: 18,
    coinGeckoKey: 'clover-finance'
  },
  cloverEvm: {
    key: 'cloverEvm',
    chain: 'Clover - EVM',
    genesisHash: '0x5c7bd13edf349b33eb175ffae85210299e324d852916336027391536e686f267_1',
    ss58Format: 128,
    providers: {
      Clover: 'wss://rpc-para.clover.finance',
      OnFinality: 'wss://clover.api.onfinality.io/public-ws'
    },
    active: false,
    isEthereum: true,
    currentProviderMode: 'ws',
    currentProvider: 'Clover',
    groups: ['POLKADOT_PARACHAIN'],
    evmChainId: 1024,
    nativeToken: 'CLV',
    crowdloanUrl: 'https://lucky.clover.finance/?type=support',
    decimals: 18,
    coinGeckoKey: 'clover-finance',
    supportSmartContract: [ContractType.evm]
  },
  hydradx_main: {
    key: 'hydradx_main',
    chain: 'HydraDX',
    genesisHash: '0xafdc188f45c71dacbaa0b62e16a91f726c7b8699a9748cdf715459de6b7f366d',
    ss58Format: 63,
    providers: {
      'Galactic Council': 'wss://rpc-01.hydradx.io',
      Dwellir: 'wss://hydradx-rpc.dwellir.com'
    },
    active: false,
    currentProviderMode: 'ws',
    currentProvider: 'Galactic Council',
    groups: ['POLKADOT_PARACHAIN'],
    paraId: 2034,
    nativeToken: 'HDX',
    crowdloanUrl: 'https://loan.hydradx.io/',
    decimals: 12
  },
  edgeware: {
    key: 'edgeware',
    chain: 'Edgeware',
    genesisHash: '0x742a2ca70c2fda6cee4f8df98d64c4c670a052d9568058982dad9d5a7a135c5b',
    ss58Format: 7,
    providers: {
      JelliedOwl: 'wss://edgeware.jelliedowl.net',
      OnFinality: 'wss://edgeware.api.onfinality.io/public-ws'
    },
    active: false,
    currentProviderMode: 'ws',
    currentProvider: 'JelliedOwl',
    groups: ['MAIN_NET'],
    nativeToken: 'EDG',
    decimals: 18,
    coinGeckoKey: 'edgeware'
  },
  centrifuge: {
    key: 'centrifuge',
    chain: 'Centrifuge',
    genesisHash: '0xb3db41421702df9a7fcac62b53ffeac85f7853cc4e689e0b93aeb3db18c09d82',
    ss58Format: 36,
    providers: {
      Centrifuge: 'wss://fullnode.parachain.centrifuge.io'
    },
    active: false,
    currentProviderMode: 'ws',
    currentProvider: 'Centrifuge',
    groups: ['POLKADOT_PARACHAIN'],
    paraId: 2031,
    nativeToken: 'CFG',
    crowdloanUrl: 'https://centrifuge.io/parachain/crowdloan/',
    decimals: 18,
    coinGeckoKey: 'centrifuge'
  },
  interlay: {
    key: 'interlay',
    chain: 'Interlay',
    genesisHash: '0xed86d448b84db333cdbe07362ddc79530343b907bd88712557c024d7a94296bb',
    ss58Format: 42,
    providers: {
      'Kintsugi Labs': 'wss://api.interlay.io/parachain',
      OnFinality: 'wss://interlay.api.onfinality.io/public-ws'
    },
    active: false,
    currentProviderMode: 'ws',
    currentProvider: 'Kintsugi Labs',
    groups: ['POLKADOT_PARACHAIN'],
    paraId: 2032,
    nativeToken: 'INTR',
    crowdloanUrl: 'https://crowdloan.interlay.io/',
    decimals: 10,
    coinGeckoKey: 'interlay'
  },
  equilibrium_parachain: {
    key: 'equilibrium_parachain',
    chain: 'Equilibrium Parachain',
    genesisHash: '0x89d3ec46d2fb43ef5a9713833373d5ea666b092fa8fd68fbc34596036571b907',
    ss58Format: 68,
    providers: {
      Equilibrium: 'wss://node.pol.equilibrium.io'
    },
    active: false,
    currentProviderMode: 'ws',
    currentProvider: 'Equilibrium',
    groups: ['POLKADOT_PARACHAIN'],
    paraId: 2011,
    nativeToken: 'TOKEN',
    crowdloanUrl: 'https://equilibrium.io/en/crowdloan#bid',
    decimals: 10,
    coinGeckoKey: 'equilibrium-token'
  },
  nodle: {
    key: 'nodle',
    chain: 'Nodle',
    genesisHash: '0xa3d114c2b8d0627c1aa9b134eafcf7d05ca561fdc19fb388bb9457f81809fb23',
    ss58Format: 37,
    providers: {
      OnFinality: 'wss://nodle-parachain.api.onfinality.io/public-ws',
      Dwellir: 'wss://eden-rpc.dwellir.com'
    },
    active: false,
    currentProviderMode: 'ws',
    currentProvider: 'Dwellir',
    groups: ['POLKADOT_PARACHAIN'],
    paraId: 2026,
    nativeToken: 'NODL',
    crowdloanUrl: 'https://parachain.nodle.com/',
    decimals: 11
  },
  darwinia: {
    key: 'darwinia',
    chain: 'Darwinia',
    genesisHash: '0x729cb8f2cf428adcf81fe69610edda32c5711b2ff17de747e8604a3587021db8',
    ss58Format: 18,
    providers: {
      'Darwinia Network': 'wss://rpc.darwinia.network',
      Darwinia: 'wss://darwinia-rpc.dwellir.com'
    },
    active: false,
    currentProviderMode: 'ws',
    currentProvider: 'Darwinia',
    groups: ['POLKADOT_PARACHAIN'],
    paraId: 2003,
    nativeToken: 'RING',
    crowdloanUrl: 'https://darwinia.network/plo_contribute',
    decimals: 9,
    coinGeckoKey: 'darwinia-network-native-token'
  },
  'sora-substrate': {
    key: 'sora-substrate',
    chain: 'SORA',
    genesisHash: '0x7e4e32d0feafd4f9c9414b0be86373f9a1efa904809b683453a9af6856d38ad5',
    ss58Format: 420,
    providers: {
      Soramitsu: 'wss://ws.parachain-collator-1.c1.sora2.soramitsu.co.jp'
    },
    active: false,
    currentProviderMode: 'ws',
    currentProvider: 'Soramitsu',
    groups: ['KUSAMA_PARACHAIN'],
    nativeToken: 'XOR',
    crowdloanUrl: 'https://polkadot.js.org/apps/#/parachains/crowdloan',
    decimals: 12,
    paraId: 2011
  },
  odyssey: {
    key: 'odyssey',
    chain: 'Ares Odyssey',
    genesisHash: '0x0f3665e2e57fb38fd638145b69e567fb05bbadfd457624f90f15e5dbb31320bb',
    ss58Format: 34,
    providers: {
      AresProtocol: 'wss://odyssey.aresprotocol.io'
    },
    active: false,
    currentProviderMode: 'ws',
    currentProvider: 'AresProtocol',
    groups: ['MAIN_NET'],
    nativeToken: 'ARES',
    crowdloanUrl: 'https://polkadot.js.org/apps/#/parachains/crowdloan',
    decimals: 12
  },
  polkadex: {
    key: 'polkadex',
    chain: 'Polkadex',
    genesisHash: '0x3920bcb4960a1eef5580cd5367ff3f430eef052774f78468852f7b9cb39f8a3c',
    ss58Format: 88,
    providers: {
      'Polkadex Team': 'wss://mainnet.polkadex.trade/',
      OnFinality: 'wss://polkadex.api.onfinality.io/public-ws'
    },
    active: false,
    currentProviderMode: 'ws',
    currentProvider: 'Polkadex Team',
    groups: ['POLKADOT_PARACHAIN'],
    paraId: 2040,
    nativeToken: 'PDEX',
    coinGeckoKey: 'polkadex',
    crowdloanUrl: 'https://www.polkadex.trade/crowdloans',
    decimals: 12,
    getStakingOnChain: true,
    supportBonding: true
  },
  polkadexTest: {
    key: 'polkadexTest',
    chain: 'Polkadex - Testnet',
    genesisHash: '0xd0024e7110db2a8b35d6599e64e82d3eb30070200a423398319efb6b4d596427',
    ss58Format: 88,
    providers: {
      'Polkadex Team': 'wss://blockchain.polkadex.trade'
    },
    active: false,
    currentProviderMode: 'ws',
    currentProvider: 'Polkadex Team',
    groups: ['TEST_NET'],
    nativeToken: 'Unit',
    crowdloanUrl: 'https://www.polkadex.trade/crowdloans',
    decimals: 12,
    getStakingOnChain: true,
    supportBonding: true
  },
  aleph: {
    key: 'aleph',
    chain: 'Aleph Zero',
    genesisHash: '0x70255b4d28de0fc4e1a193d7e175ad1ccef431598211c55538f1018651a0344e',
    ss58Format: 42,
    providers: {
      'Aleph Zero Foundation': 'wss://ws.azero.dev'
    },
    active: false,
    currentProviderMode: 'ws',
    currentProvider: 'Aleph Zero Foundation',
    groups: ['MAIN_NET'],
    nativeToken: 'AZERO',
    crowdloanUrl: 'https://contribute.alephzero.org/',
    decimals: 12,
    coinGeckoKey: 'aleph-zero',
    getStakingOnChain: true,
    supportBonding: true
  },
  rmrk: {
    key: 'rmrk',
    chain: 'RMRK Devnet',
    genesisHash: '0x6c7ae90ef70a31fe9f0f2329007ff4b4c4fe62fe71cd2b753ee37c1aa1070fef',
    icon: 'polkadot',
    ss58Format: 0,
    providers: {
      rmrk: 'wss://staging.node.rmrk.app'
    },
    active: false,
    currentProvider: 'rmrk',
    currentProviderMode: 'ws',
    nativeToken: 'UNIT',
    groups: ['TEST_NET'],
    decimals: 12,
    coinGeckoKey: 'rmrk'
  },
  dolphin: {
    key: 'dolphin',
    chain: 'Dolphin Testnet',
    active: false,
    genesisHash: '0x79372c8ed25b51c0d3c1f085becb264c93f1ecbc71dcf387fdb5c294fd823a08',
    ss58Format: 78,
    providers: {
      dolphin: 'wss://ws.rococo.dolphin.engineering'
    },
    currentProvider: 'dolphin',
    currentProviderMode: 'ws',
    groups: ['TEST_NET'],
    nativeToken: 'DOL',
    decimals: 18
  },
  alephTest: {
    key: 'alephTest',
    chain: 'Aleph Zero Testnet',
    genesisHash: '0x05d5279c52c484cc80396535a316add7d47b1c5b9e0398dd1f584149341460c5',
    ss58Format: 42,
    providers: {
      'Aleph Zero Foundation': 'wss://ws.test.azero.dev'
    },
    active: false,
    currentProviderMode: 'ws',
    currentProvider: 'Aleph Zero Foundation',
    groups: ['TEST_NET'],
    nativeToken: 'TZERO',
    decimals: 12,
    getStakingOnChain: true,
    supportBonding: true,
    supportSmartContract: [ContractType.wasm]
  },
  opal: {
    key: 'opal',
    chain: 'OPAL by UNIQUE',
    genesisHash: '0x3fa374fbc8d0a9077356aefe327c88f447ce7f1fda905b1d4b4a2680a7b5cefa',
    ss58Format: 42,
    providers: {
      Unique: 'wss://ws-opal.unique.network',
      Europe: 'wss://eu-ws-opal.unique.network',
      NA: 'wss://us-ws-opal.unique.network',
      Asia: 'wss://asia-ws-opal.unique.network'
    },
    active: false,
    currentProviderMode: 'ws',
    currentProvider: 'Unique',
    groups: ['TEST_NET'],
    nativeToken: 'OPL',
    decimals: 18
  },
  moonbase: {
    key: 'moonbase',
    chain: 'Moonbase Alpha',
    genesisHash: '0x91bc6e169807aaa54802737e1c504b2577d4fafedd5a02c10293b1cd60e39527',
    ss58Format: 1287,
    providers: {
      'Moonbeam Foundation': 'wss://wss.api.moonbase.moonbeam.network',
      OnFinality: 'wss://moonbeam-alpha.api.onfinality.io/public-ws',
      Blast: 'wss://moonbase-alpha.public.blastapi.io'
      // Pinknode: 'wss://rpc.pinknode.io/alphanet/explorer' // https://github.com/polkadot-js/apps/issues/7058
    },
    active: false,
    currentProviderMode: 'ws',
    currentProvider: 'Moonbeam Foundation',
    groups: ['TEST_NET'],
    nativeToken: 'DEV',
    isEthereum: true,
    abiExplorer: 'https://api-moonbase.moonscan.io/api?module=contract&action=getabi',
    decimals: 18,
    evmChainId: 1287,
    supportBonding: true,
    getStakingOnChain: true,
    paraId: 1000,
    supportSmartContract: [ContractType.evm]
  },
  efinity: {
    key: 'efinity',
    chain: 'Efinity',
    genesisHash: '0x335369975fced3fc22e23498da306a712f4fd964c957364d53c49cea9db8bc2f',
    ss58Format: 1110,
    providers: {
      Efinity: 'wss://rpc.efinity.io'
    },
    active: false,
    currentProviderMode: 'ws',
    currentProvider: 'Efinity',
    groups: ['POLKADOT_PARACHAIN'],
    paraId: 2021,
    nativeToken: 'EFI',
    crowdloanUrl: 'https://enjin.io/efinity-crowdloan',
    decimals: 10,
    coinGeckoKey: 'efinity'
  },
  composableFinance: {
    key: 'composableFinance',
    chain: 'Composable Finance',
    genesisHash: '0xdaab8df776eb52ec604a5df5d388bb62a050a0aaec4556a64265b9d42755552d',
    ss58Format: 49,
    providers: {
      Composable: 'wss://rpc.composable.finance'
    },
    active: false,
    currentProviderMode: 'ws',
    currentProvider: 'Composable',
    groups: ['POLKADOT_PARACHAIN'],
    paraId: 2019,
    nativeToken: 'LAYR',
    crowdloanUrl: 'https://crowdloan.composable.finance/',
    decimals: 12
  },
  phala: {
    key: 'phala',
    chain: 'Phala Network',
    genesisHash: '0x1bb969d85965e4bb5a651abbedf21a54b6b31a21f66b5401cc3f1e286268d736',
    ss58Format: 30,
    providers: {
      Phala: 'wss://api.phala.network/ws'
    },
    active: false,
    currentProviderMode: 'ws',
    currentProvider: 'Phala',
    groups: ['POLKADOT_PARACHAIN'],
    paraId: 2035,
    nativeToken: 'PHA',
    crowdloanUrl: 'https://polkadot.js.org/apps/#/parachains/crowdloan',
    decimals: 10,
    coinGeckoKey: 'pha'
  },
  crust: {
    key: 'crust',
    chain: 'Crust Network',
    genesisHash: '0x8b404e7ed8789d813982b9cb4c8b664c05b3fbf433309f603af014ec9ce56a8c',
    ss58Format: 66,
    providers: {
      'Crust Network': 'wss://rpc.crust.network',
      OnFinality: 'wss://crust.api.onfinality.io/public-ws'
    },
    active: false,
    currentProviderMode: 'ws',
    currentProvider: 'Crust Network',
    groups: ['POLKADOT_PARACHAIN'],
    paraId: 2008,
    nativeToken: 'CRU',
    crowdloanUrl: 'https://polkadot.js.org/apps/#/parachains/crowdloan',
    decimals: 12,
    coinGeckoKey: 'crust-network'
  },
  // coinversation: {
  //   key: 'coinversation',
  //   chain: 'Coinversation',
  //   genesisHash: 'UNKNOWN',
  //   ss58Format: -1,
  //   providers: {
  //     Coinversation: 'wss://rpc.coinversation.io/'
  //   },
  //   active: false,
  //   currentProviderMode: 'ws',
  //   currentProvider: 'Coinversation',
  //   groups: ['POLKADOT_PARACHAIN'],
  //   paraId: 2027,
  //   nativeToken: 'CTO',
  //   crowdloanUrl: 'https://www.coinversation.io/joinus',
  //   decimals: 10,
  //   coinGeckoKey: 'coinversation'
  // },
  statemine: {
    key: 'statemine',
    chain: 'Statemine',
    genesisHash: '0x48239ef607d7928874027a43a67689209727dfb3d3dc5e5b03a39bdc2eda771a',
    icon: 'polkadot',
    ss58Format: 2,
    providers: {
      Parity: 'wss://statemine-rpc.polkadot.io',
      OnFinality: 'wss://statemine.api.onfinality.io/public-ws',
      Dwellir: 'wss://statemine-rpc.dwellir.com',
      RadiumBlock: 'wss://statemine.public.curie.radiumblock.xyz/ws',
      PinkNode: 'wss://public-rpc.pinknode.io/statemine'
    },
    active: false,
    currentProviderMode: 'ws',
    currentProvider: 'Parity',
    groups: ['KUSAMA_PARACHAIN'],
    paraId: 1000,
    nativeToken: 'KSM',
    decimals: 12
  },
  karura: {
    key: 'karura',
    chain: 'Karura',
    genesisHash: '0xbaf5aabe40646d11f0ee8abbdc64f4a4b7674925cba08e4a05ff9ebed6e2126b',
    ss58Format: 8,
    providers: {
      'Acala Foundation 0': 'wss://karura-rpc-0.aca-api.network',
      'Acala Foundation 1': 'wss://karura-rpc-1.aca-api.network',
      'Acala Foundation 2': 'wss://karura-rpc-2.aca-api.network/ws',
      'Acala Foundation 3': 'wss://karura-rpc-3.aca-api.network/ws',
      'Polkawallet 0': 'wss://karura.polkawallet.io',
      OnFinality: 'wss://karura.api.onfinality.io/public-ws',
      Dwellir: 'wss://karura-rpc.dwellir.com'
    },
    active: false,
    currentProviderMode: 'ws',
    currentProvider: 'Acala Foundation 2',
    groups: ['KUSAMA_PARACHAIN'],
    paraId: 2000,
    nativeToken: 'KAR',
    crowdloanUrl: 'https://polkadot.js.org/apps/#/parachains/crowdloan',
    decimals: 12,
    coinGeckoKey: 'karura'
  },
  moonriver: {
    key: 'moonriver',
    chain: 'Moonriver',
    genesisHash: '0x401a1f9dca3da46f5c4091016c8a2f26dcea05865116b286f60f668207d1474b',
    ss58Format: 1285,
    providers: {
      'Moonbeam Foundation': 'wss://wss.api.moonriver.moonbeam.network',
      OnFinality: 'wss://moonriver.api.onfinality.io/public-ws',
      Dwellir: 'wss://moonriver-rpc.dwellir.com',
      Blast: 'wss://moonriver.public.blastapi.io',
      Pinknode: 'wss://public-rpc.pinknode.io/moonriver' // https://github.com/polkadot-js/apps/issues/7058
    },
    active: false,
    currentProviderMode: 'ws',
    currentProvider: 'Moonbeam Foundation',
    groups: ['KUSAMA_PARACHAIN'],
    paraId: 2023,
    isEthereum: true,
    nativeToken: 'MOVR',
    crowdloanUrl: 'https://polkadot.js.org/apps/#/parachains/crowdloan',
    decimals: 18,
    coinGeckoKey: 'moonriver',
    evmChainId: 1285,
    supportBonding: true,
    getStakingOnChain: true,
    abiExplorer: 'https://api-moonriver.moonscan.io/api?module=contract&action=getabi',
    supportSmartContract: [ContractType.evm]
  },
  shiden: {
    key: 'shiden',
    chain: 'Shiden',
    genesisHash: '0xf1cf9022c7ebb34b162d5b5e34e705a5a740b2d0ecc1009fb89023e62a488108',
    ss58Format: 5,
    providers: {
      StakeTechnologies: 'wss://rpc.shiden.astar.network',
      OnFinality: 'wss://shiden.api.onfinality.io/public-ws',
      Pinknode: 'wss://rpc.pinknode.io/shiden/explorer',
      Dwellir: 'wss://shiden-rpc.dwellir.com',
      Blast: 'wss://shiden.public.blastapi.io'
    },
    active: false,
    currentProviderMode: 'ws',
    currentProvider: 'StakeTechnologies',
    groups: ['KUSAMA_PARACHAIN'],
    paraId: 2007,
    nativeToken: 'SDN',
    crowdloanUrl: 'https://polkadot.js.org/apps/#/parachains/crowdloan',
    decimals: 18,
    coinGeckoKey: 'shiden',
    supportSmartContract: [ContractType.wasm],
    supportBonding: true,
    getStakingOnChain: true
  },
  shidenEvm: {
    key: 'shidenEvm',
    chain: 'Shiden - EVM',
    active: false,
    genesisHash: '0xf1cf9022c7ebb34b162d5b5e34e705a5a740b2d0ecc1009fb89023e62a488108___EVM',
    ss58Format: 5,
    providers: {
      astar: 'wss://rpc.shiden.astar.network'
    },
    currentProviderMode: 'ws',
    currentProvider: 'astar',
    groups: ['KUSAMA_PARACHAIN'],
    nativeToken: 'SDN',
    evmChainId: 336,
    isEthereum: true,
    supportSmartContract: [ContractType.evm]
  },
  shibuya: {
    key: 'shibuya',
    chain: 'Shibuya Testnet',
    genesisHash: '0xddb89973361a170839f80f152d2e9e38a376a5a7eccefcade763f46a8e567019',
    ss58Format: 5,
    providers: {
      Shibuya: 'wss://rpc.shibuya.astar.network/'
    },
    isEthereum: false,
    active: false,
    currentProviderMode: 'ws',
    currentProvider: 'Shibuya',
    groups: ['TEST_NET'],
    nativeToken: 'SBY',
    decimals: 18,
    getStakingOnChain: true,
    supportBonding: true,
    supportSmartContract: [ContractType.wasm]
  },
  shibuyaEvm: {
    key: 'shibuyaEvm',
    chain: 'Shibuya Testnet - EVM',
    genesisHash: '0xddb89973361a170839f80f152d2e9e38a376a5a7eccefcade763f46a8e567019_evm',
    ss58Format: 5,
    providers: {
      Shibuya: 'wss://rpc.shibuya.astar.network/'
    },
    isEthereum: true,
    active: false,
    currentProviderMode: 'ws',
    currentProvider: 'Shibuya',
    groups: ['TEST_NET'],
    evmChainId: 81,
    nativeToken: 'SBY',
    decimals: 18,
    supportSmartContract: [ContractType.evm]
  },
  khala: {
    key: 'khala',
    chain: 'Khala',
    genesisHash: '0xd43540ba6d3eb4897c28a77d48cb5b729fea37603cbbfc7a86a73b72adb3be8d',
    ss58Format: 30,
    providers: {
      Phala: 'wss://khala-api.phala.network/ws',
      OnFinality: 'wss://khala.api.onfinality.io/public-ws'
    },
    active: false,
    currentProviderMode: 'ws',
    currentProvider: 'Phala',
    groups: ['KUSAMA_PARACHAIN'],
    paraId: 2004,
    nativeToken: 'PHA',
    crowdloanUrl: 'https://polkadot.js.org/apps/#/parachains/crowdloan',
    decimals: 12
  },
  bifrost: {
    key: 'bifrost',
    chain: 'Bifrost Kusama',
    genesisHash: '0x9f28c6a68e0fc9646eff64935684f6eeeece527e37bbe1f213d22caa1d9d6bed',
    ss58Format: 6,
    providers: {
      'Liebi 0': 'wss://bifrost-rpc.liebi.com/ws',
      'Liebi 1': 'wss://us.bifrost-rpc.liebi.com/ws',
      'Liebi 2': 'wss://eu.bifrost-rpc.liebi.com/ws',
      OnFinality: 'wss://bifrost-parachain.api.onfinality.io/public-ws'
    },
    active: false,
    currentProviderMode: 'ws',
    currentProvider: 'Liebi 0',
    groups: ['KUSAMA_PARACHAIN'],
    paraId: 2001,
    nativeToken: 'BNC',
    crowdloanUrl: 'https://bifrost.app/vcrowdloan',
    decimals: 12,
    coinGeckoKey: 'bifrost-native-coin',
    getStakingOnChain: true,
    supportBonding: true,
    blockExplorer: 'https://bifrost-kusama.subscan.io'
  },
  bifrost_dot: {
    key: 'bifrost_dot',
    chain: 'Bifrost Polkadot',
    genesisHash: '0x262e1b2ad728475fd6fe88e62d34c200abe6fd693931ddad144059b1eb884e5b',
    ss58Format: 6,
    providers: {
      Liebi: 'wss://hk.p.bifrost-rpc.liebi.com/ws'
    },
    active: false,
    currentProviderMode: 'ws',
    currentProvider: 'Liebi',
    groups: ['POLKADOT_PARACHAIN'],
    paraId: 2030,
    nativeToken: 'BNC',
    crowdloanUrl: 'https://bifrost.app/vcrowdloan',
    decimals: 12,
    coinGeckoKey: 'bifrost-native-coin',
    blockExplorer: 'https://bifrost.subscan.io'
  },
  bifrost_testnet: {
    key: 'bifrost_testnet',
    chain: 'Bifrost Testnet',
    genesisHash: '0x8b290fa39a8808f29d7309ea99442c95bf964838aef14be5a6449ae48f8a5f1f',
    ss58Format: 6,
    providers: {
      Liebi: 'wss://bifrost-rpc.rococo.liebi.com/ws'
    },
    active: false,
    currentProviderMode: 'ws',
    currentProvider: 'Liebi',
    groups: ['TEST_NET'],
    nativeToken: 'BNC',
    decimals: 12,
    getStakingOnChain: true,
    supportBonding: true
  },
  kilt: {
    key: 'kilt',
    chain: 'KILT Spiritnet',
    genesisHash: '0x411f057b9107718c9624d6aa4a3f23c1653898297f3d4d529d9bb6511a39dd21',
    ss58Format: 38,
    providers: {
      'KILT Protocol': 'wss://spiritnet.kilt.io/',
      OnFinality: 'wss://spiritnet.api.onfinality.io/public-ws',
      Dwellir: 'wss://kilt-rpc.dwellir.com'
    },
    active: false,
    currentProviderMode: 'ws',
    currentProvider: 'KILT Protocol',
    groups: ['KUSAMA_PARACHAIN'],
    paraId: 2086,
    nativeToken: 'KILT',
    crowdloanUrl: 'https://polkadot.js.org/apps/#/parachains/crowdloan',
    decimals: 12,
    coinGeckoKey: 'kilt-protocol',
    supportBonding: true,
    getStakingOnChain: true
  },
  calamari: {
    key: 'calamari',
    chain: 'Calamari Parachain',
    genesisHash: '0x4ac80c99289841dd946ef92765bf659a307d39189b3ce374a92b5f0415ee17a1',
    ss58Format: 78,
    providers: {
      'Manta Network': 'wss://ws.calamari.systems/',
      OnFinality: 'wss://calamari.api.onfinality.io/public-ws'
    },
    active: false,
    currentProviderMode: 'ws',
    currentProvider: 'Manta Network',
    groups: ['KUSAMA_PARACHAIN'],
    paraId: 2084,
    nativeToken: 'KMA',
    crowdloanUrl: 'https://calamari.network/',
    decimals: 12,
    coinGeckoKey: 'calamari-network',
    getStakingOnChain: true,
    supportBonding: true
  },
  basilisk: {
    key: 'basilisk',
    chain: 'Basilisk',
    genesisHash: '0xa85cfb9b9fd4d622a5b28289a02347af987d8f73fa3108450e2b4a11c1ce5755',
    ss58Format: 10041,
    providers: {
      HydraDX: 'wss://rpc-01.basilisk.hydradx.io',
      OnFinality: 'wss://basilisk.api.onfinality.io/public-ws',
      Dwellir: 'wss://basilisk-rpc.dwellir.com'
    },
    active: false,
    currentProviderMode: 'ws',
    currentProvider: 'HydraDX',
    groups: ['KUSAMA_PARACHAIN'],
    paraId: 2090,
    coinGeckoKey: 'basilisk',
    nativeToken: 'BSX',
    crowdloanUrl: 'https://loan.bsx.fi/',
    decimals: 12
  },
  altair: {
    key: 'altair',
    chain: 'Altair',
    genesisHash: '0xaa3876c1dc8a1afcc2e9a685a49ff7704cfd36ad8c90bf2702b9d1b00cc40011',
    ss58Format: 136,
    providers: {
      Centrifuge: 'wss://fullnode.altair.centrifuge.io',
      OnFinality: 'wss://altair.api.onfinality.io/public-ws'
    },
    active: false,
    currentProviderMode: 'ws',
    currentProvider: 'Centrifuge',
    groups: ['KUSAMA_PARACHAIN'],
    paraId: 2088,
    nativeToken: 'AIR',
    crowdloanUrl: 'https://centrifuge.io/altair/crowdloan/',
    decimals: 18,
    coinGeckoKey: 'altair'
  },
  heiko: {
    key: 'heiko',
    chain: 'Heiko',
    genesisHash: '0x64a1c658a48b2e70a7fb1ad4c39eea35022568c20fc44a6e2e3d0a57aee6053b',
    ss58Format: 110,
    providers: {
      OnFinality: 'wss://parallel-heiko.api.onfinality.io/public-ws',
      Parallel: 'wss://heiko-rpc.parallel.fi'
    },
    active: false,
    currentProviderMode: 'ws',
    currentProvider: 'Parallel',
    groups: ['KUSAMA_PARACHAIN'],
    paraId: 2085,
    nativeToken: 'HKO',
    crowdloanUrl: 'https://crowdloan.parallel.fi/#/auction/contribute/kusama/2085',
    decimals: 12
  },
  kintsugi: {
    key: 'kintsugi',
    chain: 'Kintsugi',
    genesisHash: '0x9af9a64e6e4da8e3073901c3ff0cc4c3aad9563786d89daf6ad820b6e14a0b8b',
    ss58Format: 2092,
    providers: {
      'Kintsugi Labs': 'wss://api-kusama.interlay.io/parachain',
      OnFinality: 'wss://kintsugi.api.onfinality.io/public-ws'
    },
    active: false,
    currentProviderMode: 'ws',
    currentProvider: 'Kintsugi Labs',
    groups: ['KUSAMA_PARACHAIN'],
    paraId: 2092,
    nativeToken: 'KINT',
    crowdloanUrl: 'https://kintsugi.interlay.io/',
    decimals: 12,
    coinGeckoKey: 'kintsugi'
  },
  kintsugi_test: {
    key: 'kintsugi_test',
    chain: 'Kintsugi Testnet',
    genesisHash: '0x364dd762ee3fa02f63548f579f185e64932fc1a29052d7d9a588d2a57b191abf',
    ss58Format: 42,
    active: false,
    providers: {
      testnet: 'wss://api-testnet.interlay.io:443/parachain'
    },
    currentProviderMode: 'ws',
    currentProvider: 'testnet',
    groups: ['TEST_NET'],
    nativeToken: 'KINT',
    decimals: 12
  },
  picasso: {
    key: 'picasso',
    chain: 'Picasso',
    genesisHash: '0x6811a339673c9daa897944dcdac99c6e2939cc88245ed21951a0a3c9a2be75bc',
    ss58Format: 49,
    providers: {
      Composable: 'wss://picasso-rpc.composable.finance'
    },
    active: false,
    currentProviderMode: 'ws',
    currentProvider: 'Composable',
    groups: ['KUSAMA_PARACHAIN'],
    paraId: 2087,
    nativeToken: 'PICA',
    crowdloanUrl: 'https://crowdloan.composable.finance/',
    decimals: 12,
    coinGeckoKey: 'picasso-network'
  },
  quartz: {
    key: 'quartz',
    chain: 'QUARTZ by UNIQUE',
    genesisHash: '0xcd4d732201ebe5d6b014edda071c4203e16867305332301dc8d092044b28e554',
    ss58Format: 255,
    providers: {
      Unique: 'wss://quartz.unique.network',
      OnFinality: 'wss://quartz.api.onfinality.io/public-ws',
      'Unique Europe': 'wss://eu-ws-quartz.unique.network',
      'Unique US': 'wss://us-ws-quartz.unique.network'
    },
    active: false,
    currentProviderMode: 'ws',
    currentProvider: 'Unique',
    groups: ['KUSAMA_PARACHAIN'],
    paraId: 2095,
    nativeToken: 'QTZ',
    crowdloanUrl: 'https://unique.network/quartz/crowdloan/',
    decimals: 18,
    coinGeckoKey: 'quartz'
  },
  unique_network: {
    key: 'unique_network',
    chain: 'UNIQUE NETWORK',
    active: false,
    genesisHash: '0x84322d9cddbf35088f1e54e9a85c967a41a56a4f43445768125e61af166c7d31',
    ss58Format: 7391,
    providers: {
      unique: 'wss://ws.unique.network/'
    },
    currentProvider: 'unique',
    currentProviderMode: 'ws',
    groups: ['POLKADOT_PARACHAIN'],
    paraId: 2037,
    nativeToken: 'UNQ'
  },
  genshiro: {
    key: 'genshiro',
    chain: 'Genshiro',
    genesisHash: '0x9b8cefc0eb5c568b527998bdd76c184e2b76ae561be76e4667072230217ea243',
    ss58Format: 68,
    providers: {
      Equilibrium: 'wss://node.genshiro.io'
    },
    active: false,
    currentProviderMode: 'ws',
    currentProvider: 'Equilibrium',
    groups: ['KUSAMA_PARACHAIN'],
    paraId: 2024,
    nativeToken: 'GENS',
    crowdloanUrl: 'https://genshiro.equilibrium.io/en',
    decimals: 10,
    coinGeckoKey: 'genshiro'
  },
  genshiro_testnet: {
    key: 'genshiro_testnet',
    chain: 'Genshiro Testnet',
    genesisHash: '0xdec164ef73b27c5b7e404114305102018a2b5a4ddda665bb510ce896ad5ba78d',
    ss58Format: 68,
    providers: {
      testnet: 'wss://testnet.genshiro.io'
    },
    decimals: 9,
    nativeToken: 'TOKEN',
    active: false,
    currentProviderMode: 'ws',
    currentProvider: 'testnet',
    groups: ['TEST_NET']
  },
  subsocial_x: {
    key: 'subsocial_x',
    active: false,
    chain: 'SubsocialX',
    genesisHash: '0x4a12be580bb959937a1c7a61d5cf24428ed67fa571974b4007645d1886e7c89f',
    ss58Format: 28,
    providers: {
      subsocialx: 'wss://para.subsocial.network'
    },
    currentProviderMode: 'ws',
    currentProvider: 'subsocialx',
    groups: ['KUSAMA_PARACHAIN'],
    paraId: 2100,
    nativeToken: 'SUB',
    crowdloanUrl: 'https://app.subsocial.network/crowdloan'
  },
  zeitgeist: {
    key: 'zeitgeist',
    chain: 'Zeitgeist',
    genesisHash: '0x1bf2a2ecb4a868de66ea8610f2ce7c8c43706561b6476031315f6640fe38e060',
    ss58Format: 73,
    providers: {
      OnFinality: 'wss://zeitgeist.api.onfinality.io/public-ws',
      Dwellir: 'wss://zeitgeist-rpc.dwellir.com'
    },
    active: false,
    currentProviderMode: 'ws',
    currentProvider: 'Dwellir',
    groups: ['KUSAMA_PARACHAIN'],
    paraId: 2101,
    nativeToken: 'ZTG',
    crowdloanUrl: 'https://crowdloan.zeitgeist.pm/',
    decimals: 10,
    coinGeckoKey: 'zeitgeist'
  },
  sakura: {
    key: 'sakura',
    chain: 'Sakura',
    genesisHash: '0x7b0f142a9299b0886595992f8cac58814c8956de6a31c77caca95db01370fc2c',
    ss58Format: 42,
    providers: {
      Clover: 'wss://rpc.sakura.clover.finance'
    },
    active: false,
    currentProviderMode: 'ws',
    currentProvider: 'Clover',
    groups: ['KUSAMA_PARACHAIN'],
    paraId: 2016,
    nativeToken: 'SKU',
    crowdloanUrl: 'https://polkadot.js.org/apps/#/parachains/crowdloan',
    decimals: 10,
    coinGeckoKey: 'sakura'
  },
  shadow: {
    key: 'shadow',
    chain: 'Crust Shadow',
    genesisHash: '0xd4c0c08ca49dc7c680c3dac71a7c0703e5b222f4b6c03fe4c5219bb8f22c18dc',
    ss58Format: 66,
    providers: {
      Crust: 'wss://rpc-shadow.crust.network/'
    },
    active: false,
    currentProviderMode: 'ws',
    currentProvider: 'Crust',
    groups: ['KUSAMA_PARACHAIN'],
    paraId: 2012,
    nativeToken: 'CSM',
    crowdloanUrl: 'https://polkadot.js.org/apps/#/parachains/crowdloan',
    decimals: 12,
    coinGeckoKey: 'crust-storage-market'
  },
  uniqueNft: {
    key: 'uniqueNft',
    chain: 'Unique TestNet 2.0',
    genesisHash: 'UPDATING',
    ss58Format: -1,
    providers: {
      Unique: 'wss://testnet2.unique.network'
    },
    active: false,
    currentProviderMode: 'ws',
    currentProvider: 'Unique',
    groups: ['TEST_NET'],
    nativeToken: 'UNQ',
    decimals: 15
  },
  robonomics: {
    key: 'robonomics',
    chain: 'Robonomics',
    genesisHash: '0x631ccc82a078481584041656af292834e1ae6daab61d2875b4dd0c14bb9b17bc',
    ss58Format: 32,
    providers: {
      Airalab: 'wss://kusama.rpc.robonomics.network/'
    },
    active: false,
    currentProviderMode: 'ws',
    currentProvider: 'Airalab',
    groups: ['KUSAMA_PARACHAIN'],
    paraId: 2048,
    nativeToken: 'XRT',
    crowdloanUrl: 'https://robonomics.network/kusama-slot/',
    decimals: 9,
    coinGeckoKey: 'robonomics-network'
  },
  integritee: {
    key: 'integritee',
    chain: 'Integritee Network',
    genesisHash: '0xf195ef30c646663a24a3164b307521174a86f437c586397a43183c736a8383c1',
    ss58Format: 13,
    providers: {
      Integritee: 'wss://kusama.api.integritee.network'
    },
    active: false,
    currentProviderMode: 'ws',
    currentProvider: 'Integritee',
    groups: ['KUSAMA_PARACHAIN'],
    paraId: 2015,
    nativeToken: 'TEER',
    crowdloanUrl: 'https://crowdloan.integritee.network/',
    decimals: 12,
    coinGeckoKey: 'integritee'
  },
  integriteePolkadot: {
    key: 'integriteePolkadot',
    chain: 'Integritee Shell',
    genesisHash: '0xe13e7af377c64e83f95e0d70d5e5c3c01d697a84538776c5b9bbe0e7d7b6034c',
    ss58Format: 13,
    providers: {
      Integritee: 'wss://polkadot.api.integritee.network'
    },
    active: false,
    currentProviderMode: 'ws',
    currentProvider: 'Integritee',
    groups: ['POLKADOT_PARACHAIN'],
    paraId: 2015,
    nativeToken: 'TEER',
    crowdloanUrl: 'https://crowdloan.integritee.network/',
    decimals: 12,
    coinGeckoKey: 'integritee'
  },
  crab: {
    key: 'crab',
    chain: 'Darwinia Crab',
    genesisHash: '0x34f61bfda344b3fad3c3e38832a91448b3c613b199eb23e5110a635d71c13c65',
    ss58Format: 42,
    providers: {
      OnFinality: 'wss://darwinia-crab.api.onfinality.io/public-ws',
      Darwinia_Network: 'wss://crab-rpc.darwinia.network',
      Dwellir: 'wss://darwiniacrab-rpc.dwellir.com'
    },
    active: false,
    currentProviderMode: 'ws',
    currentProvider: 'Darwinia_Network',
    groups: ['MAIN_NET'],
    nativeToken: 'CRAB',
    crowdloanUrl: 'https://crab.network/plo',
    decimals: 9,
    coinGeckoKey: 'darwinia-crab-network'
  },
  crabParachain: {
    key: 'crabParachain',
    chain: 'Crab Parachain',
    genesisHash: '0xeac895d7768b17837a9c3a9f0280c01502c3ef40193df923490a0fa9c60ea076',
    ss58Format: 42,
    providers: {
      Crab: 'wss://crab-parachain-rpc.darwinia.network'
    },
    active: false,
    currentProviderMode: 'ws',
    currentProvider: 'Crab',
    groups: ['KUSAMA_PARACHAIN'],
    nativeToken: 'CRAB',
    crowdloanUrl: 'https://crab.network/plo',
    decimals: 18,
    coinGeckoKey: 'darwinia-crab-network'
  },
  crabEvm: {
    key: 'crabEvm',
    chain: 'Darwinia Crab - EVM',
    genesisHash: '0x34f61bfda344b3fad3c3e38832a91448b3c613b199eb23e5110a635d71c13c65_1',
    ss58Format: 42,
    providers: {
      Darwinia_Network: 'wss://crab-rpc.darwinia.network'
    },
    active: false,
    currentProviderMode: 'ws',
    currentProvider: 'Darwinia_Network',
    groups: ['MAIN_NET'],
    nativeToken: 'CRAB',
    decimals: 18,
    coinGeckoKey: 'darwinia-crab-network',
    isEthereum: true,
    evmChainId: 44,
    blockExplorer: 'https://crab.subscan.io',
    supportSmartContract: [ContractType.evm]
  },
  pangolin: {
    key: 'pangolin',
    chain: 'Pangolin',
    genesisHash: '0xce44bd16fc276f9e457b452577b6c2678e57768260012af127479fed806da7e7',
    ss58Format: 42,
    providers: {
      Pangolin_Network: 'wss://pangolin-rpc.darwinia.network'
    },
    active: false,
    currentProviderMode: 'ws',
    currentProvider: 'Pangolin_Network',
    groups: ['TEST_NET'],
    nativeToken: 'PRING',
    decimals: 9,
    isEthereum: false,
    blockExplorer: 'https://pangolin.subscan.io'
  },
  pangolinEvm: {
    key: 'pangolinEvm',
    chain: 'Pangolin - EVM',
    genesisHash: '0xce44bd16fc276f9e457b452577b6c2678e57768260012af127479fed806da7e7_1',
    ss58Format: 42,
    providers: {
      Pangolin_Network: 'wss://pangolin-rpc.darwinia.network'
    },
    active: false,
    currentProviderMode: 'ws',
    currentProvider: 'Pangolin_Network',
    groups: ['TEST_NET'],
    nativeToken: 'PRING',
    decimals: 18,
    isEthereum: true,
    evmChainId: 43,
    blockExplorer: 'https://pangolin.subscan.io',
    supportSmartContract: [ContractType.evm]
  },
  bitcountry: {
    key: 'bitcountry',
    chain: 'Bit.Country - Alpha Net',
    genesisHash: '0xfff6fd94251f570d4c9cdf25a0475da0d7ad35160290da19dad8f9caf8bf31b5',
    ss58Format: 42,
    providers: {
      'Metaverse Foundation': 'wss://alphanet-rpc.bit.country'
    },
    active: false,
    currentProviderMode: 'ws',
    currentProvider: 'Metaverse Foundation',
    groups: ['TEST_NET'],
    nativeToken: 'NUUM',
    decimals: 18
  },
  chainx: {
    key: 'chainx',
    chain: 'Chain X',
    active: false,
    genesisHash: '0x6ac13efb5b368b97b4934cef6edfdd99c2af51ba5109bfb8dacc116f9c584c10',
    ss58Format: 44,
    providers: {
      chainx: 'wss://mainnet.chainx.org/ws'
    },
    currentProvider: 'chainx',
    currentProviderMode: 'ws',
    groups: ['MAIN_NET'],
    nativeToken: 'PCX'
  },
  acala_testnet: {
    key: 'acala_testnet',
    active: false,
    chain: 'Acala Mandala TC7',
    genesisHash: '0x5c562e6300954998233c9a40b6b86f3028977e6d32d0da1af207738d19f98c1b',
    icon: 'polkadot',
    ss58Format: 42,
    providers: {
      OnFinality: 'wss://acala-mandala.api.onfinality.io/public-ws',
      Polkawallet: 'wss://mandala.polkawallet.io'
    },
    currentProviderMode: 'ws',
    currentProvider: 'OnFinality',
    groups: ['TEST_NET'],
    nativeToken: 'ACA',
    decimals: 12
  },
  turing: {
    chain: 'Turing Network',
    genesisHash: '0x0f62b701fb12d02237a33b84818c11f621653d2b1614c777973babf4652b535d',
    ss58Format: 51,
    providers: {
      turing: 'wss://rpc.turing.oak.tech',
      OnFinality: 'wss://turing.api.onfinality.io/public-ws',
      Dwellir: 'wss://turing-rpc.dwellir.com'
    },
    currentProviderMode: 'ws',
    currentProvider: 'turing',
    key: 'turing',
    active: false,
    groups: ['KUSAMA_PARACHAIN'],
    paraId: 2114,
    nativeToken: 'TUR',
    decimals: 10,
    crowdloanUrl: 'https://crowdloan.zeitgeist.pm/',
    getStakingOnChain: true,
    supportBonding: true
  },
  turingStaging: {
    chain: 'Turing Staging',
    genesisHash: '0xd54f0988402deb4548538626ce37e4a318441ea0529ca369400ebec4e04dfe4b',
    ss58Format: 51,
    providers: {
      turing: 'wss://rpc.turing-staging.oak.tech'
    },
    currentProviderMode: 'ws',
    currentProvider: 'turing',
    key: 'turingStaging',
    active: false,
    groups: ['TEST_NET'],
    paraId: 2114,
    nativeToken: 'TUR',
    decimals: 10,
    crowdloanUrl: 'https://crowdloan.zeitgeist.pm/',
    getStakingOnChain: true,
    supportBonding: true
  },
  mangatax: {
    chain: 'MangataX Public Testnet',
    genesisHash: '0x797fe0d6ea6917b5a36707961d819dca1826628123510730425c3bafc65ccf59',
    ss58Format: 42,
    providers: {
      mangatax: 'wss://roccoco-testnet-collator-01.mangatafinance.cloud'
    },
    currentProvider: 'mangatax',
    currentProviderMode: 'ws',
    active: false,
    key: 'mangatax',
    groups: ['TEST_NET'],
    nativeToken: 'MGAT',
    decimals: 18
  },
  mangatax_para: {
    chain: 'Mangata Kusama Mainnet',
    genesisHash: '0xd611f22d291c5b7b69f1e105cca03352984c344c4421977efaa4cbdd1834e2aa',
    ss58Format: 42,
    providers: {
      mangata: 'wss://prod-kusama-collator-01.mangatafinance.cloud',
      OnFinality: 'wss://mangata-x.api.onfinality.io/public-ws'
    },
    currentProviderMode: 'ws',
    currentProvider: 'mangata',
    key: 'mangatax_para',
    active: false,
    groups: ['KUSAMA_PARACHAIN'],
    paraId: 2110,
    nativeToken: 'MGX'
  },
  encointer: {
    chain: 'Encointer Network',
    genesisHash: '0x7dd99936c1e9e6d1ce7d90eb6f33bea8393b4bf87677d675aa63c9cb3e8c5b5b',
    ss58Format: 42,
    providers: {
      OnFinality: 'wss://encointer.api.onfinality.io/public-ws'
    },
    currentProvider: 'OnFinality',
    currentProviderMode: 'ws',
    active: false,
    key: 'encointer',
    groups: ['KUSAMA_PARACHAIN'],
    paraId: 1001,
    nativeToken: 'KSM'
  },
  litmus: {
    chain: 'Litmus',
    genesisHash: '0xda5831fbc8570e3c6336d0d72b8c08f8738beefec812df21ef2afc2982ede09c',
    ss58Format: 131,
    providers: {
      litmus: 'wss://rpc.litmus-parachain.litentry.io'
    },
    currentProviderMode: 'ws',
    currentProvider: 'litmus',
    key: 'litmus',
    active: false,
    groups: ['KUSAMA_PARACHAIN'],
    paraId: 2106,
    nativeToken: 'LIT',
    decimals: 12,
    crowdloanUrl: 'https://kusama-crowdloan.litentry.com/'
  },
  litentry: {
    key: 'litentry',
    chain: 'Litentry',
    genesisHash: '0x2fc8bb6ed7c0051bdcf4866c322ed32b6276572713607e3297ccf411b8f14aa9',
    ss58Format: 31,
    providers: {
      Litentry: 'wss://rpc.litentry-parachain.litentry.io'
    },
    active: false,
    currentProviderMode: 'ws',
    currentProvider: 'Litentry',
    groups: ['POLKADOT_PARACHAIN'],
    paraId: 2013,
    nativeToken: 'LIT',
    crowdloanUrl: 'https://crowdloan.litentry.com/',
    decimals: 12,
    coinGeckoKey: 'litentry'
  },
  tinkernet: {
    key: 'tinkernet',
    chain: 'InvArch Tinker Network',
    genesisHash: '0xd42e9606a995dfe433dc7955dc2a70f495f350f373daa200098ae84437816ad2',
    ss58Format: 117,
    providers: {
      Invarch: 'wss://tinker.invarch.network'
    },
    active: false,
    currentProviderMode: 'ws',
    currentProvider: 'Invarch',
    groups: ['KUSAMA_PARACHAIN'],
    paraId: 2125,
    nativeToken: 'TNKR',
    crowdloanUrl: 'https://invarch.network/tinkernet',
    decimals: 12
  },
  imbue_network: {
    key: 'imbue_network',
    chain: 'Imbue Kusama',
    genesisHash: '0xca93a37c913a25fa8fdb33c7f738afc39379cb71d37874a16d4c091a5aef9f89',
    ss58Format: 42,
    providers: {
      Imbue: 'wss://imbue-kusama.imbue.network'
    },
    active: false,
    currentProviderMode: 'ws',
    currentProvider: 'Imbue',
    groups: ['KUSAMA_PARACHAIN'],
    paraId: 2121,
    nativeToken: 'IMBU',
    decimals: 12
  },
  subspace_test: {
    key: 'subspace_test',
    chain: 'Subspace Testnet',
    genesisHash: '0x332ef6e751e25426e38996c51299dfc53bcd56f40b53dce2b2fc8442ae9c4a74_2',
    ss58Format: 2254,
    providers: {
      testnet: 'wss://test-rpc.subspace.network/ws'
    },
    active: false,
    currentProviderMode: 'ws',
    currentProvider: 'testnet',
    groups: ['TEST_NET'],
    nativeToken: 'tSSC',
    decimals: 18
  },
  subspace_gemini_2a: {
    key: 'subspace_gemini_2a',
    chain: 'Subspace Gemini 2a',
    genesisHash: '0x43d10ffd50990380ffe6c9392145431d630ae67e89dbc9c014cac2a417759101',
    ss58Format: 2254,
    providers: {
      'Europe 0': 'wss://eu-0.gemini-2a.subspace.network/ws',
      'Europe 1': 'wss://eu-1.gemini-2a.subspace.network/ws',
      'Europe 2': 'wss://eu-2.gemini-2a.subspace.network/ws'
    },
    active: false,
    currentProviderMode: 'ws',
    currentProvider: 'Europe 0',
    groups: ['TEST_NET'],
    nativeToken: 'tSSC',
    decimals: 18,
    blockExplorer: 'https://subspace.subscan.io'
  },
  origintrail: {
    key: 'origintrail',
    chain: 'OriginTrail Parachain',
    genesisHash: '0xe7e0962324a3b86c83404dbea483f25fb5dab4c224791c81b756cfc948006174',
    ss58Format: 101,
    providers: {
      TraceLabs: 'wss://parachain-rpc.origin-trail.network'
    },
    active: false,
    currentProviderMode: 'ws',
    currentProvider: 'TraceLabs',
    groups: ['POLKADOT_PARACHAIN'],
    paraId: 2043,
    nativeToken: 'OTP',
    decimals: 12
  },
  // kapex: {
  //   key: 'kapex',
  //   chain: 'Kapex',
  //   genesisHash: '0x7838c3c774e887c0a53bcba9e64f702361a1a852d5550b86b58cd73827fa1e1e',
  //   ss58Format: 2007,
  //   providers: {
  //     Totem: 'wss://k-ui.kapex.network'
  //   },
  //   active: false,
  //   currentProviderMode: 'ws',
  //   currentProvider: 'Totem',
  //   groups: ['POLKADOT_PARACHAIN'],
  //   paraId: 2007,
  //   nativeToken: 'KAPEX',
  //   decimals: 12
  // },
  dorafactory: {
    key: 'dorafactory',
    chain: 'Dorafactory Network',
    genesisHash: '0x577d331ca43646f547cdaa07ad0aa387a383a93416764480665103081f3eaf14',
    ss58Format: 128,
    providers: {
      DORA: 'wss://kusama.dorafactory.org'
    },
    active: false,
    currentProviderMode: 'ws',
    currentProvider: 'DORA',
    groups: ['KUSAMA_PARACHAIN'],
    paraId: 2115,
    nativeToken: 'DORA',
    coinGeckoKey: 'dora-factory',
    decimals: 12
  },
  bajun: {
    key: 'bajun',
    chain: 'Bajun Kusama',
    genesisHash: '0x35a06bfec2edf0ff4be89a6428ccd9ff5bd0167d618c5a0d4341f9600a458d14',
    ss58Format: 1337,
    providers: {
      AjunaNetwork: 'wss://rpc-parachain.bajun.network',
      OnFinality: 'wss://bajun.api.onfinality.io/public-ws',
      Dwellir: 'wss://bajun-rpc.dwellir.com'
    },
    active: false,
    currentProviderMode: 'ws',
    currentProvider: 'AjunaNetwork',
    groups: ['KUSAMA_PARACHAIN'],
    paraId: 2119,
    nativeToken: 'BAJU',
    decimals: 12
  },
  listen: {
    key: 'listen',
    chain: 'Listen Network',
    genesisHash: '0x48eb7f3fff34e702aa2b504674df8f8afbf9889f804e3088c0cb662e433552a0',
    ss58Format: 42,
    providers: {
      'Listen Foundation 1': 'wss://rpc.mainnet.listen.io',
      'Listen Foundation 2': 'wss://wss.mainnet.listen.io'
    },
    active: false,
    currentProviderMode: 'ws',
    currentProvider: 'Listen Foundation 1',
    groups: ['KUSAMA_PARACHAIN'],
    paraId: 2118,
    nativeToken: 'LT',
    decimals: 12
  },
  kabocha: {
    key: 'kabocha',
    chain: 'Kabocha',
    genesisHash: '0xfeb426ca713f0f46c96465b8f039890370cf6bfd687c9076ea2843f58a6ae8a7',
    ss58Format: 27,
    providers: {
      JelliedOwl: 'wss://kabocha.jelliedowl.com'
    },
    active: false,
    currentProviderMode: 'ws',
    currentProvider: 'JelliedOwl',
    groups: ['KUSAMA_PARACHAIN'],
    paraId: 2113,
    nativeToken: 'KAB',
    decimals: 12
  },
  gmdie: {
    key: 'gmdie',
    chain: 'GM Parachain',
    genesisHash: '0x19a3733beb9cb8a970a308d835599e9005e02dc007a35440e461a451466776f8',
    ss58Format: 7013,
    providers: {
      gmDie: 'wss://kusama.gmordie.com',
      bLdNodes: 'wss://ws.gm.bldnodes.org',
      TerraBioDAO: 'wss://ws-node-gm.terrabiodao.org'
    },
    active: false,
    currentProvider: 'bLdNodes',
    currentProviderMode: 'ws',
    groups: ['KUSAMA_PARACHAIN'],
    paraId: 2123,
    nativeToken: 'FREN',
    decimals: 12
  },
  ternoa: {
    key: 'ternoa',
    chain: 'Ternoa Mainnet',
    genesisHash: '0x6859c81ca95ef624c9dfe4dc6e3381c33e5d6509e35e147092bfbc780f777c4e',
    ss58Format: 42,
    providers: {
      ternoa: 'wss://mainnet.ternoa.network'
    },
    active: false,
    currentProviderMode: 'ws',
    currentProvider: 'ternoa',
    nativeToken: 'CAPS',
    groups: ['MAIN_NET'],
    decimals: 18,
    coinGeckoKey: 'coin-capsule',
    supportBonding: true,
    getStakingOnChain: true
  },
  tanganika: {
    key: 'tanganika',
    chain: 'DataHighway Tanganika',
    genesisHash: '0xeacdd2d5b42de9769ccbb6e8d9013ab0d90ab105bf601d4aac53e874c145ec21',
    ss58Format: 33,
    providers: {
      tanganika: 'wss://tanganika.datahighway.com'
    },
    active: false,
    currentProvider: 'tanganika',
    currentProviderMode: 'ws',
    nativeToken: 'DHX',
    groups: ['KUSAMA_PARACHAIN'],
    decimals: 18
  },
  amplitude: {
    key: 'amplitude',
    chain: 'Amplitude',
    genesisHash: '0xcceae7f3b9947cdb67369c026ef78efa5f34a08fe5808d373c04421ecf4f1aaf',
    ss58Format: 57,
    providers: {
      amplitude: 'wss://rpc-amplitude.pendulumchain.tech'
    },
    active: false,
    currentProviderMode: 'ws',
    currentProvider: 'amplitude',
    nativeToken: 'AMPE',
    groups: ['KUSAMA_PARACHAIN'],
    decimals: 12,
    supportBonding: true,
    getStakingOnChain: true
  },
  gear_testnet: {
    key: 'gear_testnet',
    chain: 'Gear Staging Testnet',
    genesisHash: '0x6f022bd353c56b3e441507e1173601fd9dc0fb7547e6a95bbaf9b21f311bcab6',
    ss58Format: 42,
    providers: {
      gear: 'wss://rpc-node.gear-tech.io'
    },
    currentProvider: 'gear',
    active: false,
    currentProviderMode: 'ws',
    nativeToken: 'Unit',
    decimals: 12,
    groups: ['TEST_NET']
  },
  snow: {
    key: 'snow',
    chain: 'Snow Network',
    genesisHash: '0xb34f6cd03a41f0fab38ba9fd5b11cce5f303633c46f39f0c6fdc7c3c602bafa9',
    ss58Format: 2207,
    providers: {
      snow: 'wss://snow-rpc.icenetwork.io'
    },
    currentProvider: 'snow',
    active: false,
    currentProviderMode: 'ws',
    nativeToken: 'ICZ',
    decimals: 18,
    groups: ['KUSAMA_PARACHAIN']
  },
  arctic_testnet: {
    key: 'arctic_testnet',
    chain: 'Arctic Testnet',
    genesisHash: '0x5c4207232d344710a176b1982471acf9b058f40b4a57470c25410b68b684c766',
    ss58Format: 2207,
    providers: {
      arctic: 'wss://arctic-rpc.icenetwork.io:9944'
    },
    currentProvider: 'arctic',
    active: false,
    currentProviderMode: 'ws',
    nativeToken: 'ICY',
    decimals: 18,
    groups: ['TEST_NET']
  },
  ternoa_alphanet: {
    key: 'ternoa_alphanet',
    chain: 'Ternoa Alphanet',
    genesisHash: '0x18bcdb75a0bba577b084878db2dc2546eb21504eaad4b564bb7d47f9d02b6ace',
    ss58Format: 42,
    providers: {
      ternoa: 'wss://alphanet.ternoa.com'
    },
    active: false,
    currentProviderMode: 'ws',
    currentProvider: 'ternoa',
    nativeToken: 'CAPS',
    groups: ['TEST_NET'],
    decimals: 18,
    supportBonding: true,
    getStakingOnChain: true
  },
  calamari_test: {
    key: 'calamari_test',
    chain: 'Calamari Staging',
    genesisHash: '0x2ae061f08422b6503b8aa5f401242a209999669c3b8945f814dc096fb1a977bd',
    ss58Format: 78,
    providers: {
      calamari_test: 'wss://c1.calamari.seabird.systems'
    },
    active: false,
    currentProviderMode: 'ws',
    currentProvider: 'calamari_test',
    nativeToken: 'KMA',
    groups: ['TEST_NET'],
    decimals: 12,
    supportBonding: true,
    getStakingOnChain: true
  },
  boba: {
    key: 'boba',
    chain: 'Boba Network',
    genesisHash: '0xc7d53ee64d57e783b539c09923069280b95a212a36e84b308e15ad6f09a6fd6e',
    ss58Format: 0,
    providers: {
      'Read RPC': 'https://lightning-replica.boba.network',
      'Write RPC': 'https://mainnet.boba.network'
    },
    active: false,
    currentProviderMode: 'http',
    currentProvider: 'Write RPC',
    groups: ['MAIN_NET'],
    isEthereum: true,
    nativeToken: 'ETH',
    coinGeckoKey: 'ethereum',
    decimals: 18,
    evmChainId: 288,
    supportBonding: false,
    getStakingOnChain: false,
    abiExplorer: 'https://blockexplorer.boba.network',
    supportSmartContract: [ContractType.evm]
  },
  boba_rinkeby: {
    key: 'boba_rinkeby',
    chain: 'Boba Rinkeby (Testnet)',
    genesisHash: '0x6854c3f614bd5096f3b4cf142c9fbad8b95ced2eda2f5d64f97e8136b80e3677',
    ss58Format: 0,
    providers: {
      RPC: 'https://rinkeby.boba.network'
    },
    active: false,
    currentProviderMode: 'http',
    currentProvider: 'RPC',
    groups: ['TEST_NET'],
    isEthereum: true,
    nativeToken: 'ETH',
    decimals: 18,
    evmChainId: 28,
    supportBonding: false,
    getStakingOnChain: false,
    abiExplorer: 'https://blockexplorer.rinkeby.boba.network',
    supportSmartContract: [ContractType.evm]
  },
  bobabeam: {
    key: 'bobabeam',
    chain: 'Bobabeam',
    genesisHash: '0x6330c695da0822ab704c71ec3e26e14999e8074754fa1923059dd9a3e0d39c07',
    ss58Format: 0,
    providers: {
      RPC: 'https://bobabeam.boba.network',
      'Replica RPC': 'https://replica.bobabeam.boba.network'
    },
    active: false,
    currentProviderMode: 'http',
    coinGeckoKey: 'boba-network',
    currentProvider: 'RPC',
    groups: ['MAIN_NET'],
    isEthereum: true,
    nativeToken: 'BOBA',
    decimals: 18,
    evmChainId: 1294,
    supportBonding: false,
    getStakingOnChain: false,
    abiExplorer: 'https://blockexplorer.bobabeam.boba.network',
    supportSmartContract: [ContractType.evm]
  },
  bobabase: {
    key: 'bobabase',
    chain: 'Bobabase (Testnet)',
    genesisHash: '0x66482d8e7d148ce68bc546fc4e2f5e0631d4fc816d5327fb1f688a8fbad01d6a',
    ss58Format: 0,
    providers: {
      RPC: 'https://bobabase.boba.network',
      'Replica RPC': 'https://replica.bobabase.boba.network'
    },
    active: false,
    currentProviderMode: 'http',
    currentProvider: 'RPC',
    groups: ['TEST_NET'],
    isEthereum: true,
    nativeToken: 'BOBA',
    decimals: 18,
    evmChainId: 1297,
    supportBonding: false,
    getStakingOnChain: false,
    abiExplorer: 'https://blockexplorer.bobabase.boba.network',
    supportSmartContract: [ContractType.evm]
  },
  amplitude_test: {
    key: 'amplitude_test',
    chain: 'Amplitude Testnet',
    genesisHash: '0x67221cd96c1551b72d55f65164d6a39f31b570c77a05c90e31931b0e2f379e13',
    ss58Format: 57,
    providers: {
      pendulum: 'wss://rpc-foucoco.pendulumchain.tech'
    },
    active: false,
    currentProviderMode: 'ws',
    currentProvider: 'pendulum',
    groups: ['TEST_NET'],
    nativeToken: 'AMPE',
    decimals: 12,
    supportBonding: true,
    getStakingOnChain: true
  },
  kilt_peregrine: {
    key: 'kilt_peregrine',
    chain: 'KILT Peregrine',
    genesisHash: '0xa0c6e3bac382b316a68bca7141af1fba507207594c761076847ce358aeedcc21',
    ss58Format: 38,
    providers: {
      kilt: 'wss://peregrine.kilt.io/parachain-public-ws/'
    },
    active: false,
    currentProviderMode: 'ws',
    currentProvider: 'kilt',
    groups: ['TEST_NET'],
    nativeToken: 'PILT',
    decimals: 15,
    supportBonding: true,
    getStakingOnChain: true
  },
<<<<<<< HEAD
  subspace_gemini_3a: {
    key: 'subspace_gemini_3a',
    chain: 'Subspace Gemini 3a',
    genesisHash: '0x8797298eb8cd5c3b3a08b6c1a6ed7809ee40e7f80fc0acf3cdb3fde00a435b2f',
    ss58Format: 2254,
    providers: {
      'Europe 0': 'wss://eu-0.gemini-3a.subspace.network/ws',
      'Europe 1': 'wss://eu-1.gemini-3a.subspace.network/ws',
      'Europe 2': 'wss://eu-2.gemini-3a.subspace.network/ws'
    },
    active: false,
    currentProviderMode: 'ws',
    currentProvider: 'Europe 0',
    groups: ['TEST_NET'],
    nativeToken: 'tSSC',
    decimals: 18
=======
  xx_network: {
    key: 'xx_network',
    chain: 'XX Network',
    genesisHash: '0x50dd5d206917bf10502c68fb4d18a59fc8aa31586f4e8856b493e43544aa82aa',
    ss58Format: 55,
    providers: {
      'XX Foundation': 'wss://rpc.xx.network',
      dwellir: 'wss://xxnetwork-rpc.dwellir.com'
    },
    active: false,
    currentProviderMode: 'ws',
    currentProvider: 'XX Foundation',
    groups: ['MAIN_NET'],
    nativeToken: 'xx',
    decimals: 9,
    coinGeckoKey: 'xxcoin'
  },
  watr_network: {
    key: 'watr_network',
    chain: 'Watr Network',
    genesisHash: '0xb53c620c41860278fa3068a5367c8eedceefce8a7c29237d830bc09a71737b5d',
    ss58Format: 19,
    providers: {
      watr: 'wss://rpc.dev.watr.org'
    },
    active: false,
    currentProviderMode: 'ws',
    currentProvider: 'watr',
    groups: ['TEST_NET'],
    nativeToken: 'WATRD',
    decimals: 18,
    coinGeckoKey: 'watr'
  },
  watr_network_evm: {
    key: 'watr_network_evm',
    chain: 'Watr Network - EVM',
    genesisHash: '0xb53c620c41860278fa3068a5367c8eedceefce8a7c29237d830bc09a71737b5d_evm',
    ss58Format: 19,
    providers: {
      watr: 'https://rpc.dev.watr.org'
    },
    active: false,
    isEthereum: true,
    currentProviderMode: 'http',
    currentProvider: 'watr',
    groups: ['TEST_NET'],
    nativeToken: 'WATRD',
    decimals: 18,
    evmChainId: 688,
    coinGeckoKey: 'watr',
    supportSmartContract: [ContractType.evm]
>>>>>>> 3020cecf
  }
};

function getGenesisHashes () {
  const result: Record<string, string> = {};

  for (const [key, networkJson] of Object.entries(PREDEFINED_NETWORKS)) {
    if (networkJson.genesisHash !== 'UNKNOWN' && networkJson.genesisHash !== 'UPDATING') {
      result[networkJson.genesisHash] = key;
    }
  }

  return result;
}

export const PREDEFINED_GENESIS_HASHES = getGenesisHashes();<|MERGE_RESOLUTION|>--- conflicted
+++ resolved
@@ -2080,7 +2080,58 @@
     supportBonding: true,
     getStakingOnChain: true
   },
-<<<<<<< HEAD
+  xx_network: {
+    key: 'xx_network',
+    chain: 'XX Network',
+    genesisHash: '0x50dd5d206917bf10502c68fb4d18a59fc8aa31586f4e8856b493e43544aa82aa',
+    ss58Format: 55,
+    providers: {
+      'XX Foundation': 'wss://rpc.xx.network',
+      dwellir: 'wss://xxnetwork-rpc.dwellir.com'
+    },
+    active: false,
+    currentProviderMode: 'ws',
+    currentProvider: 'XX Foundation',
+    groups: ['MAIN_NET'],
+    nativeToken: 'xx',
+    decimals: 9,
+    coinGeckoKey: 'xxcoin'
+  },
+  watr_network: {
+    key: 'watr_network',
+    chain: 'Watr Network',
+    genesisHash: '0xb53c620c41860278fa3068a5367c8eedceefce8a7c29237d830bc09a71737b5d',
+    ss58Format: 19,
+    providers: {
+      watr: 'wss://rpc.dev.watr.org'
+    },
+    active: false,
+    currentProviderMode: 'ws',
+    currentProvider: 'watr',
+    groups: ['TEST_NET'],
+    nativeToken: 'WATRD',
+    decimals: 18,
+    coinGeckoKey: 'watr'
+  },
+  watr_network_evm: {
+    key: 'watr_network_evm',
+    chain: 'Watr Network - EVM',
+    genesisHash: '0xb53c620c41860278fa3068a5367c8eedceefce8a7c29237d830bc09a71737b5d_evm',
+    ss58Format: 19,
+    providers: {
+      watr: 'https://rpc.dev.watr.org'
+    },
+    active: false,
+    isEthereum: true,
+    currentProviderMode: 'http',
+    currentProvider: 'watr',
+    groups: ['TEST_NET'],
+    nativeToken: 'WATRD',
+    decimals: 18,
+    evmChainId: 688,
+    coinGeckoKey: 'watr',
+    supportSmartContract: [ContractType.evm]
+  },
   subspace_gemini_3a: {
     key: 'subspace_gemini_3a',
     chain: 'Subspace Gemini 3a',
@@ -2097,59 +2148,6 @@
     groups: ['TEST_NET'],
     nativeToken: 'tSSC',
     decimals: 18
-=======
-  xx_network: {
-    key: 'xx_network',
-    chain: 'XX Network',
-    genesisHash: '0x50dd5d206917bf10502c68fb4d18a59fc8aa31586f4e8856b493e43544aa82aa',
-    ss58Format: 55,
-    providers: {
-      'XX Foundation': 'wss://rpc.xx.network',
-      dwellir: 'wss://xxnetwork-rpc.dwellir.com'
-    },
-    active: false,
-    currentProviderMode: 'ws',
-    currentProvider: 'XX Foundation',
-    groups: ['MAIN_NET'],
-    nativeToken: 'xx',
-    decimals: 9,
-    coinGeckoKey: 'xxcoin'
-  },
-  watr_network: {
-    key: 'watr_network',
-    chain: 'Watr Network',
-    genesisHash: '0xb53c620c41860278fa3068a5367c8eedceefce8a7c29237d830bc09a71737b5d',
-    ss58Format: 19,
-    providers: {
-      watr: 'wss://rpc.dev.watr.org'
-    },
-    active: false,
-    currentProviderMode: 'ws',
-    currentProvider: 'watr',
-    groups: ['TEST_NET'],
-    nativeToken: 'WATRD',
-    decimals: 18,
-    coinGeckoKey: 'watr'
-  },
-  watr_network_evm: {
-    key: 'watr_network_evm',
-    chain: 'Watr Network - EVM',
-    genesisHash: '0xb53c620c41860278fa3068a5367c8eedceefce8a7c29237d830bc09a71737b5d_evm',
-    ss58Format: 19,
-    providers: {
-      watr: 'https://rpc.dev.watr.org'
-    },
-    active: false,
-    isEthereum: true,
-    currentProviderMode: 'http',
-    currentProvider: 'watr',
-    groups: ['TEST_NET'],
-    nativeToken: 'WATRD',
-    decimals: 18,
-    evmChainId: 688,
-    coinGeckoKey: 'watr',
-    supportSmartContract: [ContractType.evm]
->>>>>>> 3020cecf
   }
 };
 
