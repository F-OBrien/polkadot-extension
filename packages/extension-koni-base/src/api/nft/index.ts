// Copyright 2019-2022 @subwallet/extension-koni authors & contributors
// SPDX-License-Identifier: Apache-2.0

<<<<<<< HEAD
import { ApiProps, NftCollection, NftItem } from '@subwallet/extension-base/background/KoniTypes';
import { ethereumChains } from '@subwallet/extension-koni-base/api/dotsama/api-helper';
import { AcalaNftApi } from '@subwallet/extension-koni-base/api/nft/acala_nft';
import { BitCountryNftApi } from '@subwallet/extension-koni-base/api/nft/bit.country';
import { SUPPORTED_NFT_NETWORKS } from '@subwallet/extension-koni-base/api/nft/config';
=======
import { ApiProps, CustomEvmToken, NftCollection, NftItem } from '@subwallet/extension-base/background/KoniTypes';
import { ethereumChains } from '@subwallet/extension-koni-base/api/dotsama/api-helper';
import { AcalaNftApi } from '@subwallet/extension-koni-base/api/nft/acala_nft';
import { BitCountryNftApi } from '@subwallet/extension-koni-base/api/nft/bit.country';
import { EvmContracts, SUPPORTED_NFT_NETWORKS } from '@subwallet/extension-koni-base/api/nft/config';
>>>>>>> 80cc9d57
import { Web3NftApi } from '@subwallet/extension-koni-base/api/nft/eth_nft';
import { KaruraNftApi } from '@subwallet/extension-koni-base/api/nft/karura_nft';
import { BaseNftApi } from '@subwallet/extension-koni-base/api/nft/nft';
import { RmrkNftApi } from '@subwallet/extension-koni-base/api/nft/rmrk_nft';
import StatemineNftApi from '@subwallet/extension-koni-base/api/nft/statemine_nft';
import UniqueNftApi from '@subwallet/extension-koni-base/api/nft/unique_nft';
import { state } from '@subwallet/extension-koni-base/background/handlers';
import { categoryAddresses } from '@subwallet/extension-koni-base/utils/utils';
<<<<<<< HEAD
import Web3 from 'web3';

function createSubstrateNftApi (chain: string, apiProps: ApiProps | null, addresses: string[]): BaseNftApi | null {
=======

function createNftApi (chain: string, api: ApiProps | null, addresses: string[]): BaseNftApi | null {
>>>>>>> 80cc9d57
  const [substrateAddresses, evmAddresses] = categoryAddresses(addresses);
  const useAddresses = ethereumChains.indexOf(chain) > -1 ? evmAddresses : substrateAddresses;

  switch (chain) {
    case SUPPORTED_NFT_NETWORKS.karura:
      return new KaruraNftApi(apiProps, useAddresses, chain);
    case SUPPORTED_NFT_NETWORKS.acala:
      return new AcalaNftApi(apiProps, useAddresses, chain);
    case SUPPORTED_NFT_NETWORKS.kusama:
      // eslint-disable-next-line no-case-declarations
      const rmrkNftApi = new RmrkNftApi();

      rmrkNftApi.setChain(SUPPORTED_NFT_NETWORKS.kusama);
      rmrkNftApi.setAddresses(useAddresses);

      return rmrkNftApi;
    case SUPPORTED_NFT_NETWORKS.statemine:
      return new StatemineNftApi(apiProps, useAddresses, chain);
    case SUPPORTED_NFT_NETWORKS.uniqueNft:
      return new UniqueNftApi(apiProps, useAddresses, chain);
    // case SUPPORTED_NFT_NETWORKS.quartz:
    //   return new QuartzNftApi(api, useAddresses, chain);
    case SUPPORTED_NFT_NETWORKS.bitcountry:
      return new BitCountryNftApi(apiProps, useAddresses, chain);
  }

  return null;
}

function createWeb3NftApi (chain: string, web3: Web3 | null, addresses: string[]): BaseNftApi | null {
  const [substrateAddresses, evmAddresses] = categoryAddresses(addresses);
  const useAddresses = ethereumChains.indexOf(chain) > -1 ? evmAddresses : substrateAddresses;

  switch (chain) {
    case SUPPORTED_NFT_NETWORKS.moonbeam:
      return new Web3NftApi(web3, useAddresses, chain);
    case SUPPORTED_NFT_NETWORKS.moonriver:
<<<<<<< HEAD
      return new Web3NftApi(web3, useAddresses, chain);
=======
      return new Web3NftApi(useAddresses, chain);
    case SUPPORTED_NFT_NETWORKS.moonbase:
      return new Web3NftApi(useAddresses, chain);
>>>>>>> 80cc9d57
    case SUPPORTED_NFT_NETWORKS.astarEvm:
      return new Web3NftApi(web3, useAddresses, chain);
  }

  return null;
}

export class NftHandler {
  apiProps: Record<string, any>[] = [];
  web3ApiMap: Record<string, Web3> = {};
  handlers: BaseNftApi[] = [];
  addresses: string[] = [];
  total = 0;
<<<<<<< HEAD
  needSetupApi = true;
=======
  evmContracts: EvmContracts = {
    astarEvm: [],
    moonbase: [],
    moonbeam: [],
    moonriver: [],
    shidenEvm: []
  };
>>>>>>> 80cc9d57

  constructor (dotSamaAPIMap: Record<string, ApiProps>, addresses?: string[], web3ApiMap?: Record<string, Web3>) {
    if (addresses) {
      this.addresses = addresses;
    }

    for (const item in SUPPORTED_NFT_NETWORKS) {
      this.apiProps.push({ chain: item, api: dotSamaAPIMap[item] });
    }

    if (web3ApiMap) {
      this.web3ApiMap = web3ApiMap;
    }
  }

  setWeb3ApiMap (web3ApiMap: Record<string, Web3>) {
    this.web3ApiMap = web3ApiMap;
    this.needSetupApi = true;
  }

  setApiProps (dotSamaAPIMap: Record<string, ApiProps>) {
    const _apiProps: Record<string, any>[] = [];

    for (const item in SUPPORTED_NFT_NETWORKS) {
      if (item in dotSamaAPIMap) {
        _apiProps.push({ chain: item, api: dotSamaAPIMap[item] });
      }
    }

    this.apiProps = _apiProps;
    this.needSetupApi = true;
  }

  setAddresses (addresses: string[]) {
    this.addresses = addresses;
    // if (this.prevAddresses.length === 0) this.prevAddresses = addresses;

    const [substrateAddresses, evmAddresses] = categoryAddresses(addresses);

    for (const handler of this.handlers) {
      const useAddresses = ethereumChains.indexOf(handler.chain as string) > -1 ? evmAddresses : substrateAddresses;

      handler.setAddresses(useAddresses);
    }
  }

  private setEvmContracts (evmContracts: CustomEvmToken[]) {
    this.evmContracts = {
      astarEvm: [],
      moonbase: [],
      moonbeam: [],
      moonriver: [],
      shidenEvm: []
    };

    for (const contract of evmContracts) {
      this.evmContracts[contract.chain].push(contract);
    }

    for (const handler of this.handlers) {
      if (handler instanceof Web3NftApi && handler.chain === 'astarEvm') {
        handler.setEvmContracts(this.evmContracts.astarEvm);
      } else if (handler instanceof Web3NftApi && handler.chain === 'moonbeam') {
        handler.setEvmContracts(this.evmContracts.moonbeam);
      } else if (handler instanceof Web3NftApi && handler.chain === 'moonriver') {
        handler.setEvmContracts(this.evmContracts.moonriver);
      } else if (handler instanceof Web3NftApi && handler.chain === 'moonbase') {
        handler.setEvmContracts(this.evmContracts.moonbase);
      }
    }
  }

  private setupApi () {
    try {
      if (this.needSetupApi) { // setup connections for first time use
        this.handlers = [];
        const [substrateAddresses, evmAddresses] = categoryAddresses(this.addresses);

        this.apiProps.forEach(({ api: apiPromise, chain }) => {
          const useAddresses = ethereumChains.indexOf(chain as string) > -1 ? evmAddresses : substrateAddresses;

          // eslint-disable-next-line @typescript-eslint/no-unsafe-argument
          const handler = createSubstrateNftApi(chain, apiPromise as ApiProps, useAddresses);

          if (handler && !this.handlers.includes(handler)) {
            this.handlers.push(handler);
          }
        });

        Object.entries(this.web3ApiMap).forEach(([chain, web3]) => {
          const useAddresses = ethereumChains.indexOf(chain) > -1 ? evmAddresses : substrateAddresses;
          const handler = createWeb3NftApi(chain, web3, useAddresses);

          if (handler && !this.handlers.includes(handler)) {
            this.handlers.push(handler);
          }
        });

        this.needSetupApi = false;
        console.log(`${this.handlers.length} nft connected`, this.handlers);
      }
    } catch (e) {
      console.error('error setting up nft handlers', e);
    }
  }

  private existCollection (newCollection: NftCollection) {
    return state.getNftCollection().nftCollectionList.some((collection) =>
      collection.chain === newCollection.chain &&
      collection.collectionId === newCollection.collectionId &&
      collection.collectionName === newCollection.collectionName);
  }

  private existItem (newItem: NftItem) {
    return state.getNft().nftList.some((item) =>
      item.chain === newItem.chain &&
      item.id === newItem.id &&
      item.collectionId === newItem.collectionId &&
      item.name === newItem.name);
  }

  public async handleNfts (evmContracts: CustomEvmToken[], updateItem: (data: NftItem) => void, updateCollection: (data: NftCollection) => void, updateReady: (ready: boolean) => void) {
    this.setupApi();
    this.setEvmContracts(evmContracts);

    await Promise.all(this.handlers.map(async (handler) => {
      await handler.fetchNfts(
        (data: NftItem) => {
          if (!this.existItem(data)) {
            updateItem(data);
          }
        },
        (data: NftCollection) => {
          if (!this.existCollection(data)) {
            updateCollection(data);
          }
        },
        updateReady);
    }));
  }

  public parseAssetId (id: string) {
    const numberId = parseInt(id);

    return numberId.toString();
  }
}<|MERGE_RESOLUTION|>--- conflicted
+++ resolved
@@ -1,19 +1,11 @@
 // Copyright 2019-2022 @subwallet/extension-koni authors & contributors
 // SPDX-License-Identifier: Apache-2.0
 
-<<<<<<< HEAD
-import { ApiProps, NftCollection, NftItem } from '@subwallet/extension-base/background/KoniTypes';
-import { ethereumChains } from '@subwallet/extension-koni-base/api/dotsama/api-helper';
-import { AcalaNftApi } from '@subwallet/extension-koni-base/api/nft/acala_nft';
-import { BitCountryNftApi } from '@subwallet/extension-koni-base/api/nft/bit.country';
-import { SUPPORTED_NFT_NETWORKS } from '@subwallet/extension-koni-base/api/nft/config';
-=======
 import { ApiProps, CustomEvmToken, NftCollection, NftItem } from '@subwallet/extension-base/background/KoniTypes';
 import { ethereumChains } from '@subwallet/extension-koni-base/api/dotsama/api-helper';
 import { AcalaNftApi } from '@subwallet/extension-koni-base/api/nft/acala_nft';
 import { BitCountryNftApi } from '@subwallet/extension-koni-base/api/nft/bit.country';
 import { EvmContracts, SUPPORTED_NFT_NETWORKS } from '@subwallet/extension-koni-base/api/nft/config';
->>>>>>> 80cc9d57
 import { Web3NftApi } from '@subwallet/extension-koni-base/api/nft/eth_nft';
 import { KaruraNftApi } from '@subwallet/extension-koni-base/api/nft/karura_nft';
 import { BaseNftApi } from '@subwallet/extension-koni-base/api/nft/nft';
@@ -22,14 +14,9 @@
 import UniqueNftApi from '@subwallet/extension-koni-base/api/nft/unique_nft';
 import { state } from '@subwallet/extension-koni-base/background/handlers';
 import { categoryAddresses } from '@subwallet/extension-koni-base/utils/utils';
-<<<<<<< HEAD
 import Web3 from 'web3';
 
 function createSubstrateNftApi (chain: string, apiProps: ApiProps | null, addresses: string[]): BaseNftApi | null {
-=======
-
-function createNftApi (chain: string, api: ApiProps | null, addresses: string[]): BaseNftApi | null {
->>>>>>> 80cc9d57
   const [substrateAddresses, evmAddresses] = categoryAddresses(addresses);
   const useAddresses = ethereumChains.indexOf(chain) > -1 ? evmAddresses : substrateAddresses;
 
@@ -67,14 +54,10 @@
     case SUPPORTED_NFT_NETWORKS.moonbeam:
       return new Web3NftApi(web3, useAddresses, chain);
     case SUPPORTED_NFT_NETWORKS.moonriver:
-<<<<<<< HEAD
-      return new Web3NftApi(web3, useAddresses, chain);
-=======
-      return new Web3NftApi(useAddresses, chain);
+      return new Web3NftApi(web3, useAddresses, chain);
+    case SUPPORTED_NFT_NETWORKS.astarEvm:
+      return new Web3NftApi(web3, useAddresses, chain);
     case SUPPORTED_NFT_NETWORKS.moonbase:
-      return new Web3NftApi(useAddresses, chain);
->>>>>>> 80cc9d57
-    case SUPPORTED_NFT_NETWORKS.astarEvm:
       return new Web3NftApi(web3, useAddresses, chain);
   }
 
@@ -87,9 +70,7 @@
   handlers: BaseNftApi[] = [];
   addresses: string[] = [];
   total = 0;
-<<<<<<< HEAD
   needSetupApi = true;
-=======
   evmContracts: EvmContracts = {
     astarEvm: [],
     moonbase: [],
@@ -97,7 +78,6 @@
     moonriver: [],
     shidenEvm: []
   };
->>>>>>> 80cc9d57
 
   constructor (dotSamaAPIMap: Record<string, ApiProps>, addresses?: string[], web3ApiMap?: Record<string, Web3>) {
     if (addresses) {
@@ -197,7 +177,7 @@
         });
 
         this.needSetupApi = false;
-        console.log(`${this.handlers.length} nft connected`, this.handlers);
+        // console.log(`${this.handlers.length} nft connected`, this.handlers);
       }
     } catch (e) {
       console.error('error setting up nft handlers', e);
