--- conflicted
+++ resolved
@@ -164,11 +164,7 @@
         }
       }));
 
-<<<<<<< HEAD
       params.updateCollectionIds(this.chain, address, allCollectionId.map((o) => o.toString()));
-=======
-      params.updateCollectionIds(SUPPORTED_NFT_NETWORKS.unique_network, allCollectionId.map((o) => o.toString()));
->>>>>>> e9288178
 
       await Promise.all(allCollectionId.map(async (collectionId) => {
         const collectionIdStr = collectionId.toString();
@@ -179,19 +175,11 @@
         collectionMap[collectionIdStr] = collection;
         const nftIds = Object.entries(nftMap).filter((item) => item[1] === collectionId).map((item) => item[0]);
 
-<<<<<<< HEAD
         params.updateNftIds(this.chain, collectionIdStr, address, nftIds);
 
         const parsedCollection: NftCollection = {
           collectionId: collectionIdStr,
           chain: this.chain
-=======
-        params.updateNftIds(SUPPORTED_NFT_NETWORKS.unique_network, collectionIdStr, collectionNftIds);
-
-        const parsedCollection: NftCollection = {
-          collectionId: collectionIdStr,
-          chain: SUPPORTED_NFT_NETWORKS.unique_network
->>>>>>> e9288178
         };
 
         await Promise.all(nftIds.map(async (nft) => {
@@ -209,11 +197,8 @@
               collectionId: collectionIdStr,
               properties: tokenData.properties,
               rarity: '',
-<<<<<<< HEAD
-              chain: this.chain
-=======
-              chain: SUPPORTED_NFT_NETWORKS.unique_network
->>>>>>> e9288178
+              chain: this.chain,
+              owner: address
             } as NftItem;
 
             if (!parsedCollection.collectionName) {
