--- conflicted
+++ resolved
@@ -8,8 +8,7 @@
 
 interface AssetId {
   classId: string | number,
-  tokenId: string | number,
-  owner: string
+  tokenId: string | number
 }
 
 interface MetadataResponse {
@@ -67,17 +66,12 @@
       return [];
     }
 
-<<<<<<< HEAD
     const assetIds: AssetId[] = [];
-=======
-    const accountAssets: Record<string, any[]> = {};
->>>>>>> e9288178
 
     await Promise.all(addresses.map(async (address) => {
       // @ts-ignore
       const resp = await this.dotSamaApi.api.query.uniques.account.keys(address);
 
-<<<<<<< HEAD
       if (resp) {
         for (const key of resp) {
           // eslint-disable-next-line @typescript-eslint/no-unsafe-call,@typescript-eslint/no-unsafe-member-access
@@ -87,25 +81,6 @@
         }
       }
     }));
-=======
-      if (address in accountAssets) {
-        accountAssets[address].concat(resp);
-      } else {
-        accountAssets[address] = resp;
-      }
-    }));
-
-    const assetIds: AssetId[] = [];
-
-    Object.entries(accountAssets).forEach(([owner, rawData]) => {
-      for (const key of rawData) {
-        // eslint-disable-next-line @typescript-eslint/no-unsafe-call,@typescript-eslint/no-unsafe-member-access
-        const data = key.toHuman() as string[];
-
-        assetIds.push({ classId: data[1], tokenId: this.parseTokenId(data[2]), owner });
-      }
-    });
->>>>>>> e9288178
 
     return assetIds;
   }
@@ -177,12 +152,8 @@
           description: tokenInfo?.description as string,
           image: tokenInfo && tokenInfo.image ? this.parseUrl(tokenInfo?.image) : undefined,
           collectionId: this.parseTokenId(parsedClassId),
-<<<<<<< HEAD
-          chain: this.chain
-=======
-          chain: SUPPORTED_NFT_NETWORKS.statemine,
-          owner: assetId.owner
->>>>>>> e9288178
+          chain: this.chain,
+          owner: address
         } as NftItem;
 
         params.updateItem(this.chain, parsedNft, address);
