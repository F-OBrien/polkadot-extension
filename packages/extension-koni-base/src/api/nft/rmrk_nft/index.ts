--- conflicted
+++ resolved
@@ -190,14 +190,9 @@
           collectionId: item?.collectionId as string,
           // eslint-disable-next-line @typescript-eslint/no-unsafe-member-access
           properties: item?.metadata?.properties as Record<any, any>,
-<<<<<<< HEAD
           chain: this.chain,
-          rmrk_ver: item.source && item.source === RMRK_SOURCE.SINGULAR_V1 ? RMRK_VER.VER_1 : RMRK_VER.VER_2
-=======
-          chain: SUPPORTED_NFT_NETWORKS.kusama,
           rmrk_ver: item.source && item.source === RMRK_SOURCE.SINGULAR_V1 ? RMRK_VER.VER_1 : RMRK_VER.VER_2,
           owner: item.owner as string
->>>>>>> e9288178
         } as NftItem;
 
         // eslint-disable-next-line @typescript-eslint/no-unsafe-argument
