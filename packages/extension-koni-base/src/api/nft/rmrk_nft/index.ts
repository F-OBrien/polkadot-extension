// Copyright 2019-2022 @subwallet/extension-koni authors & contributors
// SPDX-License-Identifier: Apache-2.0

import { NftCollection, NftItem, RMRK_VER } from '@subwallet/extension-base/background/KoniTypes';
import { BaseNftApi, HandleNftParams } from '@subwallet/extension-koni-base/api/nft/nft';
import { isUrl, reformatAddress } from '@subwallet/extension-koni-base/utils';
import fetch from 'cross-fetch';

<<<<<<< HEAD
import { KANARIA_ENDPOINT, KANARIA_EXTERNAL_SERVER, SINGULAR_V1_COLLECTION_ENDPOINT, SINGULAR_V1_ENDPOINT, SINGULAR_V1_EXTERNAL_SERVER, SINGULAR_V2_COLLECTION_ENDPOINT, SINGULAR_V2_ENDPOINT, SINGULAR_V2_EXTERNAL_SERVER } from '../config';
=======
import { getRandomIpfsGateway, SINGULAR_V1_COLLECTION_ENDPOINT, SINGULAR_V1_ENDPOINT, SINGULAR_V2_COLLECTION_ENDPOINT, SINGULAR_V2_ENDPOINT } from '../config';
>>>>>>> b3c90330

enum RMRK_SOURCE {
  BIRD_KANARIA = 'bird_kanaria',
  KANARIA = 'kanaria',
  SINGULAR_V1 = 'singular_v1',
  SINGULAR_V2 = 'singular_v2'
}

const KANBIRD_KEYWORD = 'KANBIRD';

interface NFTMetadata {
  animation_url?: string,
  attributes?: any[],
  description?: string,
  image?: string,
  name?: string
  properties?: Record<string, any>
  mediaUri?: string,
}

interface RmrkNftResponse {
  id: string,
  collection?: {
    name: string
  }
  collectionId: string,
  metadata: string,
  primaryResource?: {
    id: string,
    src: string,
    thumb: string,
    metadata: string | null
  },
  source?: RMRK_SOURCE
}

export class RmrkNftApi extends BaseNftApi {
  constructor (addresses: string[], chain: string) {
    super(chain, null, addresses);
  }

  override parseUrl (input: string): string | undefined {
    if (!input || input.length === 0) {
      return undefined;
    }

    if (isUrl(input) || input.includes('https://') || input.includes('http')) {
      return input;
    }

    if (!input.includes('ipfs://ipfs/')) {
      return input;
    }

    return input.split('ipfs://ipfs/')[1];
  }

  private async getMetadata (metadataUrl: string): Promise<NFTMetadata | undefined> {
    let url: string | undefined = metadataUrl;

    if (!isUrl(metadataUrl)) {
      url = this.parseUrl(metadataUrl);

      if (!url || url.length === 0) {
        return undefined;
      }
    }

    return await fetch(url, {
      method: 'GET'
    })
      .then((res) => res.json()) as NFTMetadata;
  }

  private async getAllByAccount (account: string) {
    const fetchUrls = [
      { url: SINGULAR_V1_ENDPOINT + account, source: RMRK_SOURCE.SINGULAR_V1 },
      { url: SINGULAR_V2_ENDPOINT + account, source: RMRK_SOURCE.SINGULAR_V2 }
    ];

    let data: RmrkNftResponse[] = [];

    await Promise.all(fetchUrls.map(async ({ source, url }) => {
      let _data = await fetch(url, {
        method: 'GET'
      })
        .then((res) => res.json()) as RmrkNftResponse[];

      _data = _data.map((item) => {
        let nftSource = source;

        if (item.collectionId.includes(KANBIRD_KEYWORD)) {
          nftSource = RMRK_SOURCE.BIRD_KANARIA;
        }

        return { ...item, source: nftSource };
      });

      data = data.concat(_data);
    }));

    const nfts: Record<string | number, any>[] = [];

    await Promise.all(data.map(async (item) => {
      const primaryResource = item.primaryResource ? item.primaryResource : null;
      const metadataUri = primaryResource && primaryResource.metadata ? primaryResource.metadata : item.metadata;
      const nftMetadata = await this.getMetadata(metadataUri);

      if (item.source === RMRK_SOURCE.BIRD_KANARIA) {
        nfts.push({
          ...item,
          metadata: nftMetadata,
          owner: account
        });
      } else if (item.source === RMRK_SOURCE.KANARIA) {
        nfts.push({
          ...item,
          metadata: {
            ...nftMetadata,
            image: this.parseUrl(nftMetadata?.image as string)
          },
          owner: account
        });
      } else if (item.source === RMRK_SOURCE.SINGULAR_V1) {
        nfts.push({
          ...item,
          metadata: {
            description: nftMetadata?.description,
            name: nftMetadata?.name,
            attributes: nftMetadata?.attributes,
            animation_url: this.parseUrl(nftMetadata?.animation_url as string),
            image: this.parseUrl(nftMetadata?.image as string)
          },
          owner: account
        });
      } else if (item.source === RMRK_SOURCE.SINGULAR_V2) {
        const id = item.id;

        if (!id.toLowerCase().includes(KANBIRD_KEYWORD)) { // excludes kanaria bird, already handled above
          nfts.push({
            ...item,
            metadata: {
              description: nftMetadata?.description,
              name: nftMetadata?.name,
              attributes: nftMetadata?.attributes,
              properties: nftMetadata?.properties,
              animation_url: this.parseUrl(nftMetadata?.animation_url as string),
              image: this.parseUrl(nftMetadata?.mediaUri as string)
            },
            owner: account
          });
        }
      }
    }));

    return nfts;
  }

  public async handleNft (address: string, params: HandleNftParams) {
    // const start = performance.now();

    let allNfts: Record<string | number, any>[] = [];
    const allCollections: NftCollection[] = [];

    try {
      const kusamaAddress = reformatAddress(address, 2);

      allNfts = await this.getAllByAccount(kusamaAddress);

      if (allNfts.length <= 0) {
        // params.updateReady(true);
        params.updateNftIds(this.chain, address);

        return;
      }

      const collectionInfoUrl: string[] = [];

      for (const item of allNfts) {
        const parsedItem = {
          // eslint-disable-next-line @typescript-eslint/no-unsafe-assignment
          id: item?.id,
          // eslint-disable-next-line @typescript-eslint/no-unsafe-member-access
          name: item?.metadata?.name as string,
          // eslint-disable-next-line @typescript-eslint/no-unsafe-member-access,@typescript-eslint/no-unsafe-assignment,@typescript-eslint/no-unsafe-argument
          image: this.parseUrl(item.image ? item.image : item.metadata.image ? item.metadata.image : item.metadata.animation_url as string),
          // eslint-disable-next-line @typescript-eslint/no-unsafe-member-access
          description: item?.metadata?.description as string,
          external_url: item?.external_url as string,
          rarity: item?.metadata_rarity as string,
          collectionId: item?.collectionId as string,
          // eslint-disable-next-line @typescript-eslint/no-unsafe-member-access
          properties: item?.metadata?.properties as Record<any, any>,
          chain: this.chain,
          rmrk_ver: item.source && item.source === RMRK_SOURCE.SINGULAR_V1 ? RMRK_VER.VER_1 : RMRK_VER.VER_2,
          owner: item.owner as string
        } as NftItem;

        // eslint-disable-next-line @typescript-eslint/no-unsafe-argument
        params.updateItem(this.chain, parsedItem, address);

        console.log('parsedItem rmrk', parsedItem);

        let url = '';

        if (item.source === RMRK_SOURCE.SINGULAR_V1) {
          url = SINGULAR_V1_COLLECTION_ENDPOINT + (item.collectionId as string);
        } else {
          url = SINGULAR_V2_COLLECTION_ENDPOINT + (item.collectionId as string);
        }

        if (!collectionInfoUrl.includes(url)) {
          // eslint-disable-next-line @typescript-eslint/no-unsafe-assignment
          allCollections.push({ collectionId: item.collectionId });
          collectionInfoUrl.push(url.replace(' ', '%20'));
        }
      }

      params.updateCollectionIds(this.chain, address, allCollections.map((o) => o.collectionId));

      allCollections.forEach((collection) => {
        params.updateNftIds(this.chain, address, collection.collectionId, (allNfts as NftItem[])
          .filter((o) => o?.id && o?.collectionId === collection.collectionId).map((nft) => nft?.id || ''));
      });

      const allCollectionMetaUrl: Record<string, any>[] = [];

      await Promise.all(collectionInfoUrl.map(async (url) => {
        try {
          const data = await fetch(url, {
            method: 'GET'
          })
            .then((resp) => resp.json()) as Record<string | number, string | number>[];
          const result = data[0];

          if (result && 'metadata' in result) {
            allCollectionMetaUrl.push({
              url: this.parseUrl(result?.metadata as string),
              id: result?.id
            });
          }

          if (data.length > 0) {
            return result;
          } else {
            return {};
          }
        } catch (e) {
          console.error('error fetching collection info', url);

          return {};
        }
      }));

      const allCollectionMeta: Record<string | number, any> = {};

      await Promise.all(allCollectionMetaUrl.map(async (item) => {
        let data: Record<string, any> = {};

        try {
          if (item.url) {
            data = await fetch(item?.url as string, {
              method: 'GET'
            })
              .then((resp) => resp.json()) as Record<string, any>;
          }

          if ('mediaUri' in data) { // rmrk v2.0
            // @ts-ignore
            // eslint-disable-next-line @typescript-eslint/no-unsafe-assignment
            allCollectionMeta[item?.id as string] = { ...data, image: data.mediaUri };
          } else {
            allCollectionMeta[item?.id as string] = { ...data };
          }
        } catch (e) {
          console.error('error parsing JSON for RMRK ', item.url, e);
        }
      }));

      allCollections.forEach((item) => {
        const parsedCollection = {
          collectionId: item.collectionId,
          // eslint-disable-next-line @typescript-eslint/no-unsafe-member-access
          collectionName: allCollectionMeta[item.collectionId] ? allCollectionMeta[item.collectionId].name as string : null,
          // eslint-disable-next-line @typescript-eslint/no-unsafe-member-access
          image: allCollectionMeta[item.collectionId] ? this.parseUrl(allCollectionMeta[item.collectionId].image as string) : null,
          chain: this.chain
        } as NftCollection;

        params.updateCollection(this.chain, parsedCollection);
        // params.updateReady(true);
      });
    } catch (e) {
      console.error('Failed to fetch rmrk nft', e);
    }
  }

  public async handleNfts (params: HandleNftParams) {
    await Promise.all(this.addresses.map((address) => this.handleNft(address, params)));
  }

  public async fetchNfts (params: HandleNftParams): Promise<number> {
    try {
      await this.handleNfts(params);
    } catch (e) {
      return 0;
    }

    return 1;
  }
}<|MERGE_RESOLUTION|>--- conflicted
+++ resolved
@@ -6,11 +6,7 @@
 import { isUrl, reformatAddress } from '@subwallet/extension-koni-base/utils';
 import fetch from 'cross-fetch';
 
-<<<<<<< HEAD
-import { KANARIA_ENDPOINT, KANARIA_EXTERNAL_SERVER, SINGULAR_V1_COLLECTION_ENDPOINT, SINGULAR_V1_ENDPOINT, SINGULAR_V1_EXTERNAL_SERVER, SINGULAR_V2_COLLECTION_ENDPOINT, SINGULAR_V2_ENDPOINT, SINGULAR_V2_EXTERNAL_SERVER } from '../config';
-=======
 import { getRandomIpfsGateway, SINGULAR_V1_COLLECTION_ENDPOINT, SINGULAR_V1_ENDPOINT, SINGULAR_V2_COLLECTION_ENDPOINT, SINGULAR_V2_ENDPOINT } from '../config';
->>>>>>> b3c90330
 
 enum RMRK_SOURCE {
   BIRD_KANARIA = 'bird_kanaria',
@@ -212,8 +208,6 @@
         // eslint-disable-next-line @typescript-eslint/no-unsafe-argument
         params.updateItem(this.chain, parsedItem, address);
 
-        console.log('parsedItem rmrk', parsedItem);
-
         let url = '';
 
         if (item.source === RMRK_SOURCE.SINGULAR_V1) {
