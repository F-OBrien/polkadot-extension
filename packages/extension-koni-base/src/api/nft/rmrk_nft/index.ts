// Copyright 2019-2022 @subwallet/extension-koni authors & contributors
// SPDX-License-Identifier: Apache-2.0

import { NftCollection, NftItem, RMRK_VER } from '@subwallet/extension-base/background/KoniTypes';
import { BaseNftApi } from '@subwallet/extension-koni-base/api/nft/nft';
import { isUrl, reformatAddress } from '@subwallet/extension-koni-base/utils/utils';
import fetch from 'cross-fetch';

<<<<<<< HEAD
import { CF_IPFS_GATEWAY, KANARIA_ENDPOINT, KANARIA_EXTERNAL_SERVER, SINGULAR_V1_COLLECTION_ENDPOINT, SINGULAR_V1_ENDPOINT, SINGULAR_V1_EXTERNAL_SERVER, SINGULAR_V2_COLLECTION_ENDPOINT, SINGULAR_V2_ENDPOINT, SINGULAR_V2_EXTERNAL_SERVER } from '../config';
=======
import { KANARIA_ENDPOINT, KANARIA_EXTERNAL_SERVER, PINATA_IPFS_GATEWAY, SINGULAR_V1_COLLECTION_ENDPOINT, SINGULAR_V1_ENDPOINT, SINGULAR_V1_EXTERNAL_SERVER, SINGULAR_V2_COLLECTION_ENDPOINT, SINGULAR_V2_ENDPOINT, SINGULAR_V2_EXTERNAL_SERVER } from '../config';
>>>>>>> 80cc9d57

enum RMRK_SOURCE {
  BIRD_KANARIA = 'bird_kanaria',
  KANARIA = 'kanaria',
  SINGULAR_V1 = 'singular_v1',
  SINGULAR_V2 = 'singular_v2'
}

interface NFTMetadata {
  animation_url?: string,
  attributes?: any[],
  description?: string,
  image?: string,
  name?: string
  properties?: Record<string, any>
  mediaUri?: string,
}

interface NFTResource {
  id?: string,
  slot_id?: any[],
  src?: string,
  thumb?: string,
  metadata?: string
}

export class RmrkNftApi extends BaseNftApi {
  // eslint-disable-next-line no-useless-constructor
  constructor () {
    super();
  }

  override setAddresses (addresses: string[]) {
    super.setAddresses(addresses);
    const kusamaAddresses = [];

    for (const address of this.addresses) {
      const kusamaAddress = reformatAddress(address, 2);

      kusamaAddresses.push(kusamaAddress);
    }

    this.addresses = kusamaAddresses;
  }

  override parseUrl (input: string): string | undefined {
    if (!input || input.length === 0) {
      return undefined;
    }

    if (isUrl(input) || input.includes('https://') || input.includes('http')) {
      return input;
    }

    if (!input.includes('ipfs://ipfs/')) {
<<<<<<< HEAD
      return CF_IPFS_GATEWAY + input;
    }

    return CF_IPFS_GATEWAY + input.split('ipfs://ipfs/')[1];
=======
      return PINATA_IPFS_GATEWAY + input;
    }

    return PINATA_IPFS_GATEWAY + input.split('ipfs://ipfs/')[1];
>>>>>>> 80cc9d57
  }

  private async getMetadata (metadataUrl: string): Promise<NFTMetadata | undefined> {
    let url: string | undefined = metadataUrl;

    if (!isUrl(metadataUrl)) {
      url = this.parseUrl(metadataUrl);

      if (!url || url.length === 0) {
        return undefined;
      }
    }

    return await fetch(url, {
      method: 'GET'
    })
      .then((res) => res.json()) as NFTMetadata;
  }

  private async getAllByAccount (account: string) {
    const fetchUrls = [
      { url: KANARIA_ENDPOINT + 'account-birds/' + account, source: RMRK_SOURCE.BIRD_KANARIA },
      { url: KANARIA_ENDPOINT + 'account-items/' + account, source: RMRK_SOURCE.KANARIA },
      { url: SINGULAR_V1_ENDPOINT + account, source: RMRK_SOURCE.SINGULAR_V1 },
      { url: SINGULAR_V2_ENDPOINT + account, source: RMRK_SOURCE.SINGULAR_V2 }
    ];

    let data: Record<number | string, number | string | NFTResource>[] = [];

    await Promise.all(fetchUrls.map(async ({ source, url }) => {
      let _data = await fetch(url, {
        method: 'GET'
      })
        .then((res) => res.json()) as Record<number | string, number | string | NFTResource>[];

      _data = _data.map((item) => {
        return { ...item, source };
      });

      data = data.concat(_data);
    }));

    const nfts: Record<string | number, any>[] = [];

    await Promise.all(data.map(async (item: Record<number | string, number | string | NFTResource>) => {
      const primaryResource = item.primaryResource ? item.primaryResource as NFTResource : null;
      const metadataUri = primaryResource && primaryResource.metadata ? primaryResource.metadata : item.metadata;
      const result = await this.getMetadata(metadataUri as string);

      if (item.source === RMRK_SOURCE.BIRD_KANARIA) {
        nfts.push({
          ...item,
          metadata: result,
          external_url: KANARIA_EXTERNAL_SERVER + item.id.toString()
        });
      } else if (item.source === RMRK_SOURCE.KANARIA) {
        nfts.push({
          ...item,
          metadata: {
            ...result,
            image: this.parseUrl(result?.image as string)
          },
          external_url: KANARIA_EXTERNAL_SERVER + item.id.toString()
        });
      } else if (item.source === RMRK_SOURCE.SINGULAR_V1) {
        nfts.push({
          ...item,
          metadata: {
            description: result?.description,
            name: result?.name,
            attributes: result?.attributes,
            animation_url: this.parseUrl(result?.animation_url as string),
            image: this.parseUrl(result?.image as string)
          },
          external_url: SINGULAR_V1_EXTERNAL_SERVER + item.id.toString()
        });
      } else if (item.source === RMRK_SOURCE.SINGULAR_V2) {
        const id = item.id as string;

        if (!id.toLowerCase().includes('kanbird')) { // excludes kanaria bird, already handled above
          nfts.push({
            ...item,
            metadata: {
              description: result?.description,
              name: result?.name,
              attributes: result?.attributes,
              properties: result?.properties,
              animation_url: this.parseUrl(result?.animation_url as string),
              image: this.parseUrl(result?.mediaUri as string)
            },
            external_url: SINGULAR_V2_EXTERNAL_SERVER + item.id.toString()
          });
        }
      }
    }));

    return nfts;
  }

  public async handleNfts (updateItem: (data: NftItem) => void, updateCollection: (data: NftCollection) => void, updateReady: (ready: boolean) => void) {
    // const start = performance.now();

    let allNfts: Record<string | number, any>[] = [];
    const allCollections: NftCollection[] = [];

    try {
      await Promise.all(this.addresses.map(async (address) => {
        const nfts = await this.getAllByAccount(address);

        allNfts = allNfts.concat(nfts);
      }));

      if (allNfts.length <= 0) {
        updateReady(true);
      }

      const collectionInfoUrl: string[] = [];

      for (const item of allNfts) {
        const parsedItem = {
          // eslint-disable-next-line @typescript-eslint/no-unsafe-assignment
          id: item?.id,
          // eslint-disable-next-line @typescript-eslint/no-unsafe-member-access
          name: item?.metadata?.name as string,
          // eslint-disable-next-line @typescript-eslint/no-unsafe-member-access,@typescript-eslint/no-unsafe-assignment,@typescript-eslint/no-unsafe-argument
          image: this.parseUrl(item.image ? item.image : item.metadata.image ? item.metadata.image : item.metadata.animation_url as string),
          // eslint-disable-next-line @typescript-eslint/no-unsafe-member-access
          description: item?.metadata?.description as string,
          external_url: item?.external_url as string,
          rarity: item?.metadata_rarity as string,
          collectionId: item?.collectionId as string,
          // eslint-disable-next-line @typescript-eslint/no-unsafe-member-access
          properties: item?.metadata?.properties as Record<any, any>,
          chain: 'kusama',
          rmrk_ver: item.source && item.source === RMRK_SOURCE.SINGULAR_V1 ? RMRK_VER.VER_1 : RMRK_VER.VER_2
        } as NftItem;

        updateItem(parsedItem);

        let url = '';

        if (item.source === RMRK_SOURCE.SINGULAR_V1) {
          url = SINGULAR_V1_COLLECTION_ENDPOINT + (item.collectionId as string);
        } else {
          url = SINGULAR_V2_COLLECTION_ENDPOINT + (item.collectionId as string);
        }

        if (!collectionInfoUrl.includes(url)) {
          // eslint-disable-next-line @typescript-eslint/no-unsafe-assignment
          allCollections.push({ collectionId: item.collectionId });
          collectionInfoUrl.push(url.replace(' ', '%20'));
        }
      }

      const allCollectionMetaUrl: Record<string, any>[] = [];

      await Promise.all(collectionInfoUrl.map(async (url) => {
        const data = await fetch(url, {
          method: 'GET'
        })
          .then((resp) => resp.json()) as Record<string | number, string | number>[];
        const result = data[0];

        if (result && 'metadata' in result) {
          allCollectionMetaUrl.push({
            url: this.parseUrl(result?.metadata as string),
            id: result?.id
          });
        }

        if (data.length > 0) {
          return result;
        } else {
          return {};
        }
      }));

      const allCollectionMeta: Record<string | number, any> = {};

      await Promise.all(allCollectionMetaUrl.map(async (item) => {
        let data: Record<string, any> = {};

        if (item.url) {
          data = await fetch(item?.url as string, {
            method: 'GET'
          })
            .then((resp) => resp.json()) as Record<string, any>;
        }

        if ('mediaUri' in data) { // rmrk v2.0
          // @ts-ignore
          // eslint-disable-next-line @typescript-eslint/no-unsafe-assignment
          allCollectionMeta[item?.id as string] = { ...data, image: data.mediaUri };
        } else {
          allCollectionMeta[item?.id as string] = { ...data };
        }
      }));

      allCollections.forEach((item) => {
        const parsedCollection = {
          collectionId: item.collectionId,
          // eslint-disable-next-line @typescript-eslint/no-unsafe-member-access
          collectionName: allCollectionMeta[item.collectionId] ? allCollectionMeta[item.collectionId].name as string : null,
          // eslint-disable-next-line @typescript-eslint/no-unsafe-member-access
          image: allCollectionMeta[item.collectionId] ? this.parseUrl(allCollectionMeta[item.collectionId].image as string) : null,
          chain: 'kusama'
        } as NftCollection;

        updateCollection(parsedCollection);
        updateReady(true);
      });
    } catch (e) {
      console.error('Failed to fetch rmrk nft', e);
    }
  }

  public async fetchNfts (updateItem: (data: NftItem) => void, updateCollection: (data: NftCollection) => void, updateReady: (ready: boolean) => void): Promise<number> {
    try {
      await this.handleNfts(updateItem, updateCollection, updateReady);
    } catch (e) {
      return 0;
    }

    return 1;
  }
}<|MERGE_RESOLUTION|>--- conflicted
+++ resolved
@@ -6,11 +6,7 @@
 import { isUrl, reformatAddress } from '@subwallet/extension-koni-base/utils/utils';
 import fetch from 'cross-fetch';
 
-<<<<<<< HEAD
-import { CF_IPFS_GATEWAY, KANARIA_ENDPOINT, KANARIA_EXTERNAL_SERVER, SINGULAR_V1_COLLECTION_ENDPOINT, SINGULAR_V1_ENDPOINT, SINGULAR_V1_EXTERNAL_SERVER, SINGULAR_V2_COLLECTION_ENDPOINT, SINGULAR_V2_ENDPOINT, SINGULAR_V2_EXTERNAL_SERVER } from '../config';
-=======
 import { KANARIA_ENDPOINT, KANARIA_EXTERNAL_SERVER, PINATA_IPFS_GATEWAY, SINGULAR_V1_COLLECTION_ENDPOINT, SINGULAR_V1_ENDPOINT, SINGULAR_V1_EXTERNAL_SERVER, SINGULAR_V2_COLLECTION_ENDPOINT, SINGULAR_V2_ENDPOINT, SINGULAR_V2_EXTERNAL_SERVER } from '../config';
->>>>>>> 80cc9d57
 
 enum RMRK_SOURCE {
   BIRD_KANARIA = 'bird_kanaria',
@@ -66,17 +62,10 @@
     }
 
     if (!input.includes('ipfs://ipfs/')) {
-<<<<<<< HEAD
-      return CF_IPFS_GATEWAY + input;
-    }
-
-    return CF_IPFS_GATEWAY + input.split('ipfs://ipfs/')[1];
-=======
       return PINATA_IPFS_GATEWAY + input;
     }
 
     return PINATA_IPFS_GATEWAY + input.split('ipfs://ipfs/')[1];
->>>>>>> 80cc9d57
   }
 
   private async getMetadata (metadataUrl: string): Promise<NFTMetadata | undefined> {
