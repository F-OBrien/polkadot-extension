// Copyright 2019-2022 @subwallet/extension-koni authors & contributors
// SPDX-License-Identifier: Apache-2.0

import { ApiProps, NftCollection, NftItem } from '@subwallet/extension-base/background/KoniTypes';
import { getRandomIpfsGateway } from '@subwallet/extension-koni-base/api/nft/config';
import { BaseNftApi, HandleNftParams } from '@subwallet/extension-koni-base/api/nft/nft';
import { isUrl } from '@subwallet/extension-koni-base/utils';
import fetch from 'cross-fetch';

interface AssetId {
  classId: string | number,
  tokenId: string | number,
  owner: string
}

interface Collection {
  name: string,
  description: string,
  image: string
}

interface Token {
  metadata?: string | undefined,
  owner?: string,
  data?: Record<string, any>
  name?: string,
  description?: string,
  image?: string
}

const acalaExternalBaseUrl = 'https://apps.acala.network/portfolio/nft/';

export class AcalaNftApi extends BaseNftApi {
  // eslint-disable-next-line no-useless-constructor
  constructor (api: ApiProps | null, addresses: string[], chain: string) {
    super(chain, api, addresses);
  }

  override parseUrl (input: string): string | undefined {
    if (!input || input.length === 0) {
      return undefined;
    }

    if (isUrl(input)) {
      return input;
    }

    if (!input.includes('ipfs://')) {
      return getRandomIpfsGateway() + input;
    }

    return getRandomIpfsGateway() + input.split('ipfs://')[1];
  }

  /**
   * Retrieve id of NFTs
   *
   * @returns the array of NFT Ids
   * @param addresses
   */
  private async getNfts (addresses: string[]): Promise<AssetId[]> {
    if (!this.dotSamaApi) {
      return [];
    }

<<<<<<< HEAD
    const assetIds: AssetId[] = [];
=======
    const accountAssets: Record<string, any[]> = {};
>>>>>>> e9288178

    await Promise.all(addresses.map(async (address) => {
      // @ts-ignore
      const resp = await this.dotSamaApi.api.query.ormlNFT.tokensByOwner.keys(address);

<<<<<<< HEAD
      if (resp) {
        for (const key of resp) {
          // eslint-disable-next-line @typescript-eslint/no-unsafe-call,@typescript-eslint/no-unsafe-member-access
          const data = key.toHuman() as string[];

          assetIds.push({ classId: data[1], tokenId: this.parseTokenId(data[2]) });
        }
      }
    }));
=======
      if (address in accountAssets) {
        accountAssets[address].concat(resp);
      } else {
        accountAssets[address] = resp;
      }
    }));

    const assetIds: AssetId[] = [];

    Object.entries(accountAssets).forEach(([owner, rawData]) => {
      for (const key of rawData) {
        // eslint-disable-next-line @typescript-eslint/no-unsafe-call,@typescript-eslint/no-unsafe-member-access
        const data = key.toHuman() as string[];

        assetIds.push({ classId: data[1], tokenId: this.parseTokenId(data[2]), owner });
      }
    });
>>>>>>> e9288178

    return assetIds;
  }

  private async getCollectionDetails (collectionId: number | string): Promise<Record<string, any> | null> {
    if (!this.dotSamaApi) {
      return null;
    }

    const metadataCollection = (await this.dotSamaApi.api.query.ormlNFT.classes(collectionId)).toHuman() as Record<string, any>;

    if (!metadataCollection?.metadata) {
      return null;
    }

    const data = await getMetadata(metadataCollection?.metadata as string) as unknown as Collection;

    return { ...data, image: this.parseUrl(data.image) };
  }

  private async getTokenDetails (assetId: AssetId): Promise<Token | null> {
    if (!this.dotSamaApi) {
      return null;
    }

    return (await this.dotSamaApi.api.query.ormlNFT.tokens(assetId.classId, assetId.tokenId)).toHuman() as unknown as Token;
  }

  private async handleNft (address: string, params: HandleNftParams) {
    // const start = performance.now();
    const assetIds = await this.getNfts([address]);

    try {
      if (!assetIds || assetIds.length === 0) {
        // params.updateReady(true);
        params.updateNftIds(this.chain, address);

        return;
      }

      const collectionNftIds: Record<string, string[]> = {};

      await Promise.all(assetIds.map(async (assetId) => {
        const parsedClassId = this.parseTokenId(assetId.classId as string);
        const parsedTokenId = this.parseTokenId(assetId.tokenId as string);

        if (collectionNftIds[parsedClassId]) {
          collectionNftIds[parsedClassId].push(parsedTokenId);
        } else {
          collectionNftIds[parsedClassId] = [parsedTokenId];
        }

        const [tokenInfo, collectionMeta] = await Promise.all([
          this.getTokenDetails(assetId),
          this.getCollectionDetails(parseInt(parsedClassId))
        ]);

        const parsedNft = {
          id: parsedTokenId,
          name: tokenInfo?.name,
          // eslint-disable-next-line @typescript-eslint/no-unsafe-assignment,@typescript-eslint/no-unsafe-member-access
          description: tokenInfo && tokenInfo.description ? tokenInfo.description : collectionMeta?.description,
          external_url: acalaExternalBaseUrl + parsedClassId,
          // eslint-disable-next-line @typescript-eslint/no-unsafe-member-access,@typescript-eslint/no-unsafe-assignment
          image: tokenInfo && tokenInfo.image ? this.parseUrl(tokenInfo?.image) : collectionMeta?.image,
          collectionId: parsedClassId,
<<<<<<< HEAD
          chain: this.chain
=======
          chain: SUPPORTED_NFT_NETWORKS.acala,
          owner: assetId.owner
>>>>>>> e9288178
        } as NftItem;

        const parsedCollection = {
          collectionId: parsedClassId,
          chain: this.chain,
          // eslint-disable-next-line @typescript-eslint/no-unsafe-assignment,@typescript-eslint/no-unsafe-member-access
          collectionName: collectionMeta?.name,
          // eslint-disable-next-line @typescript-eslint/no-unsafe-assignment,@typescript-eslint/no-unsafe-member-access
          image: collectionMeta?.image
        } as NftCollection;

        params.updateItem(this.chain, parsedNft, address);
        params.updateCollection(this.chain, parsedCollection);
        // params.updateReady(true);
      }));

      params.updateCollectionIds(this.chain, address, Object.keys(collectionNftIds));
      Object.entries(collectionNftIds).forEach(([collectionId, nftIds]) => params.updateNftIds(this.chain, address, collectionId, nftIds));
    } catch (e) {
      console.error('Failed to fetch acala nft', e);
    }
  }

  public async handleNfts (params: HandleNftParams) {
    await Promise.all(this.addresses.map((address) => this.handleNft(address, params)));
  }

  public async fetchNfts (params: HandleNftParams): Promise<number> {
    try {
      await this.connect();
      await this.handleNfts(params);
    } catch (e) {
      return 0;
    }

    return 1;
  }
}

const headers = {
  'Content-Type': 'application/json'
};

const getMetadata = (metadataUrl: string) => {
  let url: string | null = metadataUrl;

  if (!metadataUrl) {
    return null;
  }

  url = getRandomIpfsGateway() + metadataUrl + '/metadata.json';

  return fetch(url, {
    method: 'GET',
    headers
  })
    .then((res) => res.json());
};<|MERGE_RESOLUTION|>--- conflicted
+++ resolved
@@ -9,8 +9,7 @@
 
 interface AssetId {
   classId: string | number,
-  tokenId: string | number,
-  owner: string
+  tokenId: string | number
 }
 
 interface Collection {
@@ -63,17 +62,12 @@
       return [];
     }
 
-<<<<<<< HEAD
     const assetIds: AssetId[] = [];
-=======
-    const accountAssets: Record<string, any[]> = {};
->>>>>>> e9288178
 
     await Promise.all(addresses.map(async (address) => {
       // @ts-ignore
       const resp = await this.dotSamaApi.api.query.ormlNFT.tokensByOwner.keys(address);
 
-<<<<<<< HEAD
       if (resp) {
         for (const key of resp) {
           // eslint-disable-next-line @typescript-eslint/no-unsafe-call,@typescript-eslint/no-unsafe-member-access
@@ -83,25 +77,6 @@
         }
       }
     }));
-=======
-      if (address in accountAssets) {
-        accountAssets[address].concat(resp);
-      } else {
-        accountAssets[address] = resp;
-      }
-    }));
-
-    const assetIds: AssetId[] = [];
-
-    Object.entries(accountAssets).forEach(([owner, rawData]) => {
-      for (const key of rawData) {
-        // eslint-disable-next-line @typescript-eslint/no-unsafe-call,@typescript-eslint/no-unsafe-member-access
-        const data = key.toHuman() as string[];
-
-        assetIds.push({ classId: data[1], tokenId: this.parseTokenId(data[2]), owner });
-      }
-    });
->>>>>>> e9288178
 
     return assetIds;
   }
@@ -168,12 +143,8 @@
           // eslint-disable-next-line @typescript-eslint/no-unsafe-member-access,@typescript-eslint/no-unsafe-assignment
           image: tokenInfo && tokenInfo.image ? this.parseUrl(tokenInfo?.image) : collectionMeta?.image,
           collectionId: parsedClassId,
-<<<<<<< HEAD
-          chain: this.chain
-=======
-          chain: SUPPORTED_NFT_NETWORKS.acala,
-          owner: assetId.owner
->>>>>>> e9288178
+          chain: this.chain,
+          owner: address
         } as NftItem;
 
         const parsedCollection = {
