--- conflicted
+++ resolved
@@ -148,12 +148,8 @@
           // eslint-disable-next-line @typescript-eslint/no-unsafe-member-access,@typescript-eslint/no-unsafe-assignment
           image: tokenInfo && tokenInfo.image ? this.parseUrl(tokenInfo?.image) : collectionMeta?.image,
           collectionId: parsedClassId,
-<<<<<<< HEAD
-          chain: this.chain
-=======
-          chain: SUPPORTED_NFT_NETWORKS.karura,
+          chain: this.chain,
           owner: assetId.owner
->>>>>>> e9288178
         } as NftItem;
 
         const parsedCollection = {
