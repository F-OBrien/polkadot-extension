// Copyright 2019-2022 @polkadot/extension-koni authors & contributors
// SPDX-License-Identifier: Apache-2.0

enum MOONBEAM_NFT_CONTRACT_NAME {
  MOON_MONKEY = 'Moon Monkeys',
  MOON_DAO_NFT = 'MoonDAONFT',
  GLIMMER_APES = 'GlimmerApes',
  GLIMMER_JUNGLE = 'GlimmerJungle',
  MOONBEAM_BAYC = 'Moonbeam BAYC',
  MONKEY_BOTS_CULT = 'MonkeyBotsCult',
  BLOCKCHAIN_MONSTER = 'Blockchain Monster',
  DEDE_THE_KING = 'DEDE the king!',
  MOONBEAM_PUNKS = 'Moonbeam Punks',
  MOON_CITY = 'MoonCity',
  THE_FLIGHTERS = 'The Flighters',
  GLMR_PUNKS = 'GlmrPunks',
  MOONBEAM_ZUKI = 'MoonbeamZuki',
  HAMSTERS_GANG = 'Hamsters Gang',
  GLIMMER_KONGS_CLUB = 'GlimmerKongsClub',
  BORED_PUPPET_YACHT_CLUB = 'Bored Puppet Yacht Club',
  MOONBEAM_NAME_SERVICE = 'Moonbeam Name Service (.moon)',
  test = 'test'
}

export const MOONBEAM_SUPPORTED_NFT_CONTRACTS = [
  {
    name: MOONBEAM_NFT_CONTRACT_NAME.MOON_MONKEY,
    smartContract: '0xCc1A7573C8f10d0df7Ee4d57cc958C8Df4a5Aca9'
  },
  {
    name: MOONBEAM_NFT_CONTRACT_NAME.MOON_DAO_NFT,
    smartContract: '0xc6342EAB8B7cC405Fc35ebA7F7401fc400aC0709'
  },
  {
    name: MOONBEAM_NFT_CONTRACT_NAME.GLIMMER_APES,
    smartContract: '0x8fbe243d898e7c88a6724bb9eb13d746614d23d6'
  },
  {
    name: MOONBEAM_NFT_CONTRACT_NAME.GLIMMER_JUNGLE,
    smartContract: '0xcB13945Ca8104f813992e4315F8fFeFE64ac49cA'
  },
  {
    name: MOONBEAM_NFT_CONTRACT_NAME.MONKEY_BOTS_CULT,
    smartContract: '0x47B261a3DF3EBD6B36092Ac551Ce1B44F0e477b9'
  },
  {
    name: MOONBEAM_NFT_CONTRACT_NAME.DEDE_THE_KING,
    smartContract: '0xedf4Bc150153623672f981c4D612Bbe427cE7d2d'
  },
  {
    name: MOONBEAM_NFT_CONTRACT_NAME.MOONBEAM_PUNKS,
    smartContract: '0xFD86D63748a6390E4a80739e776463088811774D'
  },
  {
    name: MOONBEAM_NFT_CONTRACT_NAME.MOON_CITY,
    smartContract: '0x7cDc5D0188733eDF08412EECb9AFa840772615dC'
  },
  {
    name: MOONBEAM_NFT_CONTRACT_NAME.THE_FLIGHTERS,
    smartContract: '0xF786d99c00EA512e1a8dD41aa99488B819a992D8'
  },
  {
    name: MOONBEAM_NFT_CONTRACT_NAME.GLMR_PUNKS,
    smartContract: '0x25714FcBc4bE731B95AE86483EF97ef6C3deB5Ce'
  },
  {
    name: MOONBEAM_NFT_CONTRACT_NAME.MOONBEAM_ZUKI,
    smartContract: '0xC36D971c11CEbbCc20eE2C2910e07e2b1Be3790d'
  },
  {
    name: MOONBEAM_NFT_CONTRACT_NAME.HAMSTERS_GANG,
    smartContract: '0xD105E0da7fDc86192469654FB565c2f584920DA0'
  },
  {
    name: MOONBEAM_NFT_CONTRACT_NAME.GLIMMER_KONGS_CLUB,
    smartContract: '0x62E413D4b097b474999CF33d336cD74881084ba5'
  },
  {
    name: MOONBEAM_NFT_CONTRACT_NAME.BORED_PUPPET_YACHT_CLUB,
    smartContract: '0xd364fB95989F5A47dDb9665149DD750782d37c7f'
  },
  {
    name: MOONBEAM_NFT_CONTRACT_NAME.MOONBEAM_NAME_SERVICE,
    smartContract: '0x9576167Eb03141F041ccAf57D4D0bd40Abb2b583'
  },
  {
    name: MOONBEAM_NFT_CONTRACT_NAME.MOONBEAM_BAYC,
    smartContract: '0x15380599b39A020378146C0714D628f14731F0A6'
  }
  // {
  //   name: MOONBEAM_NFT_CONTRACT_NAME.test,
  //   smartContract: '0x2953ea6f45fb189f1d33820d67c001ba287f6419'
  // },
  // {
  //   name: NFT_CONTRACT_NAME.BLOCKCHAIN_MONSTER,
  //   smartContract: '0x1759F2d7D3D1341081B3d7c19aFc5BDA503c8Dc5'
  // },
];

enum MOONRIVER_NFT_CONTRACT_NAME {
  ZOOMBIES = 'Zoombies',
  TREASURE_LAND = 'treasureland.dego',
  CRYPTO_DATE = 'CryptoDate',
  PUPAZZI_PUNK_SALVATION = 'Pupazzi Punk Salvation',
  NEXT_GEM = 'NextGem'
}

export const MOONRIVER_SUPPORTED_NFT_CONTRACTS = [
  {
    name: MOONRIVER_NFT_CONTRACT_NAME.ZOOMBIES,
    smartContract: '0x08716e418e68564C96b68192E985762740728018'
  },
  {
    name: MOONRIVER_NFT_CONTRACT_NAME.CRYPTO_DATE,
    smartContract: '0xA5c4C04DAa2Ef87BFb34A064c0bc1f92C851d843'
  },
  {
    name: MOONRIVER_NFT_CONTRACT_NAME.PUPAZZI_PUNK_SALVATION,
    smartContract: '0xca9F9521011Ce7846E3Efcdb9b1f551c223C9400'
  }
];

enum ASTAR_NFT_CONTRACT_NAME {
  ASTAR_PUNKS = 'Astar Punks',
  KONGZ_OF_ASTAR = 'Kongz Of Astar (KONGz)',
  ASTAR_DEGENS = 'AstarDegens',
  SFY_STICKYFACTORY = 'Cyberbeast',
  ASTARIANS = 'Astarians',
  ASTAR_BOTS = 'AstarBots',
  ASTAR_ZODIAC = 'Astar Zodiac collection',
  ASTAR_KEVIN = 'Astar Kevin',
  ASTAR_GHOST = 'AstarGhost',
  KANJI_ART = 'Kanji Art',
  ASTAR_BORED_APES = 'Astar Bored Apes',
  ASTAR_PUNK_X = 'Astar Punk X',
  ASTAR_INVISIBLE_FRIENDS = 'Astar Invisible Friends',
  ASTAR_METALION_KINGDOM = 'Astar MetaLion Kingdom',
  ASTAR_KARAFURU = 'Astar Karafuru',
<<<<<<< HEAD
  ASTAR_APES_AIDING_APES = 'Apes Aiding Apes'
=======
  ASTARNAUT = 'Astarnaut',
  ASTAR_CATS = 'AstarCats'
>>>>>>> 0a089878
}

export const ASTAR_SUPPORTED_NFT_CONTRACTS = [
  {
    name: ASTAR_NFT_CONTRACT_NAME.ASTAR_PUNKS,
    smartContract: '0x1b57C69838cDbC59c8236DDa73287a4780B4831F'
  },
  {
    name: ASTAR_NFT_CONTRACT_NAME.KONGZ_OF_ASTAR,
    smartContract: '0xD4d23b6A848de0e43910D4edaA414254A8B569e3'
  },
  {
    name: ASTAR_NFT_CONTRACT_NAME.ASTAR_DEGENS,
    smartContract: '0xd59fc6bfd9732ab19b03664a45dc29b8421bda9a'
  },
  // {
  //   name: ASTAR_NFT_CONTRACT_NAME.ASTARIANS,
  //   smartContract: '0xdf663a45d17fc3d669df586b8b9641c888a301dc'
  // },
  // {
  //   name: ASTAR_NFT_CONTRACT_NAME.ASTAR_BOTS,
  //   smartContract: '0x2af8a3eeab86545d6bb2f6bae7c4ab6b6d1141b8'
  // },
  {
    name: ASTAR_NFT_CONTRACT_NAME.ASTAR_KEVIN,
    smartContract: '0xd311c9a8ff0d5045039a8723b20df36b42bd1554'
  },
  {
    name: ASTAR_NFT_CONTRACT_NAME.ASTAR_GHOST,
    smartContract: '0xb4bd85893d6f66869d7766ace1b1eb4d867d963e'
  },
  // {
  //   name: ASTAR_NFT_CONTRACT_NAME.ASTAR_PUNK_X,
  //   smartContract: '0x5425948a8a83516D26C7081F2742De5767CFEEad'
  // },
  {
    name: ASTAR_NFT_CONTRACT_NAME.ASTAR_INVISIBLE_FRIENDS,
    smartContract: '0xdf8567bf301ce9b29e284f4de585D8eE782b1158'
  },
  {
    name: ASTAR_NFT_CONTRACT_NAME.ASTAR_METALION_KINGDOM,
    smartContract: '0x43C8402f4Dd910D84f145E63Aa8E3e9A67963aB0'
  },
  {
    name: ASTAR_NFT_CONTRACT_NAME.ASTAR_KARAFURU,
    smartContract: '0x5D49B30986111f45d503fEAAFF7412Ec0f22C189'
  },
  {
<<<<<<< HEAD
    name: ASTAR_NFT_CONTRACT_NAME.ASTAR_APES_AIDING_APES,
    smartContract: '0x43139550284a3e6bA07896D7317242156b8f745e'
=======
    name: ASTAR_NFT_CONTRACT_NAME.ASTARNAUT,
    smartContract: '0xf008371a7EeD0AB54FDd975fE0d0f66fEFBA3415'
  },
  {
    name: ASTAR_NFT_CONTRACT_NAME.ASTAR_CATS,
    smartContract: '0x8b5d62f396Ca3C6cF19803234685e693733f9779'
>>>>>>> 0a089878
  }
  // {
  //   name: ASTAR_NFT_CONTRACT_NAME.ASTAR_ZODIAC,
  //   smartContract: '0x2f23db7a79b256ab962b6ee409e5834341e675f5'
  // },
  // {
  //   name: ASTAR_NFT_CONTRACT_NAME.SFY_STICKYFACTORY,
  //   smartContract: '0x9b496b02fcc962f70e9bebb5d6c5131e300baf41'
  // },
  // {
  //   name: ASTAR_NFT_CONTRACT_NAME.KANJI_ART,
  //   smartContract: '0xda2a89940cb1afe44448299c0564b0d37a1b4609'
  // },
  // {
  //   name: ASTAR_NFT_CONTRACT_NAME.ASTAR_BORED_APES,
  //   smartContract: '0xc5f0b515a1712d0c7234d2361412eabb5061ea85'
  // }
  // {
  //   name: 'test',
  //   smartContract: '0xc61615DfF45BC2aB50BCE15fd190EBb913b852C9'
  // }
];

export interface ContractInfo {
  name: string,
  smartContract: string
}<|MERGE_RESOLUTION|>--- conflicted
+++ resolved
@@ -136,12 +136,8 @@
   ASTAR_INVISIBLE_FRIENDS = 'Astar Invisible Friends',
   ASTAR_METALION_KINGDOM = 'Astar MetaLion Kingdom',
   ASTAR_KARAFURU = 'Astar Karafuru',
-<<<<<<< HEAD
-  ASTAR_APES_AIDING_APES = 'Apes Aiding Apes'
-=======
   ASTARNAUT = 'Astarnaut',
   ASTAR_CATS = 'AstarCats'
->>>>>>> 0a089878
 }
 
 export const ASTAR_SUPPORTED_NFT_CONTRACTS = [
@@ -157,14 +153,14 @@
     name: ASTAR_NFT_CONTRACT_NAME.ASTAR_DEGENS,
     smartContract: '0xd59fc6bfd9732ab19b03664a45dc29b8421bda9a'
   },
-  // {
-  //   name: ASTAR_NFT_CONTRACT_NAME.ASTARIANS,
-  //   smartContract: '0xdf663a45d17fc3d669df586b8b9641c888a301dc'
-  // },
-  // {
-  //   name: ASTAR_NFT_CONTRACT_NAME.ASTAR_BOTS,
-  //   smartContract: '0x2af8a3eeab86545d6bb2f6bae7c4ab6b6d1141b8'
-  // },
+  {
+    name: ASTAR_NFT_CONTRACT_NAME.ASTARIANS,
+    smartContract: '0xdf663a45d17fc3d669df586b8b9641c888a301dc'
+  },
+  {
+    name: ASTAR_NFT_CONTRACT_NAME.ASTAR_BOTS,
+    smartContract: '0x2af8a3eeab86545d6bb2f6bae7c4ab6b6d1141b8'
+  },
   {
     name: ASTAR_NFT_CONTRACT_NAME.ASTAR_KEVIN,
     smartContract: '0xd311c9a8ff0d5045039a8723b20df36b42bd1554'
@@ -173,10 +169,10 @@
     name: ASTAR_NFT_CONTRACT_NAME.ASTAR_GHOST,
     smartContract: '0xb4bd85893d6f66869d7766ace1b1eb4d867d963e'
   },
-  // {
-  //   name: ASTAR_NFT_CONTRACT_NAME.ASTAR_PUNK_X,
-  //   smartContract: '0x5425948a8a83516D26C7081F2742De5767CFEEad'
-  // },
+  {
+    name: ASTAR_NFT_CONTRACT_NAME.ASTAR_PUNK_X,
+    smartContract: '0x5425948a8a83516D26C7081F2742De5767CFEEad'
+  },
   {
     name: ASTAR_NFT_CONTRACT_NAME.ASTAR_INVISIBLE_FRIENDS,
     smartContract: '0xdf8567bf301ce9b29e284f4de585D8eE782b1158'
@@ -190,17 +186,12 @@
     smartContract: '0x5D49B30986111f45d503fEAAFF7412Ec0f22C189'
   },
   {
-<<<<<<< HEAD
-    name: ASTAR_NFT_CONTRACT_NAME.ASTAR_APES_AIDING_APES,
-    smartContract: '0x43139550284a3e6bA07896D7317242156b8f745e'
-=======
     name: ASTAR_NFT_CONTRACT_NAME.ASTARNAUT,
     smartContract: '0xf008371a7EeD0AB54FDd975fE0d0f66fEFBA3415'
   },
   {
     name: ASTAR_NFT_CONTRACT_NAME.ASTAR_CATS,
     smartContract: '0x8b5d62f396Ca3C6cF19803234685e693733f9779'
->>>>>>> 0a089878
   }
   // {
   //   name: ASTAR_NFT_CONTRACT_NAME.ASTAR_ZODIAC,
