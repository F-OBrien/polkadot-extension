--- conflicted
+++ resolved
@@ -1,15 +1,9 @@
 // Copyright 2019-2022 @subwallet/extension-koni authors & contributors
 // SPDX-License-Identifier: Apache-2.0
 
-<<<<<<< HEAD
-import { NftCollection, NftItem } from '@subwallet/extension-base/background/KoniTypes';
-import { CF_IPFS_GATEWAY, SUPPORTED_NFT_NETWORKS } from '@subwallet/extension-koni-base/api/nft/config';
+import { CustomEvmToken, NftCollection, NftItem } from '@subwallet/extension-base/background/KoniTypes';
+import { PINATA_IPFS_GATEWAY, SUPPORTED_NFT_NETWORKS } from '@subwallet/extension-koni-base/api/nft/config';
 import { ASTAR_SUPPORTED_NFT_CONTRACTS, ContractInfo, MOONBEAM_SUPPORTED_NFT_CONTRACTS, MOONRIVER_SUPPORTED_NFT_CONTRACTS } from '@subwallet/extension-koni-base/api/nft/eth_nft/utils';
-=======
-import { CustomEvmToken, NftCollection, NftItem } from '@subwallet/extension-base/background/KoniTypes';
-import NETWORKS, { EVM_NETWORKS } from '@subwallet/extension-koni-base/api/endpoints';
-import { PINATA_IPFS_GATEWAY, SUPPORTED_NFT_NETWORKS } from '@subwallet/extension-koni-base/api/nft/config';
->>>>>>> 80cc9d57
 import { BaseNftApi } from '@subwallet/extension-koni-base/api/nft/nft';
 import { ERC721Contract } from '@subwallet/extension-koni-base/api/web3/web3';
 import { isUrl } from '@subwallet/extension-koni-base/utils/utils';
@@ -19,45 +13,28 @@
 import { isEthereumAddress } from '@polkadot/util-crypto';
 
 export class Web3NftApi extends BaseNftApi {
-<<<<<<< HEAD
   targetContracts: ContractInfo[] | undefined;
-=======
-  web3: Web3 | null = null;
+  isConnected = false;
   evmContracts: CustomEvmToken[] = [];
->>>>>>> 80cc9d57
-  isConnected = false;
 
   constructor (web3: Web3 | null, addresses: string[], chain: string) {
     super(undefined, addresses, chain);
-<<<<<<< HEAD
 
     this.web3 = web3;
 
-    if (chain === SUPPORTED_NFT_NETWORKS.moonbeam) {
-      this.targetContracts = MOONBEAM_SUPPORTED_NFT_CONTRACTS;
-    } else if (chain === SUPPORTED_NFT_NETWORKS.moonriver) {
-      this.targetContracts = MOONRIVER_SUPPORTED_NFT_CONTRACTS;
-    } else if (chain === SUPPORTED_NFT_NETWORKS.astarEvm) {
-      this.targetContracts = ASTAR_SUPPORTED_NFT_CONTRACTS;
-    }
-  }
-
-=======
-  }
-
-  connectWeb3 () {
-    if (this.chain === SUPPORTED_NFT_NETWORKS.astarEvm) {
-      this.web3 = new Web3(new Web3.providers.WebsocketProvider(NETWORKS.astar.provider));
-    } else {
-      this.web3 = new Web3(new Web3.providers.WebsocketProvider(EVM_NETWORKS[this.chain as string].provider));
-    }
+    // if (chain === SUPPORTED_NFT_NETWORKS.moonbeam) {
+    //   this.targetContracts = MOONBEAM_SUPPORTED_NFT_CONTRACTS;
+    // } else if (chain === SUPPORTED_NFT_NETWORKS.moonriver) {
+    //   this.targetContracts = MOONRIVER_SUPPORTED_NFT_CONTRACTS;
+    // } else if (chain === SUPPORTED_NFT_NETWORKS.astarEvm) {
+    //   this.targetContracts = ASTAR_SUPPORTED_NFT_CONTRACTS;
+    // }
   }
 
   setEvmContracts (evmContracts: CustomEvmToken[]) {
     this.evmContracts = evmContracts;
   }
 
->>>>>>> 80cc9d57
   override parseUrl (input: string): string | undefined {
     if (!input) {
       return undefined;
