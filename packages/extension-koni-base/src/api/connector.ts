// Copyright 2019-2022 @polkadot/extension-koni authors & contributors
// SPDX-License-Identifier: Apache-2.0

import { ApiPromise, WsProvider } from '@polkadot/api';
import { getChainMetadata } from './rpc_api';

import { NetWorkInfo } from './types';
<<<<<<< HEAD
import {getChainMetadata} from "@polkadot/extension-koni-base/api/rpc_api";
=======
// import networks from "@polkadot/extension-koni-base/api/endpoints";
// import unique_types from "@polkadot/extension-koni-base/api/unique_nft/runtime_types";
>>>>>>> bf241cac

export const wsProvider = async ({ provider }: NetWorkInfo | any, type?: any): Promise<ApiPromise> => {
  // eslint-disable-next-line @typescript-eslint/no-unsafe-argument
  const wsProvider = new WsProvider(provider);

  return ApiPromise.create({ provider: wsProvider, types: type });
};

// Return an array of apis with the order like the input
export const initWsNetworkMap = (networkMap: Record<string, NetWorkInfo>) => {
  if (Object.keys(networkMap).length <= 0) {
    console.log('Must pass at least 1 chainId.');

    return null;
  }

  const wsMap: Record<string, Promise<ApiPromise>> = {};

  Object.keys(networkMap).forEach((k) => {
    // eslint-disable-next-line @typescript-eslint/no-unsafe-assignment
    const networkInfo = networkMap[k];

    // eslint-disable-next-line @typescript-eslint/no-unsafe-call,@typescript-eslint/no-unsafe-member-access
    if (!networkInfo.genesisHash || networkInfo.genesisHash.toLowerCase() === 'unknown') {
      return;
    }

    wsMap[k] = wsProvider(networkInfo);
  });

  return wsMap;
};

// Return an array of apis with the order like the input
export const connectChains = async (targetChains: Array<any>): Promise<any[] | undefined> => {
  if (targetChains.length <= 0) {
    console.log('Must pass at least 1 chainId.')
    return undefined
  }
  let apiPromises: any[] = []

  targetChains.map((item) => {
    const chainMetadata = getChainMetadata({ chainId: item.chainId, paraId: item.paraId })
    const apiPromise = wsProvider({provider: chainMetadata.rpcs})
    apiPromises.push(apiPromise)
  })

  return await Promise.all(apiPromises)
<<<<<<< HEAD
};
=======
}
>>>>>>> bf241cac
<|MERGE_RESOLUTION|>--- conflicted
+++ resolved
@@ -5,18 +5,15 @@
 import { getChainMetadata } from './rpc_api';
 
 import { NetWorkInfo } from './types';
-<<<<<<< HEAD
-import {getChainMetadata} from "@polkadot/extension-koni-base/api/rpc_api";
-=======
 // import networks from "@polkadot/extension-koni-base/api/endpoints";
 // import unique_types from "@polkadot/extension-koni-base/api/unique_nft/runtime_types";
->>>>>>> bf241cac
+import {getChainMetadata} from "@polkadot/extension-koni-base/api/rpc_api";
 
-export const wsProvider = async ({ provider }: NetWorkInfo | any, type?: any): Promise<ApiPromise> => {
+export const wsProvider = async ({ provider }: NetWorkInfo): Promise<ApiPromise> => {
   // eslint-disable-next-line @typescript-eslint/no-unsafe-argument
   const wsProvider = new WsProvider(provider);
 
-  return ApiPromise.create({ provider: wsProvider, types: type });
+  return ApiPromise.create({ provider: wsProvider });
 };
 
 // Return an array of apis with the order like the input
@@ -59,8 +56,4 @@
   })
 
   return await Promise.all(apiPromises)
-<<<<<<< HEAD
-};
-=======
-}
->>>>>>> bf241cac
+}