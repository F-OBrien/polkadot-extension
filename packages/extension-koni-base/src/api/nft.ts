// Copyright 2019-2022 @polkadot/extension-koni authors & contributors
// SPDX-License-Identifier: Apache-2.0

import fetch from 'node-fetch';
import {NftCollection, NftItem, NftJson} from '@polkadot/extension-base/background/KoniTypes';
import {
  getBirdsKanariaByAccount,
  getItemsKanariaByAccount,
  getSingularByAccount
} from '@polkadot/extension-koni-base/api/rmrk_nft';
import {PINATA_SERVER, SINGULAR_COLLECTION_ENDPOINT} from '@polkadot/extension-koni-base/api/rmrk_nft/config';
import UniqueNftApi from './unique_nft';
import StatemineNftApi from "@polkadot/extension-koni-base/api/statemine_nft";
import {reformatAddress} from "@polkadot/extension-koni-base/utils/utils";

const parseIpfsLink = (ipfsLink: string) => {
  if (!ipfsLink.includes('ipfs://ipfs/')) return ipfsLink;

  return PINATA_SERVER + ipfsLink.split('ipfs://ipfs/')[1];
};

interface NftIdList {
  collectionId: number,
  nfts: string[]
}

interface TokenData {
  owner: string,
  prefix: string,
  collectionName: string,
  collectionDescription: string,
  properties: any,
  image: string,
}

export const handleStatemineNfts = async (account: string): Promise<any> => {
  const api = new StatemineNftApi();
  await api.connect();
  // const assetIds = [{classId: 52, tokenId: 0}, {classId: 0, tokenId: 1919}, {classId: 8, tokenId: 1}, {classId: 8, tokenId: 3}, {classId: 8, tokenId: 2}]
  const assetIds = await api.getNfts(account);
  let allCollections: NftCollection[] = [];

  if (!assetIds || assetIds.length === 0) {
    return { total: 0, allCollections };
  }

  assetIds.map(asset => {
    const newCollection = {
      collectionId: asset.classId.toString(),
      nftItems: []
    } as NftCollection

    if (!allCollections.some(collection => collection.collectionId === asset.classId.toString()))
      allCollections.push(newCollection);
  })

  const allItems: NftItem[] = [];
  let collectionMetaDict: Record<any, any> = {};
  await Promise.all(assetIds.map( async (assetId) => {
    const tokenInfo = await api.getTokenDetails(assetId);
    if (!(assetId.classId in collectionMetaDict)) {
      collectionMetaDict[assetId.classId] = await api.getCollectionDetail(assetId.classId as number);
    }

    const parsedNft = {
      id: assetId.tokenId.toString(),
      name: tokenInfo?.name,
      description: tokenInfo?.description,
      image: tokenInfo && tokenInfo.image ? parseIpfsLink(tokenInfo?.image) : undefined,
      collectionId: assetId.classId.toString()
    } as NftItem
    allItems.push(parsedNft);
  }))

  for (let collection of allCollections) {
    const collectionMeta = collectionMetaDict[collection.collectionId];
    if (collectionMeta) {
      collection.collectionName = collectionMeta?.name;
      collection.image = collectionMeta.image ? parseIpfsLink(collectionMeta?.image) : undefined;
    }

    for (let item of allItems) {
      if (collection.collectionId === item.collectionId) {
        collection.nftItems.push(item);
      }
    }
  }

  await api.disconnect();

  return { total: assetIds.length, allCollections }
};

export const handleUniqueNfts = async (account: string): Promise<any> => {
  if (!account) return [];

  const api = new UniqueNftApi();

  await api.connect();

  const collectionCount = await api.getCollectionCount();

  const data: NftIdList[] = [];
  const allCollections: NftCollection[] = [];

  const addressTokenDict: any[] = [];

  for (let i = 0; i < collectionCount; i++) {
    addressTokenDict.push({ i, account });
  }

  await Promise.all(addressTokenDict.map(async (item) => {
    const rs = await api.getAddressTokens(item.i, item.account);

    if (rs && rs.length > 0) { data.push({ collectionId: item.i, nfts: rs }); }
  }));

  let total = 0;

  for (let j = 0; j < data.length; j++) {
    const nftItems: NftItem[] = [];
    const collectionId = data[j].collectionId;
    const nfts = data[j].nfts;
    let collectionName = '';
    let collectionImage = '';

    total += nfts.length;

    for (let i = 0; i < nfts.length; i++) {
      const tokenId = nfts[i];
      // Get token image URL
      const _imageUrl = api.getNftImageUrl(collectionId, tokenId) as unknown as string;
      // Get token data
      const _tokenData = api.getNftData(collectionId, tokenId, 'en') as unknown as TokenData;

      const [imageUrl, tokenData] = await Promise.all([_imageUrl, _tokenData]);

      collectionName = tokenData.collectionName;
      collectionImage = parseIpfsLink(tokenData.image);
      const tokenDetail: NftItem = {
        id: tokenId,
        name: tokenData.prefix + '#' + tokenId,
        image: parseIpfsLink(imageUrl),
        external_url: `https://unqnft.io/#/market/token-details?collectionId=${collectionId}&tokenId=${tokenId}`,
        collectionId: collectionId.toString(),
        properties: tokenData.properties,
        rarity: ''
      };

      nftItems.push(tokenDetail);
    }

    allCollections.push({
      collectionId: collectionId.toString(),
      collectionName: collectionName,
      image: collectionImage,
      nftItems: nftItems
    } as NftCollection);
  }

  await api.disconnect()

  return { total, allCollections };
};

export const handleRmrkNfts = async (account: string): Promise<any> => {
  if (!account) return;

  try {
    const [singular, birds, items] = await Promise.all([
      getSingularByAccount(account),
      getBirdsKanariaByAccount(account),
      getItemsKanariaByAccount(account)
      // getSingularByAccount('DMkCuik9UA1nKDZzC683Hr6GMermD8Tcqq9HvyCtkfF5QRW'),
      // getBirdsKanariaByAccount('Fys7d6gikP6rLDF9dvhCJcAMaPrrLuHbGZRVgqLPn26fWmr'),
      // getItemsKanariaByAccount('Fys7d6gikP6rLDF9dvhCJcAMaPrrLuHbGZRVgqLPn26fWmr')
    ]);
    const allNfts = [...singular, ...birds, ...items];
    let allCollections: any[] = [];
    const collectionInfoUrl: string[] = [];

    allNfts.map((item) => {
      const url = SINGULAR_COLLECTION_ENDPOINT + item.collectionId;

      if (!collectionInfoUrl.includes(url)) {
        allCollections.push({ collectionId: item.collectionId });
        collectionInfoUrl.push(url);
      }
    });
    const allCollectionMetaUrl: any[] = [];
    const collectionInfo = await Promise.all(collectionInfoUrl.map(async (url) => {
      const resp = await fetch(url);
      const data: any[] = await resp.json();
      const result = data[0];

      if (result && 'metadata' in result) allCollectionMetaUrl.push({ url: parseIpfsLink(result?.metadata), id: result?.id });
      if (data.length > 0) return result;
      else return {};
    }));

    const allCollectionMeta = {};

    await Promise.all(allCollectionMetaUrl.map(async (item) => {
      const resp = await fetch(item.url);
      const data = await resp.json();

      // @ts-ignore
      allCollectionMeta[item?.id] = { ...data };
    }));

    const collectionInfoDict = Object.assign({}, ...collectionInfo.map((item) => ({ [item.id]: item.name })));
    const nftDict = {};

    for (const item of allNfts) {
      const parsedItem = {
        id: item?.id,
        name: item?.metadata?.name,
        image: item?.metadata?.image,
        description: item?.metadata?.description,
        external_url: item?.external_url,
        rarity: item?.metadata_rarity,
        collectionId: item?.collectionId,
        properties: item?.metadata?.properties
      } as NftItem;

      if (item.collectionId in nftDict) {
        // @ts-ignore
        nftDict[item.collectionId] = [...nftDict[item.collectionId], parsedItem];
      } else {
        // @ts-ignore
        nftDict[item.collectionId] = [parsedItem];
      }
    }

    allCollections = allCollections.map((item) => {
      return {
        collectionId: item.collectionId,
        collectionName: collectionInfoDict[item.collectionId] ? collectionInfoDict[item.collectionId] : null,
        // @ts-ignore
        image: allCollectionMeta[item.collectionId] ? parseIpfsLink(allCollectionMeta[item.collectionId].image) : null,
        // @ts-ignore
        nftItems: nftDict[item.collectionId]
      } as NftCollection;
    });

    // should return list of NftCollection
    return { total: allNfts.length, allCollections };
  } catch (e) {
    console.error('Failed to fetch nft', e);
    throw e;
  }
};

export const getAllNftsByAccount = async (account: string): Promise<NftJson> => {
  try {
    const kusamaAddress = reformatAddress(account, 2);
    const _rmrkNfts = handleRmrkNfts(kusamaAddress);

    const _uniqueNfts = handleUniqueNfts(account);
<<<<<<< HEAD
    const [rmrkNfts, uniqueNfts] = await Promise.all([_rmrkNfts, _uniqueNfts]);
    const total = rmrkNfts.total + uniqueNfts.total;
    const allCollections = [...rmrkNfts.allCollections, ...uniqueNfts.allCollections];

    // const [rmrkNfts] = await Promise.all([_rmrkNfts]);
    // let total = rmrkNfts.total;
    // let allCollections = [...rmrkNfts.allCollections]
    console.log(`Fetched ${total} nfts from api`);
=======

    const _statemineNfts = handleStatemineNfts(account);

    const [rmrkNfts, uniqueNfts, statemineNfts] = await Promise.all([_rmrkNfts, _uniqueNfts, _statemineNfts]);
    const total = rmrkNfts.total + uniqueNfts.total + statemineNfts.total;
    const allCollections = [...rmrkNfts.allCollections, ...uniqueNfts.allCollections, ...statemineNfts.allCollections];

    // const [statemineNfts] = await Promise.all([_statemineNfts]);
    // let total = statemineNfts.total;
    // let allCollections = [...statemineNfts.allCollections]
    console.log(`Fetched ${total} nfts from api for account ${account}`)
>>>>>>> 0695046c

    return {
      total,
      nftList: allCollections
    } as NftJson;
  } catch (e) {
    console.error('Failed to fetch nft from api', e);
    throw e;
  }
};<|MERGE_RESOLUTION|>--- conflicted
+++ resolved
@@ -257,16 +257,6 @@
     const _rmrkNfts = handleRmrkNfts(kusamaAddress);
 
     const _uniqueNfts = handleUniqueNfts(account);
-<<<<<<< HEAD
-    const [rmrkNfts, uniqueNfts] = await Promise.all([_rmrkNfts, _uniqueNfts]);
-    const total = rmrkNfts.total + uniqueNfts.total;
-    const allCollections = [...rmrkNfts.allCollections, ...uniqueNfts.allCollections];
-
-    // const [rmrkNfts] = await Promise.all([_rmrkNfts]);
-    // let total = rmrkNfts.total;
-    // let allCollections = [...rmrkNfts.allCollections]
-    console.log(`Fetched ${total} nfts from api`);
-=======
 
     const _statemineNfts = handleStatemineNfts(account);
 
@@ -278,7 +268,6 @@
     // let total = statemineNfts.total;
     // let allCollections = [...statemineNfts.allCollections]
     console.log(`Fetched ${total} nfts from api for account ${account}`)
->>>>>>> 0695046c
 
     return {
       total,
@@ -288,4 +277,4 @@
     console.error('Failed to fetch nft from api', e);
     throw e;
   }
-};+};
