--- conflicted
+++ resolved
@@ -4,42 +4,6 @@
 import { ApolloClient, createHttpLink, InMemoryCache } from '@apollo/client';
 import fetch from 'cross-fetch';
 
-<<<<<<< HEAD
-export const client = new ApolloClient({
-  cache: new InMemoryCache(),
-  link: createHttpLink({
-    uri: 'https://api.subquery.network/sq/subvis-io/polkadot-auctions-and-crowdloans',
-    fetch: fetch
-  })
-});
-
-// eslint-disable-next-line @typescript-eslint/no-unsafe-assignment
-export const FETCH_FUNDS_QUERY = gql`
-    query FundInfos($first: Int = 100, $offset: Int = null) {
-        crowdloans (first: $first, offset: $offset) {
-            nodes {
-                id
-                parachainId
-                depositor
-                verifier
-                cap
-                raised
-                lockExpiredBlock
-                blockNum
-                firstSlot
-                lastSlot
-                status
-                leaseExpiredBlock
-                dissolvedBlock
-                updatedAt
-                createdAt
-                isFinished
-                wonAuctionId
-            }
-        }
-    }
-`;
-=======
 export function newApolloClient (uri: string) {
   return new ApolloClient({
     cache: new InMemoryCache(),
@@ -48,5 +12,4 @@
       fetch: fetch
     })
   });
-}
->>>>>>> 3eb67c0d
+}