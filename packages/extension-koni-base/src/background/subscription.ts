// Copyright 2019-2022 @subwallet/extension-koni authors & contributors
// SPDX-License-Identifier: Apache-2.0

import { AuthUrls } from '@subwallet/extension-base/background/handlers/State';
import { ApiProps, CustomEvmToken, NetworkJson, NftItem, NftTransferExtra, UnlockingStakeInfo } from '@subwallet/extension-base/background/KoniTypes';
import { getUnlockingInfo } from '@subwallet/extension-koni-base/api/bonding';
import { subscribeBalance } from '@subwallet/extension-koni-base/api/dotsama/balance';
import { subscribeCrowdloan } from '@subwallet/extension-koni-base/api/dotsama/crowdloan';
import { stakingOnChainApi } from '@subwallet/extension-koni-base/api/staking';
import { getAllSubsquidStaking } from '@subwallet/extension-koni-base/api/staking/subsquidStaking';
import { nftHandler } from '@subwallet/extension-koni-base/background/handlers';
import { ALL_ACCOUNT_KEY } from '@subwallet/extension-koni-base/constants';
import { Subscription, take } from 'rxjs';
import Web3 from 'web3';

import { accounts as accountsObservable } from '@polkadot/ui-keyring/observable/accounts';
import { SubjectInfo } from '@polkadot/ui-keyring/observable/types';
import { logger as createLogger } from '@polkadot/util';
import { Logger } from '@polkadot/util/types';
import { isEthereumAddress } from '@polkadot/util-crypto';

import DatabaseService from '../services/DatabaseService';
import KoniState from './handlers/State';

type SubscriptionName = 'balance' | 'crowdloan' | 'stakingOnChain';

export class KoniSubscription {
  private serviceSubscription: Subscription | undefined;
  private subscriptionMap: Record<SubscriptionName, (() => void) | undefined> = {
    crowdloan: undefined,
    balance: undefined,
    stakingOnChain: undefined
  };

  private dbService: DatabaseService;
  private state: KoniState;
  private logger: Logger;

  constructor (state: KoniState, dbService: DatabaseService) {
    this.dbService = dbService;
    this.state = state;
    this.logger = createLogger('Subscription');
    // this.init();
  }

  getSubscriptionMap () {
    return this.subscriptionMap;
  }

  getSubscription (name: SubscriptionName): (() => void) | undefined {
    return this.subscriptionMap[name];
  }

  updateSubscription (name: SubscriptionName, func: (() => void) | undefined) {
    const oldFunc = this.subscriptionMap[name];

    oldFunc && oldFunc();
    func && (this.subscriptionMap[name] = func);
  }

  stopAllSubscription () {
    if (this.subscriptionMap.balance) {
      this.subscriptionMap.balance();
      delete this.subscriptionMap.balance;
    }

    if (this.subscriptionMap.crowdloan) {
      this.subscriptionMap.crowdloan();
      delete this.subscriptionMap.crowdloan;
    }

    if (this.subscriptionMap.stakingOnChain) {
      this.subscriptionMap.stakingOnChain();
      delete this.subscriptionMap.stakingOnChain;
    }
  }

  start () {
    this.logger.log('Stating subscrition');
    this.state.getCurrentAccount((currentAccountInfo) => {
      if (currentAccountInfo) {
        const { address } = currentAccountInfo;

        this.subscribeBalancesAndCrowdloans(address, this.state.getDotSamaApiMap(), this.state.getWeb3ApiMap());
        this.subscribeStakingOnChain(address, this.state.getDotSamaApiMap());
      }
    });

    !this.serviceSubscription &&
      (this.serviceSubscription = this.state.subscribeServiceInfo().subscribe({
        next: (serviceInfo) => {
          this.logger.log('serviceInfo update', serviceInfo);
          const { address } = serviceInfo.currentAccountInfo;

          this.state.initChainRegistry();
          this.subscribeBalancesAndCrowdloans(address, serviceInfo.apiMap.dotSama, serviceInfo.apiMap.web3);
          this.subscribeStakingOnChain(address, serviceInfo.apiMap.dotSama);
        }
      }));
  }

  stop () {
    this.logger.log('Stopping subscrition');

    if (this.serviceSubscription) {
      this.serviceSubscription.unsubscribe();
      this.serviceSubscription = undefined;
    }

    this.stopAllSubscription();
  }

  init () {
    this.state.getAuthorize((value) => {
      const authString = localStorage.getItem('authUrls') || '{}';
      const previousAuth = JSON.parse(authString) as AuthUrls;

      if (previousAuth && Object.keys(previousAuth).length) {
        Object.keys(previousAuth).forEach((url) => {
          if (previousAuth[url].isAllowed) {
            previousAuth[url].isAllowedMap = this.state.getAddressList(true);
          } else {
            previousAuth[url].isAllowedMap = this.state.getAddressList();
          }
        });
      }

      const migrateValue = { ...previousAuth, ...value };

      this.state.setAuthorize(migrateValue);
      localStorage.setItem('authUrls', '{}');
    });

    this.state.fetchCrowdloanFundMap().then(this.logger.log).catch(this.logger.error);

    this.state.getCurrentAccount((currentAccountInfo) => {
      if (currentAccountInfo) {
        const { address } = currentAccountInfo;

        this.subscribeBalancesAndCrowdloans(address, this.state.getDotSamaApiMap(), this.state.getWeb3ApiMap(), true);
        this.subscribeStakingOnChain(address, this.state.getDotSamaApiMap(), true);
        // this.stopAllSubscription();
      }
    });
  }

  detectAddresses (currentAccountAddress: string) {
    return new Promise<Array<string>>((resolve) => {
      if (currentAccountAddress === ALL_ACCOUNT_KEY) {
        accountsObservable.subject.pipe(take(1))
          .subscribe((accounts: SubjectInfo): void => {
            resolve([...Object.keys(accounts)]);
          });
      } else {
        return resolve([currentAccountAddress]);
      }
    });
  }

  subscribeBalancesAndCrowdloans (address: string, dotSamaApiMap: Record<string, ApiProps>, web3ApiMap: Record<string, Web3>, onlyRunOnFirstTime?: boolean) {
    this.state.switchAccount(address).then(() => {
      this.detectAddresses(address)
        .then((addresses) => {
<<<<<<< HEAD
          this.updateSubscription('balance', this.initBalanceSubscription(address, addresses, dotSamaApiMap, web3ApiMap, onlyRunOnFirstTime));
=======
          if (!addresses.length) {
            return;
          }

          this.updateSubscription('balance', this.initBalanceSubscription(addresses, dotSamaApiMap, web3ApiMap, onlyRunOnFirstTime));
>>>>>>> 744f1d7f
          this.updateSubscription('crowdloan', this.initCrowdloanSubscription(addresses, dotSamaApiMap, onlyRunOnFirstTime));
        })
        .catch(this.logger.error);
    }).catch((err) => this.logger.warn(err));
  }

  subscribeStakingOnChain (address: string, dotSamaApiMap: Record<string, ApiProps>, onlyRunOnFirstTime?: boolean) {
    this.state.resetStakingMap(address).then(() => {
      this.detectAddresses(address)
        .then((addresses) => {
          if (!addresses.length) {
            return;
          }

          this.updateSubscription('stakingOnChain', this.initStakingOnChainSubscription(addresses, dotSamaApiMap, onlyRunOnFirstTime));
        })
        .catch(this.logger.error);
    }).catch((err) => this.logger.warn(err));
  }

  initStakingOnChainSubscription (addresses: string[], dotSamaApiMap: Record<string, ApiProps>, onlyRunOnFirstTime?: boolean) {
    const unsub = stakingOnChainApi(addresses, dotSamaApiMap, (networkKey, rs) => {
      this.state.setStakingItem(networkKey, rs);
    }, this.state.getNetworkMap());

    if (onlyRunOnFirstTime) {
      unsub && unsub();

      return;
    }

    return () => {
      unsub && unsub();
    };
  }

  initBalanceSubscription (key: string, addresses: string[], dotSamaApiMap: Record<string, ApiProps>, web3ApiMap: Record<string, Web3>, onlyRunOnFirstTime?: boolean) {
    const unsub = subscribeBalance(addresses, dotSamaApiMap, web3ApiMap, (networkKey, rs) => {
      this.state.setBalanceItem(networkKey, rs);
    });

    if (onlyRunOnFirstTime) {
      unsub && unsub();

      return;
    }

    return () => {
      unsub && unsub();
    };
  }

  initCrowdloanSubscription (addresses: string[], dotSamaApiMap: Record<string, ApiProps>, onlyRunOnFirstTime?: boolean) {
    const subscriptionPromise = subscribeCrowdloan(addresses, dotSamaApiMap, (networkKey, rs) => {
      this.state.setCrowdloanItem(networkKey, rs);
    });

    if (onlyRunOnFirstTime) {
      subscriptionPromise.then((unsub) => unsub()).catch(this.logger.warn);

      return;
    }

    return () => {
      subscriptionPromise.then((unsub) => unsub()).catch(this.logger.warn);
    };
  }

  subscribeNft (address: string, dotSamaApiMap: Record<string, ApiProps>, web3ApiMap: Record<string, Web3>, customErc721Registry: CustomEvmToken[]) {
    this.detectAddresses(address)
      .then((addresses) => {
<<<<<<< HEAD
        this.initNftSubscription(addresses, dotSamaApiMap, web3ApiMap, customErc721Registry);
=======
        if (!addresses.length) {
          return;
        }

        this.initNftSubscription(addresses, dotSamaApiMap, web3ApiMap, customErc721Registry, address);
>>>>>>> 744f1d7f
      })
      .catch(this.logger.error);
  }

  initNftSubscription (addresses: string[], dotSamaApiMap: Record<string, ApiProps>, web3ApiMap: Record<string, Web3>, customErc721Registry: CustomEvmToken[]) {
    const { cronUpdate, forceUpdate, selectedNftCollection } = this.state.getNftTransfer();

    if (forceUpdate && !cronUpdate) {
      this.logger.log('skipping set nft state due to transfer');
      this.state.setNftTransfer({
        cronUpdate: true,
        forceUpdate: true,
        selectedNftCollection
      } as NftTransferExtra);
    } else { // after skipping 1 time of cron update
      this.state.setNftTransfer({
        cronUpdate: false,
        forceUpdate: false,
        selectedNftCollection
      } as NftTransferExtra);
      nftHandler.setApiProps(dotSamaApiMap);
      nftHandler.setWeb3ApiMap(web3ApiMap);
      nftHandler.setAddresses(addresses);
      nftHandler.handleNfts(
        customErc721Registry,
        (...args) => this.state.updateNftData(...args),
        (...args) => this.state.setNftCollection(...args),
        (...args) => this.state.updateNftIds(...args),
        (...args) => this.state.updateCollectionIds(...args))
        .then(() => {
          this.logger.log('nft state updated');
        })
        .catch(this.logger.log);
    }
  }

  async subscribeStakingReward (address: string) {
    const addresses = await this.detectAddresses(address);
    const networkMap = this.state.getNetworkMap();
    const activeNetworks: string[] = [];

    if (!addresses.length) {
      return;
    }

    Object.entries(networkMap).forEach(([key, network]) => {
      if (network.active) {
        activeNetworks.push(key);
      }
    });

    getAllSubsquidStaking(addresses, activeNetworks)
      .then((result) => {
        this.state.setStakingReward(result);
        this.logger.log('set staking reward state done', result);
      })
      .catch(this.logger.error);
  }

  async subscribeStakeUnlockingInfo (address: string, networkMap: Record<string, NetworkJson>, dotSamaApiMap: Record<string, ApiProps>) {
    const addresses = await this.detectAddresses(address);
    const currentAddress = addresses[0]; // only get info for the current account

    const stakeUnlockingInfo: Record<string, UnlockingStakeInfo> = {};

    const currentStakingInfo = state.getStaking().details;

    if (!addresses.length) {
      return;
    }

    await Promise.all(Object.entries(networkMap).map(async ([networkKey, networkJson]) => {
      const needUpdateUnlockingStake = currentStakingInfo[networkKey] && currentStakingInfo[networkKey].balance && parseFloat(currentStakingInfo[networkKey].balance as string) > 0;

      if (isEthereumAddress(currentAddress)) {
        if (networkJson.supportBonding && networkJson.active && networkJson.isEthereum && needUpdateUnlockingStake) {
          stakeUnlockingInfo[networkKey] = await getUnlockingInfo(dotSamaApiMap[networkKey], networkJson, networkKey, currentAddress);
        }
      } else {
        if (networkJson.supportBonding && networkJson.active && !networkJson.isEthereum && needUpdateUnlockingStake) {
          stakeUnlockingInfo[networkKey] = await getUnlockingInfo(dotSamaApiMap[networkKey], networkJson, networkKey, currentAddress);
        }
      }
    }));

    this.state.setStakeUnlockingInfo({
      timestamp: +new Date(),
      details: stakeUnlockingInfo
    });
  }
}<|MERGE_RESOLUTION|>--- conflicted
+++ resolved
@@ -161,15 +161,11 @@
     this.state.switchAccount(address).then(() => {
       this.detectAddresses(address)
         .then((addresses) => {
-<<<<<<< HEAD
-          this.updateSubscription('balance', this.initBalanceSubscription(address, addresses, dotSamaApiMap, web3ApiMap, onlyRunOnFirstTime));
-=======
           if (!addresses.length) {
             return;
           }
 
-          this.updateSubscription('balance', this.initBalanceSubscription(addresses, dotSamaApiMap, web3ApiMap, onlyRunOnFirstTime));
->>>>>>> 744f1d7f
+          this.updateSubscription('balance', this.initBalanceSubscription(address, addresses, dotSamaApiMap, web3ApiMap, onlyRunOnFirstTime));
           this.updateSubscription('crowdloan', this.initCrowdloanSubscription(addresses, dotSamaApiMap, onlyRunOnFirstTime));
         })
         .catch(this.logger.error);
@@ -241,15 +237,11 @@
   subscribeNft (address: string, dotSamaApiMap: Record<string, ApiProps>, web3ApiMap: Record<string, Web3>, customErc721Registry: CustomEvmToken[]) {
     this.detectAddresses(address)
       .then((addresses) => {
-<<<<<<< HEAD
-        this.initNftSubscription(addresses, dotSamaApiMap, web3ApiMap, customErc721Registry);
-=======
         if (!addresses.length) {
           return;
         }
 
-        this.initNftSubscription(addresses, dotSamaApiMap, web3ApiMap, customErc721Registry, address);
->>>>>>> 744f1d7f
+        this.initNftSubscription(addresses, dotSamaApiMap, web3ApiMap, customErc721Registry);
       })
       .catch(this.logger.error);
   }
@@ -315,7 +307,7 @@
 
     const stakeUnlockingInfo: Record<string, UnlockingStakeInfo> = {};
 
-    const currentStakingInfo = state.getStaking().details;
+    const currentStakingInfo = this.state.getStaking().details;
 
     if (!addresses.length) {
       return;
