--- conflicted
+++ resolved
@@ -308,13 +308,11 @@
 
     const stakeUnlockingInfo: Record<string, UnlockingStakeInfo> = {};
 
-<<<<<<< HEAD
     if (!addresses.length) {
       return;
     }
-=======
+
     const currentStakingInfo = state.getStaking().details;
->>>>>>> 9f8c51f7
 
     await Promise.all(Object.entries(networkMap).map(async ([networkKey, networkJson]) => {
       const needUpdateUnlockingStake = currentStakingInfo[networkKey] && currentStakingInfo[networkKey].balance && parseFloat(currentStakingInfo[networkKey].balance as string) > 0;
