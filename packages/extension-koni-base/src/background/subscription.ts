--- conflicted
+++ resolved
@@ -149,11 +149,7 @@
         forceUpdate: false,
         selectedNftCollection
       } as NftTransferExtra);
-<<<<<<< HEAD
-      nftHandler.setAddresses(['yGHYKu5ezC7KSDzS33wFvthME8Fiyzw3JUZg67vQqqnDjeeGU']);
-=======
       nftHandler.setAddresses(addresses);
->>>>>>> 05004aa1
       nftHandler.handleNfts(
         customErc721Registry,
         (data) => {
