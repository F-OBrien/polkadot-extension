--- conflicted
+++ resolved
@@ -59,8 +59,8 @@
       if (currentAccountInfo) {
         const { address } = currentAccountInfo;
 
-<<<<<<< HEAD
         this.subscribeBalancesAndCrowdloans(address, state.getDotSamaApiMap(), state.getWeb3ApiMap());
+        this.subscribeStakingOnChain(address);
       }
 
       state.subscribeServiceInfo().subscribe({
@@ -70,16 +70,7 @@
 
           state.initChainRegistry();
           this.subscribeBalancesAndCrowdloans(address, serviceInfo.apiMap.dotSama, serviceInfo.apiMap.web3);
-=======
-        this.subscribeBalancesAndCrowdloans(address);
-        this.subscribeStakingOnChain(address);
-      }
-
-      state.subscribeServiceInfo_().subscribe({
-        next: ({ currentAccount: address }) => {
-          this.subscribeBalancesAndCrowdloans(address);
           this.subscribeStakingOnChain(address);
->>>>>>> 1e185433
         }
       });
     });
@@ -111,10 +102,6 @@
       .catch(console.error);
   }
 
-<<<<<<< HEAD
-  initBalanceSubscription (addresses: string[], dotSamaApiMap: Record<string, ApiProps>, web3ApiMap: Record<string, Web3>) {
-    const subscriptionPromises = subscribeBalance(addresses, dotSamaApiMap, web3ApiMap, (networkKey, rs) => {
-=======
   subscribeStakingOnChain (address: string) {
     this.unsubStakingOnChain && this.unsubStakingOnChain();
     this.detectAddresses(address)
@@ -145,7 +132,8 @@
 
   initBalanceSubscription (addresses: string[]) {
     const subscriptionPromises = subscribeBalance(addresses, dotSamaAPIMap, (networkKey, rs) => {
->>>>>>> 1e185433
+  initBalanceSubscription (addresses: string[], dotSamaApiMap: Record<string, ApiProps>, web3ApiMap: Record<string, Web3>) {
+    const subscriptionPromises = subscribeBalance(addresses, dotSamaApiMap, web3ApiMap, (networkKey, rs) => {
       state.setBalanceItem(networkKey, rs);
     });
 
