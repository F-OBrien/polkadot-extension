// Copyright 2019-2022 @subwallet/extension-koni authors & contributors
// SPDX-License-Identifier: Apache-2.0

import { AuthUrls } from '@subwallet/extension-base/background/handlers/State';
<<<<<<< HEAD
import { ApiProps, NftTransferExtra } from '@subwallet/extension-base/background/KoniTypes';
import { subscribeBalance } from '@subwallet/extension-koni-base/api/dotsama/balance';
import { subscribeCrowdloan } from '@subwallet/extension-koni-base/api/dotsama/crowdloan';
import { getAllSubsquidStaking } from '@subwallet/extension-koni-base/api/staking/subsquidStaking';
import { nftHandler, state } from '@subwallet/extension-koni-base/background/handlers';
=======
import { CustomEvmToken, NftTransferExtra } from '@subwallet/extension-base/background/KoniTypes';
import { subscribeBalance } from '@subwallet/extension-koni-base/api/dotsama/balance';
import { subscribeCrowdloan } from '@subwallet/extension-koni-base/api/dotsama/crowdloan';
import { getAllSubsquidStaking } from '@subwallet/extension-koni-base/api/staking/subsquidStaking';
import { dotSamaAPIMap, nftHandler, state } from '@subwallet/extension-koni-base/background/handlers';
>>>>>>> 80cc9d57
import { ALL_ACCOUNT_KEY } from '@subwallet/extension-koni-base/constants';
import { take } from 'rxjs';
import Web3 from 'web3';

import { accounts as accountsObservable } from '@polkadot/ui-keyring/observable/accounts';
import { SubjectInfo } from '@polkadot/ui-keyring/observable/types';

export class KoniSubscription {
  private subscriptionMap: Record<string, any> = {};
  // @ts-ignore
  unsubBalances: () => void | undefined;
  // @ts-ignore
  unsubCrowdloans: () => void | undefined;

  // @ts-ignore
  unsubStaking: () => void | undefined;

  getSubscriptionMap () {
    return this.subscriptionMap;
  }

  getSubscription (name: string): any {
    return this.subscriptionMap[name];
  }

  init () {
    state.getAuthorize((value) => {
      const authString = localStorage.getItem('authUrls') || '{}';
      const previousAuth = JSON.parse(authString) as AuthUrls;

      if (previousAuth && Object.keys(previousAuth).length) {
        Object.keys(previousAuth).forEach((url) => {
          if (previousAuth[url].isAllowed) {
            previousAuth[url].isAllowedMap = state.getAddressList(true);
          } else {
            previousAuth[url].isAllowedMap = state.getAddressList();
          }
        });
      }

      const migrateValue = { ...previousAuth, ...value };

      state.setAuthorize(migrateValue);
      localStorage.setItem('authUrls', '{}');
    });

    state.fetchCrowdloanFundMap().then(console.log).catch(console.error);

    state.getCurrentAccount((currentAccountInfo) => {
      if (currentAccountInfo) {
        const { address } = currentAccountInfo;

        this.subscribeBalancesAndCrowdloans(address, state.getApiMap().dotSama, state.getApiMap().web3);
      }

<<<<<<< HEAD
      state.subscribeServiceInfo().subscribe({
        next: (serviceInfo) => {
          console.log('serviceInfo update', serviceInfo);
          const { address } = serviceInfo.currentAccountInfo;

          state.initChainRegistry();
          this.subscribeBalancesAndCrowdloans(address, serviceInfo.apiMap.dotSama, state.getApiMap().web3);
=======
      state.subscribeServiceInfo_().subscribe({
        next: ({ currentAccount: address }) => {
          this.subscribeBalancesAndCrowdloans(address);
>>>>>>> 80cc9d57
        }
      });
    });
  }

  detectAddresses (currentAccountAddress: string) {
    return new Promise<Array<string>>((resolve, reject) => {
      if (currentAccountAddress === ALL_ACCOUNT_KEY) {
        accountsObservable.subject.pipe(take(1))
          .subscribe((accounts: SubjectInfo): void => {
            resolve([...Object.keys(accounts)]);
          });
      } else {
        return resolve([currentAccountAddress]);
      }
    });
  }

  subscribeBalancesAndCrowdloans (address: string, dotSamaApiMap: Record<string, ApiProps>, web3ApiMap: Record<string, Web3>) {
    this.unsubBalances && this.unsubBalances();
    this.unsubCrowdloans && this.unsubCrowdloans();
    state.resetBalanceMap();
    state.resetCrowdloanMap();
    this.detectAddresses(address)
      .then((addresses) => {
        this.unsubBalances = this.initBalanceSubscription(addresses, dotSamaApiMap, web3ApiMap);
        this.unsubCrowdloans = this.initCrowdloanSubscription(addresses, dotSamaApiMap);
      })
      .catch(console.error);
  }

  initBalanceSubscription (addresses: string[], dotSamaApiMap: Record<string, ApiProps>, web3ApiMap: Record<string, Web3>) {
    const subscriptionPromises = subscribeBalance(addresses, dotSamaApiMap, web3ApiMap, (networkKey, rs) => {
      state.setBalanceItem(networkKey, rs);
    });

    return () => {
      subscriptionPromises.forEach((subProm) => {
        subProm.then((unsub) => {
          unsub && unsub();
        }).catch(console.error);
      });
    };
  }

  initCrowdloanSubscription (addresses: string[], dotSamaApiMap: Record<string, ApiProps>) {
    const subscriptionPromise = subscribeCrowdloan(addresses, dotSamaApiMap, (networkKey, rs) => {
      state.setCrowdloanItem(networkKey, rs);
    });

    return () => {
      subscriptionPromise.then((unsubMap) => {
        Object.values(unsubMap).forEach((unsub) => {
          // eslint-disable-next-line @typescript-eslint/no-unsafe-call
          unsub && unsub();
        });
      }).catch(console.error);
    };
  }

<<<<<<< HEAD
  subscribeNft (address: string, dotSamaApiMap: Record<string, ApiProps>, web3ApiMap: Record<string, Web3>) {
    this.detectAddresses(address)
      .then((addresses) => {
        this.initNftSubscription(addresses, dotSamaApiMap, web3ApiMap);
=======
  subscribeNft (address: string, customErc721Registry: CustomEvmToken[]) {
    this.detectAddresses(address)
      .then((addresses) => {
        this.initNftSubscription(addresses, customErc721Registry);
>>>>>>> 80cc9d57
      })
      .catch(console.error);
  }

<<<<<<< HEAD
  initNftSubscription (addresses: string[], dotSamaApiMap: Record<string, ApiProps>, web3ApiMap: Record<string, Web3>) {
=======
  initNftSubscription (addresses: string[], customErc721Registry: CustomEvmToken[]) {
>>>>>>> 80cc9d57
    const { cronUpdate, forceUpdate, selectedNftCollection } = state.getNftTransfer();

    if (forceUpdate && !cronUpdate) {
      console.log('skipping set nft state due to transfer');
      state.setNftTransfer({
        cronUpdate: true,
        forceUpdate: true,
        selectedNftCollection
      } as NftTransferExtra);
    } else { // after skipping 1 time of cron update
      state.setNftTransfer({
        cronUpdate: false,
        forceUpdate: false,
        selectedNftCollection
      } as NftTransferExtra);
      nftHandler.setApiProps(dotSamaApiMap);
      nftHandler.setWeb3ApiMap(web3ApiMap);
      nftHandler.setAddresses(addresses);
      nftHandler.handleNfts(
        customErc721Registry,
        (data) => {
          state.updateNft(data);
        },
        (data) => {
          if (data !== null) {
            state.updateNftCollection(data);
          }
        },
        (ready) => {
          state.updateNftReady(ready);
        })
        .then(() => {
          console.log('nft state updated');
        })
        .catch(console.log);
    }
  }

  async subscribeStakingReward (address: string) {
    const addresses = await this.detectAddresses(address);
    const networkMap = state.getNetworkMap();
    const activeNetworks: string[] = [];

    Object.entries(networkMap).forEach(([key, network]) => {
      if (network.active) {
        activeNetworks.push(key);
      }
    });

    await getAllSubsquidStaking(addresses, activeNetworks, (networkKey, rs) => {
      state.setStakingItem(networkKey, rs);
    })
      .then((result) => {
        state.setStakingReward(result);
        console.log('set staking reward state done', result);
      })
      .catch(console.error);
  }
}<|MERGE_RESOLUTION|>--- conflicted
+++ resolved
@@ -2,19 +2,11 @@
 // SPDX-License-Identifier: Apache-2.0
 
 import { AuthUrls } from '@subwallet/extension-base/background/handlers/State';
-<<<<<<< HEAD
-import { ApiProps, NftTransferExtra } from '@subwallet/extension-base/background/KoniTypes';
+import { ApiProps, CustomEvmToken, NftTransferExtra } from '@subwallet/extension-base/background/KoniTypes';
 import { subscribeBalance } from '@subwallet/extension-koni-base/api/dotsama/balance';
 import { subscribeCrowdloan } from '@subwallet/extension-koni-base/api/dotsama/crowdloan';
 import { getAllSubsquidStaking } from '@subwallet/extension-koni-base/api/staking/subsquidStaking';
 import { nftHandler, state } from '@subwallet/extension-koni-base/background/handlers';
-=======
-import { CustomEvmToken, NftTransferExtra } from '@subwallet/extension-base/background/KoniTypes';
-import { subscribeBalance } from '@subwallet/extension-koni-base/api/dotsama/balance';
-import { subscribeCrowdloan } from '@subwallet/extension-koni-base/api/dotsama/crowdloan';
-import { getAllSubsquidStaking } from '@subwallet/extension-koni-base/api/staking/subsquidStaking';
-import { dotSamaAPIMap, nftHandler, state } from '@subwallet/extension-koni-base/background/handlers';
->>>>>>> 80cc9d57
 import { ALL_ACCOUNT_KEY } from '@subwallet/extension-koni-base/constants';
 import { take } from 'rxjs';
 import Web3 from 'web3';
@@ -70,7 +62,6 @@
         this.subscribeBalancesAndCrowdloans(address, state.getApiMap().dotSama, state.getApiMap().web3);
       }
 
-<<<<<<< HEAD
       state.subscribeServiceInfo().subscribe({
         next: (serviceInfo) => {
           console.log('serviceInfo update', serviceInfo);
@@ -78,11 +69,13 @@
 
           state.initChainRegistry();
           this.subscribeBalancesAndCrowdloans(address, serviceInfo.apiMap.dotSama, state.getApiMap().web3);
-=======
+        }
+      });
+
       state.subscribeServiceInfo_().subscribe({
         next: ({ currentAccount: address }) => {
-          this.subscribeBalancesAndCrowdloans(address);
->>>>>>> 80cc9d57
+          // TODO: merge this
+          // this.subscribeBalancesAndCrowdloans(address);
         }
       });
     });
@@ -143,26 +136,15 @@
     };
   }
 
-<<<<<<< HEAD
-  subscribeNft (address: string, dotSamaApiMap: Record<string, ApiProps>, web3ApiMap: Record<string, Web3>) {
+  subscribeNft (address: string, dotSamaApiMap: Record<string, ApiProps>, web3ApiMap: Record<string, Web3>, customErc721Registry: CustomEvmToken[]) {
     this.detectAddresses(address)
       .then((addresses) => {
-        this.initNftSubscription(addresses, dotSamaApiMap, web3ApiMap);
-=======
-  subscribeNft (address: string, customErc721Registry: CustomEvmToken[]) {
-    this.detectAddresses(address)
-      .then((addresses) => {
-        this.initNftSubscription(addresses, customErc721Registry);
->>>>>>> 80cc9d57
+        this.initNftSubscription(addresses, dotSamaApiMap, web3ApiMap, customErc721Registry);
       })
       .catch(console.error);
   }
 
-<<<<<<< HEAD
-  initNftSubscription (addresses: string[], dotSamaApiMap: Record<string, ApiProps>, web3ApiMap: Record<string, Web3>) {
-=======
-  initNftSubscription (addresses: string[], customErc721Registry: CustomEvmToken[]) {
->>>>>>> 80cc9d57
+  initNftSubscription (addresses: string[], dotSamaApiMap: Record<string, ApiProps>, web3ApiMap: Record<string, Web3>, , customErc721Registry: CustomEvmToken[]) {
     const { cronUpdate, forceUpdate, selectedNftCollection } = state.getNftTransfer();
 
     if (forceUpdate && !cronUpdate) {
