// Copyright 2019-2022 @subwallet/extension-koni authors & contributors
// SPDX-License-Identifier: Apache-2.0

import { withErrorLog } from '@subwallet/extension-base/background/handlers/helpers';
import State, { AuthUrls, Resolver } from '@subwallet/extension-base/background/handlers/State';
import { AccountRefMap, APIItemState, ApiMap, AuthRequestV2, BalanceItem, BalanceJson, ChainRegistry, CrowdloanItem, CrowdloanJson, CurrentAccountInfo, CustomEvmToken, DeleteEvmTokenParams, EvmTokenJson, NETWORK_STATUS, NetworkJson, NftCollection, NftCollectionJson, NftItem, NftJson, NftTransferExtra, PriceJson, RequestSettingsType, ResultResolver, ServiceInfo, StakingItem, StakingJson, StakingRewardJson, TokenInfo, TransactionHistoryItemType } from '@subwallet/extension-base/background/KoniTypes';
import { AuthorizeRequest, RequestAuthorizeTab } from '@subwallet/extension-base/background/types';
import { getId } from '@subwallet/extension-base/utils/getId';
import { getTokenPrice } from '@subwallet/extension-koni-base/api/coingecko';
import { initApi } from '@subwallet/extension-koni-base/api/dotsama';
import { cacheRegistryMap, getRegistry } from '@subwallet/extension-koni-base/api/dotsama/registry';
import { PREDEFINED_GENESIS_HASHES, PREDEFINED_NETWORKS } from '@subwallet/extension-koni-base/api/predefinedNetworks';
import { DEFAULT_STAKING_NETWORKS } from '@subwallet/extension-koni-base/api/staking';
// eslint-disable-next-line camelcase
import { DotSamaCrowdloan_crowdloans_nodes } from '@subwallet/extension-koni-base/api/subquery/__generated__/DotSamaCrowdloan';
import { fetchDotSamaCrowdloan } from '@subwallet/extension-koni-base/api/subquery/crowdloan';
import { DEFAULT_EVM_TOKENS } from '@subwallet/extension-koni-base/api/web3/defaultEvmToken';
import { initWeb3Api } from '@subwallet/extension-koni-base/api/web3/web3';
import { CurrentAccountStore, NetworkMapStore, PriceStore } from '@subwallet/extension-koni-base/stores';
import AccountRefStore from '@subwallet/extension-koni-base/stores/AccountRef';
import AuthorizeStore from '@subwallet/extension-koni-base/stores/Authorize';
import BalanceStore from '@subwallet/extension-koni-base/stores/Balance';
import CustomEvmTokenStore from '@subwallet/extension-koni-base/stores/CustomEvmToken';
import NftStore from '@subwallet/extension-koni-base/stores/Nft';
import SettingsStore from '@subwallet/extension-koni-base/stores/Settings';
import StakingStore from '@subwallet/extension-koni-base/stores/Staking';
import TransactionHistoryStore from '@subwallet/extension-koni-base/stores/TransactionHistory';
<<<<<<< HEAD
import TransactionHistoryStoreV2 from '@subwallet/extension-koni-base/stores/TransactionHistoryV2';
import { convertFundStatus } from '@subwallet/extension-koni-base/utils/utils';
=======
import { convertFundStatus, getCurrentProvider } from '@subwallet/extension-koni-base/utils/utils';
>>>>>>> af8c77e8
import { BehaviorSubject, Subject } from 'rxjs';

import { accounts } from '@polkadot/ui-keyring/observable/accounts';
import { assert } from '@polkadot/util';

function generateDefaultBalanceMap () {
  const balanceMap: Record<string, BalanceItem> = {};

  Object.keys(PREDEFINED_NETWORKS).forEach((networkKey) => {
    balanceMap[networkKey] = {
      state: APIItemState.PENDING,
      free: '0',
      reserved: '0',
      miscFrozen: '0',
      feeFrozen: '0'
    };
  });

  return balanceMap;
}

function generateDefaultStakingMap () {
  const stakingMap: Record<string, StakingItem> = {};

  Object.keys(DEFAULT_STAKING_NETWORKS).forEach((networkKey) => {
    stakingMap[networkKey] = {
      name: PREDEFINED_NETWORKS[networkKey].chain,
      chainId: networkKey,
      nativeToken: PREDEFINED_NETWORKS[networkKey].nativeToken,
      state: APIItemState.PENDING
    } as StakingItem;
  });

  return stakingMap;
}

function generateDefaultCrowdloanMap () {
  const crowdloanMap: Record<string, CrowdloanItem> = {};

  Object.keys(PREDEFINED_NETWORKS).forEach((networkKey) => {
    crowdloanMap[networkKey] = {
      state: APIItemState.PENDING,
      contribute: '0'
    };
  });

  return crowdloanMap;
}

export function mergeNetworkProviders (customNetwork: NetworkJson, predefinedNetwork: NetworkJson) { // merge providers for 2 networks with the same genesisHash
  if (customNetwork.customProviders) {
    const parsedCustomProviders: Record<string, string> = {};
    const currentProvider = customNetwork.customProviders[customNetwork.currentProvider];
    const currentProviderMethod = currentProvider.startsWith('http') ? 'http' : 'ws';
    let parsedProviderKey = '';

    for (const customProvider of Object.values(customNetwork.customProviders)) {
      let exist = false;

      for (const [key, provider] of Object.entries(predefinedNetwork.providers)) {
        if (currentProvider === provider) { // point currentProvider to predefined
          parsedProviderKey = key;
        }

        if (provider === customProvider) {
          exist = true;
          break;
        }
      }

      if (!exist) {
        const index = Object.values(parsedCustomProviders).length;

        parsedCustomProviders[`custom_${index}`] = customProvider;
      }
    }

    for (const [key, parsedProvider] of Object.entries(parsedCustomProviders)) {
      if (currentProvider === parsedProvider) {
        parsedProviderKey = key;
      }
    }

    return { currentProviderMethod, parsedProviderKey, parsedCustomProviders };
  } else {
    return { currentProviderMethod: '', parsedProviderKey: '', parsedCustomProviders: {} };
  }
}

export default class KoniState extends State {
  public readonly authSubjectV2: BehaviorSubject<AuthorizeRequest[]> = new BehaviorSubject<AuthorizeRequest[]>([]);

<<<<<<< HEAD
  private readonly transactionHistoryStoreV2 = new TransactionHistoryStoreV2();
  private readonly balanceStore = new BalanceStore();
=======
  private readonly networkMapStore = new NetworkMapStore(); // persist custom networkMap by user
>>>>>>> af8c77e8
  private readonly customEvmTokenStore = new CustomEvmTokenStore();
  private readonly priceStore = new PriceStore();
  private readonly currentAccountStore = new CurrentAccountStore();
  private readonly settingsStore = new SettingsStore();
  private readonly accountRefStore = new AccountRefStore();
  private readonly authorizeStore = new AuthorizeStore();
  readonly #authRequestsV2: Record<string, AuthRequestV2> = {};
<<<<<<< HEAD
  private readonly nftStore = new NftStore();
  private readonly stakingStore = new StakingStore();
=======
  private priceStoreReady = false;
>>>>>>> af8c77e8
  private readonly transactionHistoryStore = new TransactionHistoryStore();
  private priceStoreReady = false;

  // init networkMap, apiMap and chainRegistry (first time only)
  public initNetworkStates () {
    this.networkMapStore.get('NetworkMap', (storedNetworkMap) => {
      if (!storedNetworkMap) { // first time init extension
        this.networkMapStore.set('NetworkMap', PREDEFINED_NETWORKS);
        this.networkMap = PREDEFINED_NETWORKS;
      } else { // merge custom providers in stored data with predefined data
        const mergedNetworkMap: Record<string, NetworkJson> = PREDEFINED_NETWORKS;

        for (const [key, storedNetwork] of Object.entries(storedNetworkMap)) {
          if (key in PREDEFINED_NETWORKS) {
            // check change and override custom providers if exist
            if ('customProviders' in storedNetwork) {
              mergedNetworkMap[key].customProviders = storedNetwork.customProviders;
            }

            mergedNetworkMap[key].active = storedNetwork.active;
            mergedNetworkMap[key].currentProvider = storedNetwork.currentProvider;
            mergedNetworkMap[key].coinGeckoKey = storedNetwork.coinGeckoKey;
            mergedNetworkMap[key].crowdloanUrl = storedNetwork.crowdloanUrl;
            mergedNetworkMap[key].blockExplorer = storedNetwork.blockExplorer;
            mergedNetworkMap[key].currentProviderMode = mergedNetworkMap[key].currentProvider.startsWith('http') ? 'http' : 'ws';
          } else {
            if (Object.keys(PREDEFINED_GENESIS_HASHES).includes(storedNetwork.genesisHash)) { // merge networks with same genesis hash
              // @ts-ignore
              const targetKey = PREDEFINED_GENESIS_HASHES[storedNetwork.genesisHash];

              const { currentProviderMethod, parsedCustomProviders, parsedProviderKey } = mergeNetworkProviders(storedNetwork, PREDEFINED_NETWORKS[targetKey]);

              mergedNetworkMap[targetKey].customProviders = parsedCustomProviders;
              mergedNetworkMap[targetKey].currentProvider = parsedProviderKey;
              mergedNetworkMap[targetKey].active = storedNetwork.active;
              // @ts-ignore
              mergedNetworkMap[targetKey].currentProviderMode = currentProviderMethod;
            } else {
              mergedNetworkMap[key] = storedNetwork;
            }
          }
        }

        this.networkMapStore.set('NetworkMap', mergedNetworkMap);
        this.networkMap = mergedNetworkMap; // init networkMap state
      }

      for (const [key, network] of Object.entries(this.networkMap)) {
        if (network.active) {
          this.apiMap.dotSama[key] = initApi(key, getCurrentProvider(network), network.isEthereum);

          if (network.isEthereum && network.isEthereum) {
            this.apiMap.web3[key] = initWeb3Api(getCurrentProvider(network));
          }
        }
      }

      this.initEvmTokenState();
    });
  }

  private networkMap: Record<string, NetworkJson> = {}; // mapping to networkMapStore, for uses in background
  private networkMapSubject = new Subject<Record<string, NetworkJson>>();
  private lockNetworkMap = false;

  private apiMap: ApiMap = { dotSama: {}, web3: {} };

  private serviceInfoSubject = new Subject<ServiceInfo>();

  public initEvmTokenState () {
    this.customEvmTokenStore.get('EvmToken', (storedEvmTokens) => {
      if (!storedEvmTokens) {
        this.evmTokenState = DEFAULT_EVM_TOKENS;
      } else {
        const _evmTokenState = DEFAULT_EVM_TOKENS;

        for (const storedToken of storedEvmTokens.erc20) {
          let exist = false;

          for (const defaultToken of DEFAULT_EVM_TOKENS.erc20) {
            if (defaultToken.smartContract === storedToken.smartContract && defaultToken.chain === storedToken.chain) {
              exist = true;
              break;
            }
          }

          if (!exist) {
            _evmTokenState.erc20.push(storedToken);
          }
        }

        for (const storedToken of storedEvmTokens.erc721) {
          let exist = false;

          for (const defaultToken of DEFAULT_EVM_TOKENS.erc721) {
            if (defaultToken.smartContract === storedToken.smartContract && defaultToken.chain === storedToken.chain) {
              exist = true;
              break;
            }
          }

          if (!exist) {
            _evmTokenState.erc721.push(storedToken);
          }
        }

        // Update networkKey in case networkMap change
        for (const token of _evmTokenState.erc20) {
          if (!(token.chain in this.networkMap)) {
            let newKey = '';
            const genesisHash = token.chain.split('custom_')[1]; // token from custom network has key with prefix custom_

            for (const [key, network] of Object.entries(this.networkMap)) {
              if (network.genesisHash.toLowerCase() === genesisHash.toLowerCase()) {
                newKey = key;
                break;
              }
            }

            token.chain = newKey;
          }
        }

        for (const token of _evmTokenState.erc721) {
          if (!(token.chain in this.networkMap)) {
            let newKey = '';
            const genesisHash = token.chain.split('custom_')[1]; // token from custom network has key with prefix custom_

            for (const [key, network] of Object.entries(this.networkMap)) {
              if (network.genesisHash.toLowerCase() === genesisHash.toLowerCase()) {
                newKey = key;
                break;
              }
            }

            token.chain = newKey;
          }
        }

        this.evmTokenState = _evmTokenState;
      }

      this.customEvmTokenStore.set('EvmToken', this.evmTokenState);
      this.evmTokenSubject.next(this.evmTokenState);

      this.initChainRegistry();
    });
  }

  private evmTokenState: EvmTokenJson = { erc20: [], erc721: [] };
  private evmTokenSubject = new Subject<EvmTokenJson>();
<<<<<<< HEAD

=======
>>>>>>> af8c77e8
  private balanceMap: Record<string, BalanceItem> = generateDefaultBalanceMap();
  private balanceSubject = new Subject<BalanceJson>();
  private nftState: NftJson = {
    total: 0,
    nftList: []
  };

  private nftCollectionState: NftCollectionJson = {
    ready: false,
    nftCollectionList: []
  };

  // Only for rendering nft after transfer
  private nftTransferState: NftTransferExtra = {
    cronUpdate: false,
    forceUpdate: false
  };

  private stakingMap: Record<string, StakingItem> = generateDefaultStakingMap();
  private stakingRewardState: StakingRewardJson = {
    ready: false,
    details: []
  } as StakingRewardJson;

  // eslint-disable-next-line camelcase
  private crowdloanFundmap: Record<string, DotSamaCrowdloan_crowdloans_nodes> = {};
  private crowdloanMap: Record<string, CrowdloanItem> = generateDefaultCrowdloanMap();
  private crowdloanSubject = new Subject<CrowdloanJson>();
  private nftTransferSubject = new Subject<NftTransferExtra>();
  private nftSubject = new Subject<NftJson>();
  private nftCollectionSubject = new Subject<NftCollectionJson>();
  private stakingSubject = new Subject<StakingJson>();
  private stakingRewardSubject = new Subject<StakingRewardJson>();
  private historyMap: Record<string, TransactionHistoryItemType[]> = {};
  private historySubject = new Subject<Record<string, TransactionHistoryItemType[]>>();
<<<<<<< HEAD
  private _serviceInfoSubject = new Subject<_ServiceInfo>();
  private currentAccountState: CurrentAccountInfo = { address: '' };
=======
>>>>>>> af8c77e8

  // Todo: persist data to store later
  private chainRegistryMap: Record<string, ChainRegistry> = {};
  private chainRegistrySubject = new Subject<Record<string, ChainRegistry>>();

  private lazyMap: Record<string, unknown> = {};

  private lazyNext = (key: string, callback: () => void) => {
    if (this.lazyMap[key]) {
      // @ts-ignore
      clearTimeout(this.lazyMap[key]);
    }

    const lazy = setTimeout(() => {
      callback();
      clearTimeout(lazy);
    }, 300);

    this.lazyMap[key] = lazy;
  };

  private generateStorageKey (prefix: string) {
    const { address } = this.getCurrentAccountState();

    return `${prefix}_${address}`;
  }

  public getAuthRequestV2 (id: string): AuthRequestV2 {
    return this.#authRequestsV2[id];
  }

  public get numAuthRequestsV2 (): number {
    return Object.keys(this.#authRequestsV2).length;
  }

  public get allAuthRequestsV2 (): AuthorizeRequest[] {
    return Object
      .values(this.#authRequestsV2)
      .map(({ id, request, url }): AuthorizeRequest => ({ id, request, url }));
  }

  public setAuthorize (data: AuthUrls, callback?: () => void): void {
    this.authorizeStore.set('authUrls', data, callback);
  }

  public getAuthorize (update: (value: AuthUrls) => void): void {
    this.authorizeStore.get('authUrls', update);
  }

  private updateIconV2 (shouldClose?: boolean): void {
    const authCount = this.numAuthRequestsV2;
    const text = (
      authCount
        ? 'Auth'
        : ''
    );

    withErrorLog(() => chrome.browserAction.setBadgeText({ text }));

    if (shouldClose && text === '') {
      this.popupClose();
    }
  }

  public getAuthList (): Promise<AuthUrls> {
    return new Promise<AuthUrls>((resolve, reject) => {
      this.getAuthorize((rs: AuthUrls) => {
        resolve(rs);
      });
    });
  }

  getAddressList (value = false): Record<string, boolean> {
    const addressList = Object.keys(accounts.subject.value)
      .filter((address) => accounts.subject.value[address].type !== 'ethereum');
    const addressListMap = addressList.reduce((addressList, v) => ({ ...addressList, [v]: value }), {});

    return addressListMap;
  }

  private updateIconAuthV2 (shouldClose?: boolean): void {
    this.authSubjectV2.next(this.allAuthRequestsV2);
    this.updateIconV2(shouldClose);
  }

  private authCompleteV2 = (id: string, resolve: (result: boolean) => void, reject: (error: Error) => void): Resolver<ResultResolver> => {
    const isAllowedMap = this.getAddressList();

    const complete = (result: boolean | Error, accounts?: string[]) => {
      const isAllowed = result === true;

      if (accounts && accounts.length) {
        accounts.forEach((acc) => {
          isAllowedMap[acc] = true;
        });
      } else {
        // eslint-disable-next-line no-return-assign
        Object.keys(isAllowedMap).forEach((address) => isAllowedMap[address] = false);
      }

      const { idStr, request: { origin }, url } = this.#authRequestsV2[id];

      this.getAuthorize((value) => {
        let authorizeList = {} as AuthUrls;

        if (value) {
          authorizeList = value;
        }

        authorizeList[this.stripUrl(url)] = {
          count: 0,
          id: idStr,
          isAllowed,
          isAllowedMap,
          origin,
          url
        };

        this.setAuthorize(authorizeList);
        delete this.#authRequestsV2[id];
        this.updateIconAuthV2(true);
      });
    };

    return {
      reject: (error: Error): void => {
        complete(error);
        reject(error);
      },
      resolve: ({ accounts, result }: ResultResolver): void => {
        complete(result, accounts);
        resolve(result);
      }
    };
  };

  public async authorizeUrlV2 (url: string, request: RequestAuthorizeTab): Promise<boolean> {
    let authList = await this.getAuthList();

    if (!authList) {
      authList = {};
    }

    const idStr = this.stripUrl(url);
    // Do not enqueue duplicate authorization requests.
    const isDuplicate = Object.values(this.#authRequestsV2)
      .some((request) => request.idStr === idStr);

    assert(!isDuplicate, `The source ${url} has a pending authorization request`);

    if (authList[idStr]) {
      // this url was seen in the past
      const isConnected = Object.keys(authList[idStr].isAllowedMap)
        .some((address) => authList[idStr].isAllowedMap[address]);

      assert(isConnected, `The source ${url} is not allowed to interact with this extension`);

      return false;
    }

    return new Promise((resolve, reject): void => {
      const id = getId();

      this.#authRequestsV2[id] = {
        ...this.authCompleteV2(id, resolve, reject),
        id,
        idStr,
        request,
        url
      };

      this.updateIconAuthV2();

      if (Object.keys(this.#authRequestsV2).length < 2) {
        this.popupOpen();
      }
    });
  }

  public getStaking (): StakingJson {
    return { ready: true, details: this.stakingMap } as StakingJson;
  }

  public subscribeStaking () {
    return this.stakingSubject;
  }

  public ensureUrlAuthorizedV2 (url: string): boolean {
    const idStr = this.stripUrl(url);

    this.getAuthorize((value) => {
      if (!value) {
        value = {};
      }

      const isConnected = Object.keys(value[idStr].isAllowedMap)
        .some((address) => value[idStr].isAllowedMap[address]);
      const entry = Object.keys(value).includes(idStr);

      assert(entry, `The source ${url} has not been enabled yet`);
      assert(isConnected, `The source ${url} is not allowed to interact with this extension`);
    });

    return true;
  }

  public setStakingItem (networkKey: string, item: StakingItem): void {
    this.stakingMap[networkKey] = item;

    this.lazyNext('setStakingItem', () => {
      this.stakingStore.set(this.generateStorageKey('staking'), {
        bonded: this.stakingMap,
        reward: this.stakingRewardState.details
      });
      this.stakingSubject.next(this.getStaking());
    });
  }

  public setNftTransfer (data: NftTransferExtra, callback?: (data: NftTransferExtra) => void): void {
    this.nftTransferState = data;

    if (callback) {
      callback(data);
    }

    this.nftTransferSubject.next(data);
  }

  public getNftTransfer (): NftTransferExtra {
    return this.nftTransferState;
  }

  public getNftTransferSubscription (update: (value: NftTransferExtra) => void): void {
    update(this.nftTransferState);
  }

  public subscribeNftTransfer () {
    return this.nftTransferSubject;
  }

  public setNftCollection (data: NftCollectionJson, callback?: (data: NftCollectionJson) => void): void {
    this.nftCollectionState = data;

    if (callback) {
      callback(data);
    }

    this.nftStore.set('nft', {
      nftList: this.nftState.nftList,
      nftCollectionList: this.nftCollectionState.nftCollectionList
    });
    this.nftCollectionSubject.next(this.nftCollectionState);
  }

  public updateNftCollection (data: NftCollection, callback?: (data: NftCollection) => void): void {
    this.nftCollectionState.nftCollectionList.push(data);

    if (callback) {
      callback(data);
    }

    this.nftStore.set('nft', {
      nftList: this.nftState.nftList,
      nftCollectionList: this.nftCollectionState.nftCollectionList
    });
    this.nftCollectionSubject.next(this.nftCollectionState);
  }

  public updateNftReady (ready: boolean, callback?: (ready: boolean) => void): void {
    this.nftCollectionState.ready = ready;

    if (callback) {
      callback(ready);
    }

    this.nftCollectionSubject.next(this.nftCollectionState);
  }

  public resetNftCollection (): void {
    this.nftCollectionState = {
      ready: false,
      nftCollectionList: []
    } as NftCollectionJson;

    this.nftStore.set('nft', {
      nftList: this.nftState.nftList,
      nftCollectionList: this.nftCollectionState.nftCollectionList
    });
    this.nftCollectionSubject.next(this.nftCollectionState);
  }

  public getNftCollection () {
    return this.nftCollectionState;
  }

  public getNftCollectionSubscription (update: (value: NftCollectionJson) => void): void {
    update(this.nftCollectionState);
  }

  public subscribeNftCollection () {
    return this.nftCollectionSubject;
  }

  public resetNft (): void {
    this.nftState = {
      total: 0,
      nftList: []
    } as NftJson;

    this.nftStore.set(this.generateStorageKey('nft'), {
      nftList: this.nftState.nftList,
      nftCollectionList: this.nftCollectionState.nftCollectionList
    });
    this.nftSubject.next(this.nftState);
  }

  public setNft (data: NftJson, callback?: (nftData: NftJson) => void): void {
    this.nftState = data;

    if (callback) {
      callback(data);
    }

    this.nftStore.set(this.generateStorageKey('nft'), {
      nftList: this.nftState.nftList,
      nftCollectionList: this.nftCollectionState.nftCollectionList
    });
    this.nftSubject.next(this.nftState);
  }

  public updateNft (nftData: NftItem, callback?: (nftData: NftItem) => void): void {
    this.nftState.nftList.push(nftData);

    if (callback) {
      callback(nftData);
    }

    this.nftStore.set(this.generateStorageKey('nft'), {
      nftList: this.nftState.nftList,
      nftCollectionList: this.nftCollectionState.nftCollectionList
    });
    this.nftSubject.next(this.nftState);
  }

  public getNft () {
    return this.nftState;
  }

  public getNftSubscription (update: (value: NftJson) => void): void {
    update(this.nftState);
  }

  public subscribeNft () {
    return this.nftSubject;
  }

  public setStakingReward (stakingRewardData: StakingRewardJson, callback?: (stakingRewardData: StakingRewardJson) => void): void {
    this.stakingRewardState = stakingRewardData;

    if (callback) {
      callback(stakingRewardData);
    }

    this.stakingStore.set(this.generateStorageKey('staking'), {
      bonded: this.stakingMap,
      reward: this.stakingRewardState.details
    });
    this.stakingRewardSubject.next(stakingRewardData);
  }

  public updateStakingRewardReady (ready: boolean) {
    this.stakingRewardState.ready = ready;
    this.stakingRewardSubject.next(this.stakingRewardState);
  }

  public getAccountRefMap (callback: (refMap: Record<string, Array<string>>) => void) {
    const refMap: AccountRefMap = {};

    this.accountRefStore.get('refList', (refList) => {
      if (refList) {
        refList.forEach((accRef) => {
          accRef.forEach((acc) => {
            refMap[acc] = [...accRef].filter((r) => !(r === acc));
          });
        });
      }

      callback(refMap);
    });
  }

  public addAccountRef (addresses: string[], callback: () => void) {
    this.accountRefStore.get('refList', (refList) => {
      const newList = refList ? [...refList] : [];

      newList.push(addresses);

      this.accountRefStore.set('refList', newList, callback);
    });
  }

  public removeAccountRef (address: string, callback: () => void) {
    this.accountRefStore.get('refList', (refList) => {
      if (refList) {
        refList.forEach((accRef) => {
          if (accRef.indexOf(address) > -1) {
            accRef.splice(accRef.indexOf(address), 1);
          }

          if (accRef.length < 2) {
            refList.splice(refList.indexOf(accRef), 1);
          }
        });

        this.accountRefStore.set('refList', refList, () => {
          callback();
        });
      } else {
        callback();
      }
    });
  }

  public getStakingReward (update: (value: StakingRewardJson) => void): void {
    update(this.stakingRewardState);
  }

  public subscribeStakingReward () {
    return this.stakingRewardSubject;
  }

  public setHistory (historyMap: Record<string, TransactionHistoryItemType[]>) {
    this.historyMap = historyMap;

    this.historySubject.next(this.historyMap);
  }

  public getCurrentAccount (update: (value: CurrentAccountInfo) => void): void {
    this.currentAccountStore.get('CurrentAccountInfo', (currentAccountInfo) => {
      this.currentAccountState = currentAccountInfo;
      update(currentAccountInfo);
    });
  }

  public setCurrentAccount (data: CurrentAccountInfo, callback?: () => void): void {
    this.currentAccountState = data;
    this.currentAccountStore.set('CurrentAccountInfo', data, callback);

    this.updateServiceInfo();
  }

  public getSettings (update: (value: RequestSettingsType) => void): void {
    this.settingsStore.get('Settings', (value) => {
      if (!value) {
        update({ isShowBalance: false, accountAllLogo: '', theme: 'dark' });
      } else {
        update(value);
      }
    });
  }

  public setSettings (data: RequestSettingsType, callback?: () => void): void {
    this.settingsStore.set('Settings', data, callback);
  }

  public subscribeSettingsSubject (): Subject<RequestSettingsType> {
    return this.settingsStore.getSubject();
  }

  public subscribeCurrentAccount (): Subject<CurrentAccountInfo> {
    return this.currentAccountStore.getSubject();
  }

  public getAccountAddress () {
    return new Promise((resolve, reject) => {
      this.getCurrentAccount((account) => {
        if (account) {
          resolve(account.address);
        } else {
          resolve(null);
        }
      });
    });
  }

  public getBalance (): BalanceJson {
    return { details: this.balanceMap } as BalanceJson;
  }

  public resetBalanceMap () {
    Object.values(this.balanceMap).forEach((balance) => {
      balance.state = APIItemState.PENDING;
    });
    const { address } = this.getCurrentAccountState();

    this.balanceStore.set(`balance_${address}`, this.getBalance());
    this.balanceSubject.next(this.getBalance());
  }

  public resetStakingMap () {
    Object.values(this.stakingMap).forEach((staking) => {
      staking.state = APIItemState.PENDING;
    });

    this.stakingStore.set(this.generateStorageKey('staking'), {
      bonded: this.stakingMap,
      reward: this.stakingRewardState.details
    });
    this.stakingSubject.next(this.getStaking());
  }

  public resetCrowdloanMap () {
    Object.values(this.crowdloanMap).forEach((item) => {
      item.state = APIItemState.PENDING;
    });
    this.crowdloanSubject.next(this.getCrowdloan());
  }

  public setBalanceItem (networkKey: string, item: BalanceItem) {
    this.balanceMap[networkKey] = item;
    this.lazyNext('setBalanceItem', () => {
      this.balanceStore.set(this.generateStorageKey('balance'), this.getBalance());
      this.balanceSubject.next(this.getBalance());
    });
  }

  public subscribeBalance () {
    return this.balanceSubject;
  }

  public async fetchCrowdloanFundMap () {
    this.crowdloanFundmap = await fetchDotSamaCrowdloan();
  }

  public getCrowdloan (): CrowdloanJson {
    return { details: this.crowdloanMap } as CrowdloanJson;
  }

  public setCrowdloanItem (networkKey: string, item: CrowdloanItem) {
    // Fill para state
    const crowdloanFundNode = this.crowdloanFundmap[networkKey];

    if (crowdloanFundNode) {
      item.paraState = convertFundStatus(crowdloanFundNode.status);
    }

    // Update crowdloan map
    this.crowdloanMap[networkKey] = item;
    this.lazyNext('setCrowdloanItem', () => {
      this.crowdloanSubject.next(this.getCrowdloan());
    });
  }

  public subscribeCrowdloan () {
    return this.crowdloanSubject;
  }

  public getChainRegistryMap (): Record<string, ChainRegistry> {
    return this.chainRegistryMap;
  }

  public setChainRegistryItem (networkKey: string, registry: ChainRegistry) {
    this.chainRegistryMap[networkKey] = registry;
    this.lazyNext('setChainRegistry', () => {
      this.chainRegistrySubject.next(this.getChainRegistryMap());
    });
  }

  public upsertChainRegistry (tokenData: CustomEvmToken) {
    const chainRegistry = this.chainRegistryMap[tokenData.chain];
    let tokenKey = '';

    for (const [key, token] of Object.entries(chainRegistry.tokenMap)) {
      if (token.erc20Address === tokenData.smartContract) {
        tokenKey = key;
        break;
      }
    }

    if (tokenKey !== '') {
      chainRegistry.tokenMap[tokenKey] = {
        isMainToken: false,
        symbol: tokenData.symbol,
        name: tokenData.name,
        erc20Address: tokenData.smartContract,
        decimals: tokenData.decimals
      } as TokenInfo;
    } else {
      // @ts-ignore
      chainRegistry.tokenMap[tokenData.symbol] = {
        isMainToken: false,
        symbol: tokenData.symbol,
        name: tokenData.symbol,
        erc20Address: tokenData.smartContract,
        decimals: tokenData.decimals
      } as TokenInfo;
    }

    cacheRegistryMap[tokenData.chain] = chainRegistry;
    this.chainRegistrySubject.next(this.getChainRegistryMap());
  }

  public initChainRegistry () {
    this.chainRegistryMap = {};
    this.getEvmTokenStore((evmTokens) => {
      const erc20Tokens = evmTokens ? evmTokens.erc20 : [];

      Object.entries(this.apiMap.dotSama).forEach(([networkKey, { api }]) => {
        getRegistry(networkKey, api, erc20Tokens)
          .then((rs) => {
            this.setChainRegistryItem(networkKey, rs);
          })
          .catch(console.error);
      });
    });

    Object.entries(this.apiMap.dotSama).forEach(([networkKey, { api }]) => {
      getRegistry(networkKey, api)
        .then((rs) => {
          this.setChainRegistryItem(networkKey, rs);
        })
        .catch(console.error);
    });
  }

  public subscribeChainRegistryMap () {
    return this.chainRegistrySubject;
  }

  private getTransactionKey (address: string, networkKey: string): string {
    return `${address}_${networkKey}`;
  }

  public getTransactionHistory (address: string, networkKey: string, update: (items: TransactionHistoryItemType[]) => void): void {
    this.transactionHistoryStore.get(this.getTransactionKey(address, networkKey), (items) => {
      if (!items) {
        update([]);
      } else {
        update(items);
      }
    });
  }

  public getTransactionHistoryByMultiNetworks (address: string, networkKeys: string[], update: (items: TransactionHistoryItemType[]) => void): void {
    const keys: string[] = networkKeys.map((n) => this.getTransactionKey(address, n));

    this.transactionHistoryStore.getByMultiKeys(keys, (items) => {
      if (!items) {
        update([]);
      } else {
        items.sort((a, b) => b.time - a.time);

        update(items);
      }
    });
  }

  public subscribeHistory () {
    return this.historySubject;
  }

  public getHistoryMap (): Record<string, TransactionHistoryItemType[]> {
    return this.historyMap;
  }

  public setTransactionHistory (address: string, networkKey: string, item: TransactionHistoryItemType, callback?: (items: TransactionHistoryItemType[]) => void): void {
    this.getTransactionHistory(address, networkKey, (items) => {
      if (!items || !items.length) {
        items = [item];
      } else {
        items.unshift(item);
      }

      this.transactionHistoryStoreV2.set(this.getTransactionKey(address, networkKey), items, () => {
        callback && callback(items);
      });
    });
  }

  public setTransactionHistoryV2 (address: string, networkKey: string, items: TransactionHistoryItemType[]) {
    this.transactionHistoryStore.set(this.getTransactionKey(address, networkKey), items);
  }

  public setPrice (priceData: PriceJson, callback?: (priceData: PriceJson) => void): void {
    this.priceStore.set('PriceData', priceData, () => {
      if (callback) {
        callback(priceData);
        this.priceStoreReady = true;
      }
    });
  }

  public getPrice (update: (value: PriceJson) => void): void {
    this.priceStore.get('PriceData', (rs) => {
      if (this.priceStoreReady) {
        update(rs);
      } else {
        const activeNetworks: string[] = [];

        Object.values(this.networkMap).forEach((network) => {
          if (network.active && network.coinGeckoKey) {
            activeNetworks.push(network.coinGeckoKey);
          }
        });

        getTokenPrice(activeNetworks)
          .then((rs) => {
            this.setPrice(rs);
            update(rs);
          })
          .catch((err) => {
            console.error(err);
            throw err;
          });
      }
    });
  }

  public subscribePrice () {
    return this.priceStore.getSubject();
  }

  public subscribeEvmToken () {
    return this.evmTokenSubject;
  }

  public getEvmTokenState () {
    return this.evmTokenState;
  }

  public getErc20Tokens () {
    return this.evmTokenState.erc20;
  }

  public getErc721Tokens () {
    return this.evmTokenState.erc721;
  }

  public getEvmTokenStore (callback: (data: EvmTokenJson) => void) {
    return this.customEvmTokenStore.get('EvmToken', (data) => {
      callback(data);
    });
  }

  public upsertEvmToken (data: CustomEvmToken) {
    let isExist = false;

    for (const token of this.evmTokenState[data.type]) {
      if (token.smartContract === data.smartContract && token.type === data.type && token.chain === data.chain) {
        isExist = true;
        break;
      }
    }

    if (!isExist) {
      this.evmTokenState[data.type].push(data);
    } else {
      this.evmTokenState[data.type] = this.evmTokenState[data.type].map((token) => {
        if (token.smartContract === data.smartContract) {
          return data;
        }

        return token;
      });
    }

    if (data.type === 'erc20') {
      this.upsertChainRegistry(data);
    }

    this.evmTokenSubject.next(this.evmTokenState);
    this.customEvmTokenStore.set('EvmToken', this.evmTokenState);
    this.updateServiceInfo();
  }

  public deleteEvmTokens (targetTokens: DeleteEvmTokenParams[]) {
    const _evmTokenState: EvmTokenJson = this.evmTokenState;
    let needUpdateChainRegistry = false;

    for (const targetToken of targetTokens) {
      for (let index = 0; index < _evmTokenState.erc20.length; index++) {
        if (_evmTokenState.erc20[index].smartContract === targetToken.smartContract && _evmTokenState.erc20[index].chain === targetToken.chain && targetToken.type === 'erc20') {
          _evmTokenState.erc20.splice(index, 1);
          needUpdateChainRegistry = true;
        }
      }
    }

    if (needUpdateChainRegistry) {
      for (const targetToken of targetTokens) {
        const chainRegistry = this.chainRegistryMap[targetToken.chain];
        let deleteKey = '';

        for (const [key, token] of Object.entries(chainRegistry.tokenMap)) {
          if (token.erc20Address === targetToken.smartContract && targetToken.type === 'erc20') {
            deleteKey = key;
          }
        }

        delete chainRegistry.tokenMap[deleteKey];
        this.chainRegistryMap[targetToken.chain] = chainRegistry;
        cacheRegistryMap[targetToken.chain] = chainRegistry;
      }
    }

    for (const targetToken of targetTokens) {
      for (let index = 0; index < _evmTokenState.erc721.length; index++) {
        if (_evmTokenState.erc721[index].smartContract === targetToken.smartContract && _evmTokenState.erc721[index].chain === targetToken.chain && targetToken.type === 'erc721') {
          _evmTokenState.erc721.splice(index, 1);
          needUpdateChainRegistry = true;
        }
      }
    }

    this.evmTokenState = _evmTokenState;
    this.evmTokenSubject.next(this.evmTokenState);
    this.chainRegistrySubject.next(this.getChainRegistryMap());
    this.customEvmTokenStore.set('EvmToken', this.evmTokenState);
    this.updateServiceInfo();
  }

  public getNetworkMap () {
    return this.networkMap;
  }

  public getNetworkMapByKey (key: string) {
    return this.networkMap[key];
  }

  public getEthereumChains (): string[] {
    const result: string[] = [];

    Object.keys(this.networkMap).forEach((k) => {
      if (this.networkMap[k].isEthereum) {
        result.push(k);
      }
    });

    return result;
  }

  public subscribeNetworkMap () {
    return this.networkMapStore.getSubject();
  }

  public async upsertNetworkMap (data: NetworkJson): Promise<boolean> {
    if (this.lockNetworkMap) {
      return false;
    }

    this.lockNetworkMap = true;

    if (data.key in this.networkMap) { // update provider for existed network
      if (data.customProviders) {
        this.networkMap[data.key].customProviders = data.customProviders;
      }

      if (data.currentProvider !== this.networkMap[data.key].currentProvider) {
        this.networkMap[data.key].currentProvider = data.currentProvider;
        this.networkMap[data.key].currentProviderMode = data.currentProvider.startsWith('ws') ? 'ws' : 'http';
      }

      this.networkMap[data.key].chain = data.chain;

      if (data.nativeToken) {
        this.networkMap[data.key].nativeToken = data.nativeToken;
      }

      if (data.decimals) {
        this.networkMap[data.key].decimals = data.decimals;
      }

      this.networkMap[data.key].crowdloanUrl = data.crowdloanUrl;

      this.networkMap[data.key].coinGeckoKey = data.coinGeckoKey;

      this.networkMap[data.key].paraId = data.paraId;

      this.networkMap[data.key].blockExplorer = data.blockExplorer;
    } else { // insert
      this.networkMap[data.key] = data;
      this.networkMap[data.key].getStakingOnChain = true; // try to fetch staking on chain for custom network by default
    }

    if (this.networkMap[data.key].active) { // update API map if network is active
      if (data.key in this.apiMap.dotSama) {
        await this.apiMap.dotSama[data.key].api.disconnect();
        delete this.apiMap.dotSama[data.key];
      }

      if (data.isEthereum && data.key in this.apiMap.web3) {
        delete this.apiMap.web3[data.key];
      }

      this.apiMap.dotSama[data.key] = initApi(data.key, getCurrentProvider(data), data.isEthereum);

      if (data.isEthereum && data.isEthereum) {
        this.apiMap.web3[data.key] = initWeb3Api(getCurrentProvider(data));
      }
    }

    this.networkMapSubject.next(this.networkMap);
    this.networkMapStore.set('NetworkMap', this.networkMap);
    this.updateServiceInfo();
    this.lockNetworkMap = false;

    return true;
  }

  public removeNetworkMap (networkKey: string): boolean {
    if (this.lockNetworkMap) {
      return false;
    }

    this.lockNetworkMap = true;
    delete this.networkMap[networkKey];

    this.networkMapSubject.next(this.networkMap);
    this.networkMapStore.set('NetworkMap', this.networkMap);
    this.updateServiceInfo();
    this.lockNetworkMap = false;

    return true;
  }

  public async disableNetworkMap (networkKey: string): Promise<boolean> {
    if (this.lockNetworkMap) {
      return false;
    }

    this.lockNetworkMap = true;
    await this.apiMap.dotSama[networkKey].api.disconnect();
    delete this.apiMap.dotSama[networkKey];

    if (this.networkMap[networkKey].isEthereum && this.networkMap[networkKey].isEthereum) {
      delete this.apiMap.web3[networkKey];
    }

    this.networkMap[networkKey].active = false;
    this.networkMap[networkKey].apiStatus = NETWORK_STATUS.DISCONNECTED;
    this.networkMapSubject.next(this.networkMap);
    this.networkMapStore.set('NetworkMap', this.networkMap);
    this.updateServiceInfo();
    this.lockNetworkMap = false;

    return true;
  }

  public async disableAllNetworks (): Promise<boolean> {
    if (this.lockNetworkMap) {
      return false;
    }

    this.lockNetworkMap = true;
    const targetNetworkKeys: string[] = [];

    for (const [key, network] of Object.entries(this.networkMap)) {
      if (network.active) {
        targetNetworkKeys.push(key);
        this.networkMap[key].active = false;
      }
    }

    this.networkMapSubject.next(this.networkMap);
    this.networkMapStore.set('NetworkMap', this.networkMap);

    for (const key of targetNetworkKeys) {
      await this.apiMap.dotSama[key].api.disconnect();
      delete this.apiMap.dotSama[key];

      if (this.networkMap[key].isEthereum && this.networkMap[key].isEthereum) {
        delete this.apiMap.web3[key];
      }

      this.networkMap[key].apiStatus = NETWORK_STATUS.DISCONNECTED;
    }

    this.updateServiceInfo();
    this.lockNetworkMap = false;

    return true;
  }

  public enableNetworkMap (networkKey: string) {
    if (this.lockNetworkMap) {
      return false;
    }

    this.lockNetworkMap = true;
    this.apiMap.dotSama[networkKey] = initApi(networkKey, getCurrentProvider(this.networkMap[networkKey]), this.networkMap[networkKey].isEthereum);

    if (this.networkMap[networkKey].isEthereum && this.networkMap[networkKey].isEthereum) {
      this.apiMap.web3[networkKey] = initWeb3Api(getCurrentProvider(this.networkMap[networkKey]));
    }

    this.networkMap[networkKey].active = true;
    this.networkMapSubject.next(this.networkMap);
    this.networkMapStore.set('NetworkMap', this.networkMap);
    this.updateServiceInfo();
    this.lockNetworkMap = false;

    return true;
  }

  public enableAllNetworks () {
    if (this.lockNetworkMap) {
      return false;
    }

    this.lockNetworkMap = true;
    const targetNetworkKeys: string[] = [];

    for (const [key, network] of Object.entries(this.networkMap)) {
      if (!network.active) {
        targetNetworkKeys.push(key);
        this.networkMap[key].active = true;
      }
    }

    this.networkMapSubject.next(this.networkMap);
    this.networkMapStore.set('NetworkMap', this.networkMap);

    for (const key of targetNetworkKeys) {
      this.apiMap.dotSama[key] = initApi(key, getCurrentProvider(this.networkMap[key]), this.networkMap[key].isEthereum);

      if (this.networkMap[key].isEthereum && this.networkMap[key].isEthereum) {
        this.apiMap.web3[key] = initWeb3Api(getCurrentProvider(this.networkMap[key]));
      }
    }

    this.updateServiceInfo();
    this.lockNetworkMap = false;

    return true;
  }

  public async resetDefaultNetwork () {
    if (this.lockNetworkMap) {
      return false;
    }

    this.lockNetworkMap = true;
    const targetNetworkKeys: string[] = [];

    for (const [key, network] of Object.entries(this.networkMap)) {
      if (!network.active) {
        if (key === 'polkadot' || key === 'kusama') {
          this.apiMap.dotSama[key] = initApi(key, getCurrentProvider(this.networkMap[key]), this.networkMap[key].isEthereum);
          this.networkMap[key].active = true;
        }
      } else {
        if (key !== 'polkadot' && key !== 'kusama') {
          targetNetworkKeys.push(key);

          this.networkMap[key].active = false;
          this.networkMap[key].apiStatus = NETWORK_STATUS.DISCONNECTED;
        }
      }
    }

    this.networkMapSubject.next(this.networkMap);
    this.networkMapStore.set('NetworkMap', this.networkMap);

    for (const key of targetNetworkKeys) {
      await this.apiMap.dotSama[key].api.disconnect();
      delete this.apiMap.dotSama[key];

      if (this.networkMap[key].isEthereum && this.networkMap[key].isEthereum) {
        delete this.apiMap.web3[key];
      }
    }

    this.updateServiceInfo();
    this.lockNetworkMap = false;

    return true;
  }

  public updateNetworkStatus (networkKey: string, status: NETWORK_STATUS) {
    this.networkMap[networkKey].apiStatus = status;

    this.networkMapSubject.next(this.networkMap);
    this.networkMapStore.set('NetworkMap', this.networkMap);
  }

  public getDotSamaApiMap () {
    return this.apiMap.dotSama;
  }

  public getDotSamaApi (networkKey: string) {
    return this.apiMap.dotSama[networkKey];
  }

  public getWeb3ApiMap () {
    return this.apiMap.web3;
  }

  public getApiMap () {
    return this.apiMap;
  }

  public refreshDotSamaApi (key: string) {
    const apiProps = this.apiMap.dotSama[key];

    if (key in this.apiMap.dotSama) {
      if (!apiProps.isApiConnected) {
        apiProps.recoverConnect && apiProps.recoverConnect();
      }
    }

    return true;
  }

  public refreshWeb3Api (key: string) {
    this.apiMap.web3[key] = initWeb3Api(getCurrentProvider(this.networkMap[key]));
  }

  public subscribeServiceInfo () {
    return this.serviceInfoSubject;
  }

  public updateServiceInfo () {
    console.log('<---Update serviceInfo--->');
    this.currentAccountStore.get('CurrentAccountInfo', (value) => {
      this.serviceInfoSubject.next({
        networkMap: this.networkMap,
        apiMap: this.apiMap,
        currentAccountInfo: value,
        chainRegistry: this.chainRegistryMap,
        customErc721Registry: this.getErc721Tokens()
      });
    });
  }

  public getCurrentAccountState () {
    return this.currentAccountState;
  }
}<|MERGE_RESOLUTION|>--- conflicted
+++ resolved
@@ -19,18 +19,10 @@
 import { CurrentAccountStore, NetworkMapStore, PriceStore } from '@subwallet/extension-koni-base/stores';
 import AccountRefStore from '@subwallet/extension-koni-base/stores/AccountRef';
 import AuthorizeStore from '@subwallet/extension-koni-base/stores/Authorize';
-import BalanceStore from '@subwallet/extension-koni-base/stores/Balance';
 import CustomEvmTokenStore from '@subwallet/extension-koni-base/stores/CustomEvmToken';
-import NftStore from '@subwallet/extension-koni-base/stores/Nft';
 import SettingsStore from '@subwallet/extension-koni-base/stores/Settings';
-import StakingStore from '@subwallet/extension-koni-base/stores/Staking';
 import TransactionHistoryStore from '@subwallet/extension-koni-base/stores/TransactionHistory';
-<<<<<<< HEAD
-import TransactionHistoryStoreV2 from '@subwallet/extension-koni-base/stores/TransactionHistoryV2';
-import { convertFundStatus } from '@subwallet/extension-koni-base/utils/utils';
-=======
 import { convertFundStatus, getCurrentProvider } from '@subwallet/extension-koni-base/utils/utils';
->>>>>>> af8c77e8
 import { BehaviorSubject, Subject } from 'rxjs';
 
 import { accounts } from '@polkadot/ui-keyring/observable/accounts';
@@ -123,12 +115,7 @@
 export default class KoniState extends State {
   public readonly authSubjectV2: BehaviorSubject<AuthorizeRequest[]> = new BehaviorSubject<AuthorizeRequest[]>([]);
 
-<<<<<<< HEAD
-  private readonly transactionHistoryStoreV2 = new TransactionHistoryStoreV2();
-  private readonly balanceStore = new BalanceStore();
-=======
   private readonly networkMapStore = new NetworkMapStore(); // persist custom networkMap by user
->>>>>>> af8c77e8
   private readonly customEvmTokenStore = new CustomEvmTokenStore();
   private readonly priceStore = new PriceStore();
   private readonly currentAccountStore = new CurrentAccountStore();
@@ -136,14 +123,8 @@
   private readonly accountRefStore = new AccountRefStore();
   private readonly authorizeStore = new AuthorizeStore();
   readonly #authRequestsV2: Record<string, AuthRequestV2> = {};
-<<<<<<< HEAD
-  private readonly nftStore = new NftStore();
-  private readonly stakingStore = new StakingStore();
-=======
   private priceStoreReady = false;
->>>>>>> af8c77e8
   private readonly transactionHistoryStore = new TransactionHistoryStore();
-  private priceStoreReady = false;
 
   // init networkMap, apiMap and chainRegistry (first time only)
   public initNetworkStates () {
@@ -293,10 +274,6 @@
 
   private evmTokenState: EvmTokenJson = { erc20: [], erc721: [] };
   private evmTokenSubject = new Subject<EvmTokenJson>();
-<<<<<<< HEAD
-
-=======
->>>>>>> af8c77e8
   private balanceMap: Record<string, BalanceItem> = generateDefaultBalanceMap();
   private balanceSubject = new Subject<BalanceJson>();
   private nftState: NftJson = {
@@ -332,11 +309,6 @@
   private stakingRewardSubject = new Subject<StakingRewardJson>();
   private historyMap: Record<string, TransactionHistoryItemType[]> = {};
   private historySubject = new Subject<Record<string, TransactionHistoryItemType[]>>();
-<<<<<<< HEAD
-  private _serviceInfoSubject = new Subject<_ServiceInfo>();
-  private currentAccountState: CurrentAccountInfo = { address: '' };
-=======
->>>>>>> af8c77e8
 
   // Todo: persist data to store later
   private chainRegistryMap: Record<string, ChainRegistry> = {};
@@ -357,12 +329,6 @@
 
     this.lazyMap[key] = lazy;
   };
-
-  private generateStorageKey (prefix: string) {
-    const { address } = this.getCurrentAccountState();
-
-    return `${prefix}_${address}`;
-  }
 
   public getAuthRequestV2 (id: string): AuthRequestV2 {
     return this.#authRequestsV2[id];
@@ -545,12 +511,7 @@
 
   public setStakingItem (networkKey: string, item: StakingItem): void {
     this.stakingMap[networkKey] = item;
-
     this.lazyNext('setStakingItem', () => {
-      this.stakingStore.set(this.generateStorageKey('staking'), {
-        bonded: this.stakingMap,
-        reward: this.stakingRewardState.details
-      });
       this.stakingSubject.next(this.getStaking());
     });
   }
@@ -584,10 +545,6 @@
       callback(data);
     }
 
-    this.nftStore.set('nft', {
-      nftList: this.nftState.nftList,
-      nftCollectionList: this.nftCollectionState.nftCollectionList
-    });
     this.nftCollectionSubject.next(this.nftCollectionState);
   }
 
@@ -598,10 +555,6 @@
       callback(data);
     }
 
-    this.nftStore.set('nft', {
-      nftList: this.nftState.nftList,
-      nftCollectionList: this.nftCollectionState.nftCollectionList
-    });
     this.nftCollectionSubject.next(this.nftCollectionState);
   }
 
@@ -621,10 +574,6 @@
       nftCollectionList: []
     } as NftCollectionJson;
 
-    this.nftStore.set('nft', {
-      nftList: this.nftState.nftList,
-      nftCollectionList: this.nftCollectionState.nftCollectionList
-    });
     this.nftCollectionSubject.next(this.nftCollectionState);
   }
 
@@ -646,10 +595,6 @@
       nftList: []
     } as NftJson;
 
-    this.nftStore.set(this.generateStorageKey('nft'), {
-      nftList: this.nftState.nftList,
-      nftCollectionList: this.nftCollectionState.nftCollectionList
-    });
     this.nftSubject.next(this.nftState);
   }
 
@@ -660,10 +605,6 @@
       callback(data);
     }
 
-    this.nftStore.set(this.generateStorageKey('nft'), {
-      nftList: this.nftState.nftList,
-      nftCollectionList: this.nftCollectionState.nftCollectionList
-    });
     this.nftSubject.next(this.nftState);
   }
 
@@ -674,10 +615,6 @@
       callback(nftData);
     }
 
-    this.nftStore.set(this.generateStorageKey('nft'), {
-      nftList: this.nftState.nftList,
-      nftCollectionList: this.nftCollectionState.nftCollectionList
-    });
     this.nftSubject.next(this.nftState);
   }
 
@@ -700,10 +637,6 @@
       callback(stakingRewardData);
     }
 
-    this.stakingStore.set(this.generateStorageKey('staking'), {
-      bonded: this.stakingMap,
-      reward: this.stakingRewardState.details
-    });
     this.stakingRewardSubject.next(stakingRewardData);
   }
 
@@ -775,14 +708,10 @@
   }
 
   public getCurrentAccount (update: (value: CurrentAccountInfo) => void): void {
-    this.currentAccountStore.get('CurrentAccountInfo', (currentAccountInfo) => {
-      this.currentAccountState = currentAccountInfo;
-      update(currentAccountInfo);
-    });
+    this.currentAccountStore.get('CurrentAccountInfo', update);
   }
 
   public setCurrentAccount (data: CurrentAccountInfo, callback?: () => void): void {
-    this.currentAccountState = data;
     this.currentAccountStore.set('CurrentAccountInfo', data, callback);
 
     this.updateServiceInfo();
@@ -830,9 +759,6 @@
     Object.values(this.balanceMap).forEach((balance) => {
       balance.state = APIItemState.PENDING;
     });
-    const { address } = this.getCurrentAccountState();
-
-    this.balanceStore.set(`balance_${address}`, this.getBalance());
     this.balanceSubject.next(this.getBalance());
   }
 
@@ -840,11 +766,6 @@
     Object.values(this.stakingMap).forEach((staking) => {
       staking.state = APIItemState.PENDING;
     });
-
-    this.stakingStore.set(this.generateStorageKey('staking'), {
-      bonded: this.stakingMap,
-      reward: this.stakingRewardState.details
-    });
     this.stakingSubject.next(this.getStaking());
   }
 
@@ -858,7 +779,6 @@
   public setBalanceItem (networkKey: string, item: BalanceItem) {
     this.balanceMap[networkKey] = item;
     this.lazyNext('setBalanceItem', () => {
-      this.balanceStore.set(this.generateStorageKey('balance'), this.getBalance());
       this.balanceSubject.next(this.getBalance());
     });
   }
@@ -1010,7 +930,7 @@
         items.unshift(item);
       }
 
-      this.transactionHistoryStoreV2.set(this.getTransactionKey(address, networkKey), items, () => {
+      this.transactionHistoryStore.set(this.getTransactionKey(address, networkKey), items, () => {
         callback && callback(items);
       });
     });
@@ -1470,8 +1390,4 @@
       });
     });
   }
-
-  public getCurrentAccountState () {
-    return this.currentAccountState;
-  }
 }