// Copyright 2019-2022 @polkadot/extension-koni authors & contributors
// SPDX-License-Identifier: Apache-2.0

import { Subject } from 'rxjs';

import State from '@polkadot/extension-base/background/handlers/State';
<<<<<<< HEAD
import {
  APIItemState,
  BalanceItem,
  BalanceJson, ChainRegistry, CrowdloanItem,
  CrowdloanJson,
  CurrentAccountInfo,
  PriceJson, TransactionHistoryItemType
} from '@polkadot/extension-base/background/KoniTypes';
=======
import { APIItemState, BalanceItem, BalanceJson, ChainRegistry, CrowdloanItem, CrowdloanJson, CurrentAccountInfo } from '@polkadot/extension-base/background/KoniTypes';
>>>>>>> e19fd4c1
import { getTokenPrice } from '@polkadot/extension-koni-base/api/coingecko';
import NETWORKS from '@polkadot/extension-koni-base/api/endpoints';
<<<<<<< HEAD
import TransactionHistoryStore from "@polkadot/extension-koni-base/stores/TransactionHistory";
=======
import { getAllNftsByAccount } from '@polkadot/extension-koni-base/api/nft';
import { getStakingInfo } from '@polkadot/extension-koni-base/api/rpc_api/staking_info';
import { CurrentAccountStore, PriceStore } from '@polkadot/extension-koni-base/stores';
import NftStore from '@polkadot/extension-koni-base/stores/Nft';
import StakingStore from '@polkadot/extension-koni-base/stores/Staking';
import { NftJson, PriceJson, StakingJson } from '@polkadot/extension-koni-base/stores/types';
>>>>>>> e19fd4c1

function generateDefaultBalanceMap () {
  const balanceMap: Record<string, BalanceItem> = {};

  Object.keys(NETWORKS).forEach((networkKey) => {
    balanceMap[networkKey] = {
      state: APIItemState.PENDING,
      free: '0',
      reserved: '0',
      miscFrozen: '0',
      feeFrozen: '0'
    };
  });

  return balanceMap;
}

function generateDefaultCrowdloanMap () {
  const crowdloanMap: Record<string, CrowdloanItem> = {};

  Object.keys(NETWORKS).forEach((networkKey) => {
    crowdloanMap[networkKey] = {
      state: APIItemState.PENDING,
      contribute: '0'
    };
  });

  return crowdloanMap;
}

export default class KoniState extends State {
  private readonly priceStore = new PriceStore();
  private readonly currentAccountStore = new CurrentAccountStore();
<<<<<<< HEAD
  private readonly transactionHistoryStore = new TransactionHistoryStore();

=======
  private readonly nftStore = new NftStore();
  private readonly stakingStore = new StakingStore();
  private priceStoreReady = false;
  private nftStoreReady = false;
  private stakingStoreReady = false;
>>>>>>> e19fd4c1
  // Todo: Persist data to balanceStore later
  // private readonly balanceStore = new BalanceStore();
  private balanceMap: Record<string, BalanceItem> = generateDefaultBalanceMap();
  private balanceSubject = new Subject<BalanceJson>();
  private crowdloanMap: Record<string, CrowdloanItem> = generateDefaultCrowdloanMap();
  private crowdloanSubject = new Subject<CrowdloanJson>();

<<<<<<< HEAD
  // Todo: persist data to store later
  private chainRegistryMap: Record<string, ChainRegistry> = {};
  private chainRegistrySubject = new Subject<Record<string, ChainRegistry>>();

  private lazyMap: Record<string, unknown> = {};

  private lazyNext = (key: string, callback: () => void) => {
    if (this.lazyMap[key]) {
      // @ts-ignore
      clearTimeout(this.lazyMap[key]);
    }

    const lazy = setTimeout(() => {
      callback();
      clearTimeout(lazy);
    }, 300);

    this.lazyMap[key] = lazy;
  };
=======
  // todo: persist data to store later
  private chainRegistryMap: Record<string, ChainRegistry> = {};
  private chainRegistrySubject = new Subject<Record<string, ChainRegistry>>();

  public getStaking (account: string, update: (value: StakingJson) => void): void {
    this.stakingStore.get('StakingData', (rs) => {
      if (this.stakingStoreReady) update(rs);
      else {
        getStakingInfo(account)
          .then((rs) => {
            this.setStaking(rs);
            update(rs);
          })
          .catch((e) => {
            console.error(e);
            throw e;
          });
      }
    });
  }

  public setStaking (stakingData: StakingJson, callback?: (stakingData: StakingJson) => void): void {
    this.stakingStore.set('StakingData', stakingData, () => {
      if (callback) {
        callback(stakingData);
        this.stakingStoreReady = true;
      }
    });
  }

  public setNft (nftData: NftJson, callback?: (nftData: NftJson) => void): void {
    this.nftStore.set('NftData', nftData, () => {
      if (callback) {
        callback(nftData);
        this.nftStoreReady = true;
      }
    });
  }

  public getNft (account: string, update: (value: NftJson) => void): void {
    this.nftStore.get('NftData', (rs) => {
      if (this.nftStoreReady) update(rs);
      else {
        getAllNftsByAccount(account)
          .then((rs) => {
            this.setNft(rs);
            update(rs);
          })
          .catch((e) => {
            console.error(e);
            throw e;
          });
      }
    });
  }
>>>>>>> e19fd4c1

  public getCurrentAccount (update: (value: CurrentAccountInfo) => void): void {
    this.currentAccountStore.get('CurrentAccountInfo', update);
  }

  public setCurrentAccount (data: CurrentAccountInfo, callback?: () => void): void {
    this.currentAccountStore.set('CurrentAccountInfo', data, callback);
  }

  public subscribeCurrentAccount (): Subject<CurrentAccountInfo> {
    return this.currentAccountStore.getSubject();
  }

  public getAccountAddress () {
    return new Promise((resolve, reject) => {
      this.getCurrentAccount(({ address }) => {
        resolve(address);
      });
    });
  }

  public getBalance (): BalanceJson {
    return { details: this.balanceMap } as BalanceJson;
  }

  public setBalanceItem (networkKey: string, item: BalanceItem) {
    this.balanceMap[networkKey] = item;
    this.lazyNext('setBalanceItem', () => {
      this.balanceSubject.next(this.getBalance());
    });
  }

  public subscribeBalance () {
    return this.balanceSubject;
  }

  public getCrowdloan (): CrowdloanJson {
    return { details: this.crowdloanMap } as CrowdloanJson;
  }

  public setCrowdloanItem (networkKey: string, item: CrowdloanItem) {
    this.crowdloanMap[networkKey] = item;
    this.lazyNext('setCrowdloanItem', () => {
      this.crowdloanSubject.next(this.getCrowdloan());
    });
  }

  public subscribeCrowdloan () {
    return this.crowdloanSubject;
  }

  public getChainRegistryMap (): Record<string, ChainRegistry> {
    return this.chainRegistryMap;
  }

  public setChainRegistryItem (networkKey: string, registry: ChainRegistry) {
    this.chainRegistryMap[networkKey] = registry;
    this.lazyNext('setChainRegistry', () => {
      this.chainRegistrySubject.next(this.getChainRegistryMap());
    });
  }

  public subscribeChainRegistryMap () {
    return this.chainRegistrySubject;
  }

  private getTransactionKey (address: string, networkKey: string): string {
    return `${address}_${networkKey}`
  }

  public getTransactionHistory (address: string, networkKey: string, update: (items: TransactionHistoryItemType[]) => void): void {
    this.transactionHistoryStore.get(this.getTransactionKey(address, networkKey), (items) => {
      if (!items) {
        update([]);
      } else {
        update(items);
      }
    });
  }

  public getTransactionHistoryByMultiNetworks (address: string, networkKeys: string[], update: (items: TransactionHistoryItemType[]) => void): void {
    const keys: string[] = networkKeys.map(n => this.getTransactionKey(address, n));

    this.transactionHistoryStore.getByMultiKeys(keys, (items) => {
      if (!items) {
        update([]);
      } else {
        items.sort((a, b) => b.time - a.time);

        update(items);
      }
    });
  }

  public setTransactionHistory (address: string, networkKey: string, item: TransactionHistoryItemType, callback?: (items: TransactionHistoryItemType[]) => void): void {
    this.getTransactionHistory(address, networkKey,(items) => {
      if (!items || !items.length) {
        items = [item];
      } else {
        items.unshift(item);
      }

      this.transactionHistoryStore.set(this.getTransactionKey(address, networkKey), items, () => {
        callback && callback(items);
      });
    })
  }

  public setPrice (priceData: PriceJson, callback?: (priceData: PriceJson) => void): void {
    this.priceStore.set('PriceData', priceData, () => {
      if (callback) {
        callback(priceData);
        this.priceStoreReady = true;
      }
    });
  }

  public getPrice (update: (value: PriceJson) => void): void {
    this.priceStore.get('PriceData', (rs) => {
      if (this.priceStoreReady) {
        update(rs);
      } else {
        getTokenPrice()
          .then((rs) => {
            this.setPrice(rs);
            update(rs);
          })
          .catch((err) => {
            console.error(err);
            throw err;
          });
      }
    });
  }

  public subscribePrice () {
    return this.priceStore.getSubject();
  }
}<|MERGE_RESOLUTION|>--- conflicted
+++ resolved
@@ -4,7 +4,6 @@
 import { Subject } from 'rxjs';
 
 import State from '@polkadot/extension-base/background/handlers/State';
-<<<<<<< HEAD
 import {
   APIItemState,
   BalanceItem,
@@ -13,21 +12,13 @@
   CurrentAccountInfo,
   PriceJson, TransactionHistoryItemType
 } from '@polkadot/extension-base/background/KoniTypes';
-=======
 import { APIItemState, BalanceItem, BalanceJson, ChainRegistry, CrowdloanItem, CrowdloanJson, CurrentAccountInfo } from '@polkadot/extension-base/background/KoniTypes';
->>>>>>> e19fd4c1
 import { getTokenPrice } from '@polkadot/extension-koni-base/api/coingecko';
 import NETWORKS from '@polkadot/extension-koni-base/api/endpoints';
-<<<<<<< HEAD
-import TransactionHistoryStore from "@polkadot/extension-koni-base/stores/TransactionHistory";
-=======
-import { getAllNftsByAccount } from '@polkadot/extension-koni-base/api/nft';
-import { getStakingInfo } from '@polkadot/extension-koni-base/api/rpc_api/staking_info';
 import { CurrentAccountStore, PriceStore } from '@polkadot/extension-koni-base/stores';
+import { PriceJson} from '@polkadot/extension-koni-base/stores/types';
 import NftStore from '@polkadot/extension-koni-base/stores/Nft';
 import StakingStore from '@polkadot/extension-koni-base/stores/Staking';
-import { NftJson, PriceJson, StakingJson } from '@polkadot/extension-koni-base/stores/types';
->>>>>>> e19fd4c1
 
 function generateDefaultBalanceMap () {
   const balanceMap: Record<string, BalanceItem> = {};
@@ -61,16 +52,13 @@
 export default class KoniState extends State {
   private readonly priceStore = new PriceStore();
   private readonly currentAccountStore = new CurrentAccountStore();
-<<<<<<< HEAD
-  private readonly transactionHistoryStore = new TransactionHistoryStore();
-
-=======
   private readonly nftStore = new NftStore();
   private readonly stakingStore = new StakingStore();
   private priceStoreReady = false;
+  private readonly transactionHistoryStore = new TransactionHistoryStore();
+
   private nftStoreReady = false;
   private stakingStoreReady = false;
->>>>>>> e19fd4c1
   // Todo: Persist data to balanceStore later
   // private readonly balanceStore = new BalanceStore();
   private balanceMap: Record<string, BalanceItem> = generateDefaultBalanceMap();
@@ -78,7 +66,6 @@
   private crowdloanMap: Record<string, CrowdloanItem> = generateDefaultCrowdloanMap();
   private crowdloanSubject = new Subject<CrowdloanJson>();
 
-<<<<<<< HEAD
   // Todo: persist data to store later
   private chainRegistryMap: Record<string, ChainRegistry> = {};
   private chainRegistrySubject = new Subject<Record<string, ChainRegistry>>();
@@ -98,10 +85,6 @@
 
     this.lazyMap[key] = lazy;
   };
-=======
-  // todo: persist data to store later
-  private chainRegistryMap: Record<string, ChainRegistry> = {};
-  private chainRegistrySubject = new Subject<Record<string, ChainRegistry>>();
 
   public getStaking (account: string, update: (value: StakingJson) => void): void {
     this.stakingStore.get('StakingData', (rs) => {
@@ -154,7 +137,6 @@
       }
     });
   }
->>>>>>> e19fd4c1
 
   public getCurrentAccount (update: (value: CurrentAccountInfo) => void): void {
     this.currentAccountStore.get('CurrentAccountInfo', update);
