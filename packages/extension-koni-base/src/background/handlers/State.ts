// Copyright 2019-2022 @subwallet/extension-koni authors & contributors
// SPDX-License-Identifier: Apache-2.0

import { withErrorLog } from '@subwallet/extension-base/background/handlers/helpers';
import State, { AuthUrls, Resolver } from '@subwallet/extension-base/background/handlers/State';
import { AccountRefMap, APIItemState, ApiMap, AuthRequestV2, BalanceItem, BalanceJson, ChainRegistry, CrowdloanItem, CrowdloanJson, CurrentAccountInfo, CustomEvmToken, DeleteEvmTokenParams, EvmTokenJson, NETWORK_STATUS, NetworkJson, NftCollection, NftCollectionJson, NftItem, NftJson, NftTransferExtra, PriceJson, RequestSettingsType, ResultResolver, ServiceInfo, StakingItem, StakingJson, StakingRewardJson, TokenInfo, TransactionHistoryItemType } from '@subwallet/extension-base/background/KoniTypes';
import { AuthorizeRequest, RequestAuthorizeTab } from '@subwallet/extension-base/background/types';
import { getId } from '@subwallet/extension-base/utils/getId';
import { getTokenPrice } from '@subwallet/extension-koni-base/api/coingecko';
import { initApi } from '@subwallet/extension-koni-base/api/dotsama';
import { cacheRegistryMap, getRegistry } from '@subwallet/extension-koni-base/api/dotsama/registry';
import { PREDEFINED_GENESIS_HASHES, PREDEFINED_NETWORKS } from '@subwallet/extension-koni-base/api/predefinedNetworks';
import { DEFAULT_STAKING_NETWORKS } from '@subwallet/extension-koni-base/api/staking';
// eslint-disable-next-line camelcase
import { DotSamaCrowdloan_crowdloans_nodes } from '@subwallet/extension-koni-base/api/subquery/__generated__/DotSamaCrowdloan';
import { fetchDotSamaCrowdloan } from '@subwallet/extension-koni-base/api/subquery/crowdloan';
import { DEFAULT_EVM_TOKENS } from '@subwallet/extension-koni-base/api/web3/defaultEvmToken';
import { initWeb3Api } from '@subwallet/extension-koni-base/api/web3/web3';
import { CurrentAccountStore, NetworkMapStore, PriceStore } from '@subwallet/extension-koni-base/stores';
import AccountRefStore from '@subwallet/extension-koni-base/stores/AccountRef';
import AuthorizeStore from '@subwallet/extension-koni-base/stores/Authorize';
import BalanceStore from '@subwallet/extension-koni-base/stores/Balance';
import CustomEvmTokenStore from '@subwallet/extension-koni-base/stores/CustomEvmToken';
import SettingsStore from '@subwallet/extension-koni-base/stores/Settings';
import TransactionHistoryStore from '@subwallet/extension-koni-base/stores/TransactionHistory';
import { convertFundStatus, getCurrentProvider } from '@subwallet/extension-koni-base/utils/utils';
import { BehaviorSubject, Subject } from 'rxjs';

import { accounts } from '@polkadot/ui-keyring/observable/accounts';
import { assert } from '@polkadot/util';

function generateDefaultStakingMap () {
  const stakingMap: Record<string, StakingItem> = {};

  Object.keys(DEFAULT_STAKING_NETWORKS).forEach((networkKey) => {
    stakingMap[networkKey] = {
      name: PREDEFINED_NETWORKS[networkKey].chain,
      chainId: networkKey,
      nativeToken: PREDEFINED_NETWORKS[networkKey].nativeToken,
      state: APIItemState.PENDING
    } as StakingItem;
  });

  return stakingMap;
}

function generateDefaultCrowdloanMap () {
  const crowdloanMap: Record<string, CrowdloanItem> = {};

  Object.keys(PREDEFINED_NETWORKS).forEach((networkKey) => {
    crowdloanMap[networkKey] = {
      state: APIItemState.PENDING,
      contribute: '0'
    };
  });

  return crowdloanMap;
}

export function mergeNetworkProviders (customNetwork: NetworkJson, predefinedNetwork: NetworkJson) { // merge providers for 2 networks with the same genesisHash
  if (customNetwork.customProviders) {
    const parsedCustomProviders: Record<string, string> = {};
    const currentProvider = customNetwork.customProviders[customNetwork.currentProvider];
    const currentProviderMethod = currentProvider.startsWith('http') ? 'http' : 'ws';
    let parsedProviderKey = '';

    for (const customProvider of Object.values(customNetwork.customProviders)) {
      let exist = false;

      for (const [key, provider] of Object.entries(predefinedNetwork.providers)) {
        if (currentProvider === provider) { // point currentProvider to predefined
          parsedProviderKey = key;
        }

        if (provider === customProvider) {
          exist = true;
          break;
        }
      }

      if (!exist) {
        const index = Object.values(parsedCustomProviders).length;

        parsedCustomProviders[`custom_${index}`] = customProvider;
      }
    }

    for (const [key, parsedProvider] of Object.entries(parsedCustomProviders)) {
      if (currentProvider === parsedProvider) {
        parsedProviderKey = key;
      }
    }

    return { currentProviderMethod, parsedProviderKey, parsedCustomProviders };
  } else {
    return { currentProviderMethod: '', parsedProviderKey: '', parsedCustomProviders: {} };
  }
}

export default class KoniState extends State {
  public readonly authSubjectV2: BehaviorSubject<AuthorizeRequest[]> = new BehaviorSubject<AuthorizeRequest[]>([]);

  private readonly balanceStore = new BalanceStore();
  private readonly networkMapStore = new NetworkMapStore(); // persist custom networkMap by user
  private readonly customEvmTokenStore = new CustomEvmTokenStore();
  private readonly priceStore = new PriceStore();
  private readonly currentAccountStore = new CurrentAccountStore();
  private readonly settingsStore = new SettingsStore();
  private readonly accountRefStore = new AccountRefStore();
  private readonly authorizeStore = new AuthorizeStore();
  readonly #authRequestsV2: Record<string, AuthRequestV2> = {};
  private priceStoreReady = false;
  private readonly transactionHistoryStore = new TransactionHistoryStore();

  private networkMap: Record<string, NetworkJson> = {}; // mapping to networkMapStore, for uses in background
  private networkMapSubject = new Subject<Record<string, NetworkJson>>();
  private lockNetworkMap = false;

  private apiMap: ApiMap = { dotSama: {}, web3: {} };

  private serviceInfoSubject = new Subject<ServiceInfo>();
<<<<<<< HEAD

  private evmTokenState: EvmTokenJson = { erc20: [], erc721: [] };
  private evmTokenSubject = new Subject<EvmTokenJson>();

  private balanceMap: Record<string, BalanceItem> = this.generateDefaultBalanceMap();
  private balanceSubject = new Subject<BalanceJson>();

  // eslint-disable-next-line camelcase
  private crowdloanFundMap: Record<string, DotSamaCrowdloan_crowdloans_nodes> = {};
  private crowdloanMap: Record<string, CrowdloanItem> = generateDefaultCrowdloanMap();
  private crowdloanSubject = new Subject<CrowdloanJson>();

  private nftTransferSubject = new Subject<NftTransferExtra>();
  // Only for rendering nft after transfer
  private nftTransferState: NftTransferExtra = {
    cronUpdate: false,
    forceUpdate: false
  };

=======
  private evmTokenState: EvmTokenJson = { erc20: [], erc721: [] };
  private evmTokenSubject = new Subject<EvmTokenJson>();
  private balanceMap: Record<string, BalanceItem> = generateDefaultBalanceMap();
  private balanceSubject = new Subject<BalanceJson>();
>>>>>>> 7e016f20
  private nftState: NftJson = {
    total: 0,
    nftList: []
  };

  private nftCollectionState: NftCollectionJson = {
    ready: false,
    nftCollectionList: []
  };

<<<<<<< HEAD
  private nftSubject = new Subject<NftJson>();
  private nftCollectionSubject = new Subject<NftCollectionJson>();

  private stakingSubject = new Subject<StakingJson>();
  private stakingRewardSubject = new Subject<StakingRewardJson>();
=======
  // Only for rendering nft after transfer
  private nftTransferState: NftTransferExtra = {
    cronUpdate: false,
    forceUpdate: false
  };

>>>>>>> 7e016f20
  private stakingMap: Record<string, StakingItem> = generateDefaultStakingMap();
  private stakingRewardState: StakingRewardJson = {
    ready: false,
    details: []
  } as StakingRewardJson;

<<<<<<< HEAD
  private historyMap: Record<string, TransactionHistoryItemType[]> = {};
  private historySubject = new Subject<Record<string, TransactionHistoryItemType[]>>();

=======
  // eslint-disable-next-line camelcase
  private crowdloanFundMap: Record<string, DotSamaCrowdloan_crowdloans_nodes> = {};
  private crowdloanMap: Record<string, CrowdloanItem> = generateDefaultCrowdloanMap();
  private crowdloanSubject = new Subject<CrowdloanJson>();
  private nftTransferSubject = new Subject<NftTransferExtra>();
  private nftSubject = new Subject<NftJson>();
  private nftCollectionSubject = new Subject<NftCollectionJson>();
  private stakingSubject = new Subject<StakingJson>();
  private stakingRewardSubject = new Subject<StakingRewardJson>();
  private historyMap: Record<string, TransactionHistoryItemType[]> = {};
  private historySubject = new Subject<Record<string, TransactionHistoryItemType[]>>();

  // Todo: persist data to store later
>>>>>>> 7e016f20
  private chainRegistryMap: Record<string, ChainRegistry> = {};
  private chainRegistrySubject = new Subject<Record<string, ChainRegistry>>();

  private lazyMap: Record<string, unknown> = {};

<<<<<<< HEAD
  public generateDefaultBalanceMap () {
    const balanceMap: Record<string, BalanceItem> = {};

    Object.values(this.networkMap).forEach((networkJson) => {
      if (networkJson.active) {
        balanceMap[networkJson.key] = {
          state: APIItemState.PENDING,
          free: '0',
          reserved: '0',
          miscFrozen: '0',
          feeFrozen: '0'
        };
      }
    });

    return balanceMap;
  }

=======
>>>>>>> 7e016f20
  // init networkMap, apiMap and chainRegistry (first time only)
  // TODO: merge transactionHistory when custom network -> predefined network
  public initNetworkStates () {
    this.networkMapStore.get('NetworkMap', (storedNetworkMap) => {
      if (!storedNetworkMap) { // first time init extension
        this.networkMapStore.set('NetworkMap', PREDEFINED_NETWORKS);
        this.networkMap = PREDEFINED_NETWORKS;
      } else { // merge custom providers in stored data with predefined data
        const mergedNetworkMap: Record<string, NetworkJson> = PREDEFINED_NETWORKS;

        for (const [key, storedNetwork] of Object.entries(storedNetworkMap)) {
          if (key in PREDEFINED_NETWORKS) {
            // check change and override custom providers if exist
            if ('customProviders' in storedNetwork) {
              mergedNetworkMap[key].customProviders = storedNetwork.customProviders;
            }

            mergedNetworkMap[key].active = storedNetwork.active;
            mergedNetworkMap[key].currentProvider = storedNetwork.currentProvider;
            mergedNetworkMap[key].coinGeckoKey = storedNetwork.coinGeckoKey;
            mergedNetworkMap[key].crowdloanUrl = storedNetwork.crowdloanUrl;
            mergedNetworkMap[key].blockExplorer = storedNetwork.blockExplorer;
            mergedNetworkMap[key].currentProviderMode = mergedNetworkMap[key].currentProvider.startsWith('http') ? 'http' : 'ws';
          } else {
            if (Object.keys(PREDEFINED_GENESIS_HASHES).includes(storedNetwork.genesisHash)) { // merge networks with same genesis hash
              // @ts-ignore
              const targetKey = PREDEFINED_GENESIS_HASHES[storedNetwork.genesisHash];

              const { currentProviderMethod, parsedCustomProviders, parsedProviderKey } = mergeNetworkProviders(storedNetwork, PREDEFINED_NETWORKS[targetKey]);

              mergedNetworkMap[targetKey].customProviders = parsedCustomProviders;
              mergedNetworkMap[targetKey].currentProvider = parsedProviderKey;
              mergedNetworkMap[targetKey].active = storedNetwork.active;
              // @ts-ignore
              mergedNetworkMap[targetKey].currentProviderMode = currentProviderMethod;
            } else {
              mergedNetworkMap[key] = storedNetwork;
            }
          }
        }

        this.networkMapStore.set('NetworkMap', mergedNetworkMap);
        this.networkMap = mergedNetworkMap; // init networkMap state
      }

      for (const [key, network] of Object.entries(this.networkMap)) {
        if (network.active) {
          this.apiMap.dotSama[key] = initApi(key, getCurrentProvider(network), network.isEthereum);

          if (network.isEthereum && network.isEthereum) {
            this.apiMap.web3[key] = initWeb3Api(getCurrentProvider(network));
          }
        }
      }

      this.initEvmTokenState();
    });
  }

<<<<<<< HEAD
=======
  public mergeTransactionHistory () {
    setTimeout(() => {
      const addressList = Object.keys(accounts.subject.value);

      for (const address of addressList) {
        for (const networkJson of Object.values(this.networkMap)) {
          if (!networkJson.key.includes('custom_')) {
            this.transactionHistoryStore.get(`${address}_custom_${networkJson.genesisHash}`, (txHistory) => {
              if (txHistory) {
                const parsedTxHistory: TransactionHistoryItemType[] = txHistory.map((item) => {
                  return {
                    time: item.time,
                    networkKey: networkJson.key,
                    change: item.change,
                    changeSymbol: item.changeSymbol,
                    fee: item.fee,
                    feeSymbol: item.feeSymbol,
                    isSuccess: item.isSuccess,
                    action: item.action,
                    extrinsicHash: item.extrinsicHash
                  };
                });

                this.transactionHistoryStore.set(this.getTransactionKey(address, networkJson.key), parsedTxHistory);
                // TODO: update historyMap state correctly according to address
                this.historyMap[networkJson.key] = parsedTxHistory;
                this.historySubject.next(this.historyMap);

                this.transactionHistoryStore.remove(`${address}_custom_${networkJson.genesisHash}`);
              }
            });
          }
        }
      }
    }, 5000); // had to use timeout because keyring doesn't return immediately
  }

>>>>>>> 7e016f20
  public initEvmTokenState () {
    this.customEvmTokenStore.get('EvmToken', (storedEvmTokens) => {
      if (!storedEvmTokens) {
        this.evmTokenState = DEFAULT_EVM_TOKENS;
      } else {
        const _evmTokenState = storedEvmTokens;

        for (const storedToken of DEFAULT_EVM_TOKENS.erc20) {
          let exist = false;

          for (const defaultToken of storedEvmTokens.erc20) {
            if (defaultToken.smartContract === storedToken.smartContract && defaultToken.chain === storedToken.chain) {
              exist = true;
              break;
            }
          }

          if (!exist) {
            _evmTokenState.erc20.push(storedToken);
          }
        }

        for (const storedToken of DEFAULT_EVM_TOKENS.erc721) {
          let exist = false;

          for (const defaultToken of storedEvmTokens.erc721) {
            if (defaultToken.smartContract === storedToken.smartContract && defaultToken.chain === storedToken.chain) {
              exist = true;
              break;
            }
          }

          if (!exist) {
            _evmTokenState.erc721.push(storedToken);
          }
        }

        // Update networkKey in case networkMap change
        for (const token of _evmTokenState.erc20) {
          if (!(token.chain in this.networkMap)) {
            let newKey = '';
            const genesisHash = token.chain.split('custom_')[1]; // token from custom network has key with prefix custom_

            for (const [key, network] of Object.entries(this.networkMap)) {
              if (network.genesisHash.toLowerCase() === genesisHash.toLowerCase()) {
                newKey = key;
                break;
              }
            }

            token.chain = newKey;
          }
        }

        for (const token of _evmTokenState.erc721) {
          if (!(token.chain in this.networkMap)) {
            let newKey = '';
            const genesisHash = token.chain.split('custom_')[1]; // token from custom network has key with prefix custom_

            for (const [key, network] of Object.entries(this.networkMap)) {
              if (network.genesisHash.toLowerCase() === genesisHash.toLowerCase()) {
                newKey = key;
                break;
              }
            }

            token.chain = newKey;
          }
        }

        this.evmTokenState = _evmTokenState;
      }

      this.customEvmTokenStore.set('EvmToken', this.evmTokenState);
      this.evmTokenSubject.next(this.evmTokenState);

      this.initChainRegistry();
    });
  }

  private lazyNext = (key: string, callback: () => void) => {
    if (this.lazyMap[key]) {
      // @ts-ignore
      clearTimeout(this.lazyMap[key]);
    }

    const lazy = setTimeout(() => {
      callback();
      clearTimeout(lazy);
    }, 300);

    this.lazyMap[key] = lazy;
  };

  public getAuthRequestV2 (id: string): AuthRequestV2 {
    return this.#authRequestsV2[id];
  }

  public get numAuthRequestsV2 (): number {
    return Object.keys(this.#authRequestsV2).length;
  }

  public get allAuthRequestsV2 (): AuthorizeRequest[] {
    return Object
      .values(this.#authRequestsV2)
      .map(({ id, request, url }): AuthorizeRequest => ({ id, request, url }));
  }

  public setAuthorize (data: AuthUrls, callback?: () => void): void {
    this.authorizeStore.set('authUrls', data, callback);
  }

  public getAuthorize (update: (value: AuthUrls) => void): void {
    this.authorizeStore.get('authUrls', update);
  }

  private updateIconV2 (shouldClose?: boolean): void {
    const authCount = this.numAuthRequestsV2;
    const text = (
      authCount
        ? 'Auth'
        : ''
    );

    withErrorLog(() => chrome.browserAction.setBadgeText({ text }));

    if (shouldClose && text === '') {
      this.popupClose();
    }
  }

  public getAuthList (): Promise<AuthUrls> {
    return new Promise<AuthUrls>((resolve, reject) => {
      this.getAuthorize((rs: AuthUrls) => {
        resolve(rs);
      });
    });
  }

  getAddressList (value = false): Record<string, boolean> {
    const addressList = Object.keys(accounts.subject.value)
      .filter((address) => accounts.subject.value[address].type !== 'ethereum');
    const addressListMap = addressList.reduce((addressList, v) => ({ ...addressList, [v]: value }), {});

    return addressListMap;
  }

  private updateIconAuthV2 (shouldClose?: boolean): void {
    this.authSubjectV2.next(this.allAuthRequestsV2);
    this.updateIconV2(shouldClose);
  }

  private authCompleteV2 = (id: string, resolve: (result: boolean) => void, reject: (error: Error) => void): Resolver<ResultResolver> => {
    const isAllowedMap = this.getAddressList();

    const complete = (result: boolean | Error, accounts?: string[]) => {
      const isAllowed = result === true;

      if (accounts && accounts.length) {
        accounts.forEach((acc) => {
          isAllowedMap[acc] = true;
        });
      } else {
        // eslint-disable-next-line no-return-assign
        Object.keys(isAllowedMap).forEach((address) => isAllowedMap[address] = false);
      }

      const { idStr, request: { origin }, url } = this.#authRequestsV2[id];

      this.getAuthorize((value) => {
        let authorizeList = {} as AuthUrls;

        if (value) {
          authorizeList = value;
        }

        authorizeList[this.stripUrl(url)] = {
          count: 0,
          id: idStr,
          isAllowed,
          isAllowedMap,
          origin,
          url
        };

        this.setAuthorize(authorizeList);
        delete this.#authRequestsV2[id];
        this.updateIconAuthV2(true);
      });
    };

    return {
      reject: (error: Error): void => {
        complete(error);
        reject(error);
      },
      resolve: ({ accounts, result }: ResultResolver): void => {
        complete(result, accounts);
        resolve(result);
      }
    };
  };

  public async authorizeUrlV2 (url: string, request: RequestAuthorizeTab): Promise<boolean> {
    let authList = await this.getAuthList();

    if (!authList) {
      authList = {};
    }

    const idStr = this.stripUrl(url);
    // Do not enqueue duplicate authorization requests.
    const isDuplicate = Object.values(this.#authRequestsV2)
      .some((request) => request.idStr === idStr);

    assert(!isDuplicate, `The source ${url} has a pending authorization request`);

    if (authList[idStr]) {
      // this url was seen in the past
      const isConnected = Object.keys(authList[idStr].isAllowedMap)
        .some((address) => authList[idStr].isAllowedMap[address]);

      assert(isConnected, `The source ${url} is not allowed to interact with this extension`);

      return false;
    }

    return new Promise((resolve, reject): void => {
      const id = getId();

      this.#authRequestsV2[id] = {
        ...this.authCompleteV2(id, resolve, reject),
        id,
        idStr,
        request,
        url
      };

      this.updateIconAuthV2();

      if (Object.keys(this.#authRequestsV2).length < 2) {
        this.popupOpen();
      }
    });
  }

  public getStaking (): StakingJson {
    return { ready: true, details: this.stakingMap } as StakingJson;
  }

  public subscribeStaking () {
    return this.stakingSubject;
  }

  public ensureUrlAuthorizedV2 (url: string): boolean {
    const idStr = this.stripUrl(url);

    this.getAuthorize((value) => {
      if (!value) {
        value = {};
      }

      const isConnected = Object.keys(value[idStr].isAllowedMap)
        .some((address) => value[idStr].isAllowedMap[address]);
      const entry = Object.keys(value).includes(idStr);

      assert(entry, `The source ${url} has not been enabled yet`);
      assert(isConnected, `The source ${url} is not allowed to interact with this extension`);
    });

    return true;
  }

  public setStakingItem (networkKey: string, item: StakingItem): void {
    this.stakingMap[networkKey] = item;
    this.lazyNext('setStakingItem', () => {
      this.stakingSubject.next(this.getStaking());
    });
  }

  public setNftTransfer (data: NftTransferExtra, callback?: (data: NftTransferExtra) => void): void {
    this.nftTransferState = data;

    if (callback) {
      callback(data);
    }

    this.nftTransferSubject.next(data);
  }

  public getNftTransfer (): NftTransferExtra {
    return this.nftTransferState;
  }

  public getNftTransferSubscription (update: (value: NftTransferExtra) => void): void {
    update(this.nftTransferState);
  }

  public subscribeNftTransfer () {
    return this.nftTransferSubject;
  }

  public setNftCollection (data: NftCollectionJson, callback?: (data: NftCollectionJson) => void): void {
    this.nftCollectionState = data;

    if (callback) {
      callback(data);
    }

    this.nftCollectionSubject.next(this.nftCollectionState);
  }

  public updateNftCollection (data: NftCollection, callback?: (data: NftCollection) => void): void {
    this.nftCollectionState.nftCollectionList.push(data);

    if (callback) {
      callback(data);
    }

    this.nftCollectionSubject.next(this.nftCollectionState);
  }

  public updateNftReady (ready: boolean, callback?: (ready: boolean) => void): void {
    this.nftCollectionState.ready = ready;

    if (callback) {
      callback(ready);
    }

    this.nftCollectionSubject.next(this.nftCollectionState);
  }

  public resetNftCollection (): void {
    this.nftCollectionState = {
      ready: false,
      nftCollectionList: []
    } as NftCollectionJson;

    this.nftCollectionSubject.next(this.nftCollectionState);
  }

  public getNftCollection () {
    return this.nftCollectionState;
  }

  public getNftCollectionSubscription (update: (value: NftCollectionJson) => void): void {
    update(this.nftCollectionState);
  }

  public subscribeNftCollection () {
    return this.nftCollectionSubject;
  }

  public resetNft (): void {
    this.nftState = {
      total: 0,
      nftList: []
    } as NftJson;

    this.nftSubject.next(this.nftState);
  }

  public setNft (data: NftJson, callback?: (nftData: NftJson) => void): void {
    this.nftState = data;

    if (callback) {
      callback(data);
    }

    this.nftSubject.next(this.nftState);
  }

  public updateNft (nftData: NftItem, callback?: (nftData: NftItem) => void): void {
    this.nftState.nftList.push(nftData);

    if (callback) {
      callback(nftData);
    }

    this.nftSubject.next(this.nftState);
  }

  public getNft () {
    return this.nftState;
  }

  public getNftSubscription (update: (value: NftJson) => void): void {
    update(this.nftState);
  }

  public subscribeNft () {
    return this.nftSubject;
  }

  public setStakingReward (stakingRewardData: StakingRewardJson, callback?: (stakingRewardData: StakingRewardJson) => void): void {
    this.stakingRewardState = stakingRewardData;

    if (callback) {
      callback(stakingRewardData);
    }

    this.stakingRewardSubject.next(stakingRewardData);
  }

  public updateStakingRewardReady (ready: boolean) {
    this.stakingRewardState.ready = ready;
    this.stakingRewardSubject.next(this.stakingRewardState);
  }

  public getAccountRefMap (callback: (refMap: Record<string, Array<string>>) => void) {
    const refMap: AccountRefMap = {};

    this.accountRefStore.get('refList', (refList) => {
      if (refList) {
        refList.forEach((accRef) => {
          accRef.forEach((acc) => {
            refMap[acc] = [...accRef].filter((r) => !(r === acc));
          });
        });
      }

      callback(refMap);
    });
  }

  public addAccountRef (addresses: string[], callback: () => void) {
    this.accountRefStore.get('refList', (refList) => {
      const newList = refList ? [...refList] : [];

      newList.push(addresses);

      this.accountRefStore.set('refList', newList, callback);
    });
  }

  public removeAccountRef (address: string, callback: () => void) {
    this.accountRefStore.get('refList', (refList) => {
      if (refList) {
        refList.forEach((accRef) => {
          if (accRef.indexOf(address) > -1) {
            accRef.splice(accRef.indexOf(address), 1);
          }

          if (accRef.length < 2) {
            refList.splice(refList.indexOf(accRef), 1);
          }
        });

        this.accountRefStore.set('refList', refList, () => {
          callback();
        });
      } else {
        callback();
      }
    });
  }

  public getStakingReward (update: (value: StakingRewardJson) => void): void {
    update(this.stakingRewardState);
  }

  public subscribeStakingReward () {
    return this.stakingRewardSubject;
  }

  public setHistory (historyMap: Record<string, TransactionHistoryItemType[]>) {
    this.historyMap = historyMap;

    this.historySubject.next(this.historyMap);
  }

  public getCurrentAccount (update: (value: CurrentAccountInfo) => void): void {
    this.currentAccountStore.get('CurrentAccountInfo', update);
  }

  public setCurrentAccount (data: CurrentAccountInfo, callback?: () => void): void {
    this.currentAccountStore.set('CurrentAccountInfo', data, callback);

    this.updateServiceInfo();
  }

  public getSettings (update: (value: RequestSettingsType) => void): void {
    this.settingsStore.get('Settings', (value) => {
      if (!value) {
        update({ isShowBalance: false, accountAllLogo: '', theme: 'dark' });
      } else {
        update(value);
      }
    });
  }

  public setSettings (data: RequestSettingsType, callback?: () => void): void {
    this.settingsStore.set('Settings', data, callback);
  }

  public subscribeSettingsSubject (): Subject<RequestSettingsType> {
    return this.settingsStore.getSubject();
  }

  public subscribeCurrentAccount (): Subject<CurrentAccountInfo> {
    return this.currentAccountStore.getSubject();
  }

  public getAccountAddress () {
    return new Promise((resolve, reject) => {
      this.getCurrentAccount((account) => {
        if (account) {
          resolve(account.address);
        } else {
          resolve(null);
        }
      });
    });
  }

  public getBalance (): BalanceJson {
    return { details: this.balanceMap } as BalanceJson;
  }

  public resetBalanceMap () {
    Object.values(this.balanceMap).forEach((balance) => {
      balance.state = APIItemState.PENDING;
    });
    this.balanceSubject.next(this.getBalance());
  }

  public resetStakingMap () {
    Object.values(this.stakingMap).forEach((staking) => {
      staking.state = APIItemState.PENDING;
    });
    this.stakingSubject.next(this.getStaking());
  }

  public resetCrowdloanMap () {
    Object.values(this.crowdloanMap).forEach((item) => {
      item.state = APIItemState.PENDING;
    });
    this.crowdloanSubject.next(this.getCrowdloan());
  }

  public setBalanceItem (networkKey: string, item: BalanceItem) {
    this.balanceMap[networkKey] = { ...item, timestamp: +new Date() };

    this.lazyNext('setBalanceItem', () => {
      this.updateBalanceStore();
      this.balanceSubject.next(this.getBalance());
    });
  }

  private updateBalanceStore () {
    const readyBalanceMap: Record<string, BalanceItem> = {};

    Object.entries(this.balanceMap).forEach(([key, balanceItem]) => {
      if (balanceItem.state === APIItemState.READY) {
        readyBalanceMap[key] = balanceItem;
      }
    });

    this.getCurrentAccount((currentAccountInfo) => {
      this.balanceStore.set(this.getStorageKey('balance', currentAccountInfo.address), readyBalanceMap);
    });
  }

  public subscribeBalance () {
    return this.balanceSubject;
  }

  public async fetchCrowdloanFundMap () {
    this.crowdloanFundMap = await fetchDotSamaCrowdloan();
  }

  public getCrowdloan (): CrowdloanJson {
    return { details: this.crowdloanMap } as CrowdloanJson;
  }

  public setCrowdloanItem (networkKey: string, item: CrowdloanItem) {
    // Fill para state
    const crowdloanFundNode = this.crowdloanFundMap[networkKey];

    if (crowdloanFundNode) {
      item.paraState = convertFundStatus(crowdloanFundNode.status);
    }

    // Update crowdloan map
    this.crowdloanMap[networkKey] = item;
    this.lazyNext('setCrowdloanItem', () => {
      this.crowdloanSubject.next(this.getCrowdloan());
    });
  }

  public subscribeCrowdloan () {
    return this.crowdloanSubject;
  }

  public getChainRegistryMap (): Record<string, ChainRegistry> {
    return this.chainRegistryMap;
  }

  public setChainRegistryItem (networkKey: string, registry: ChainRegistry) {
    this.chainRegistryMap[networkKey] = registry;
    this.lazyNext('setChainRegistry', () => {
      this.chainRegistrySubject.next(this.getChainRegistryMap());
    });
  }

  public upsertChainRegistry (tokenData: CustomEvmToken) {
    const chainRegistry = this.chainRegistryMap[tokenData.chain];
    let tokenKey = '';

    for (const [key, token] of Object.entries(chainRegistry.tokenMap)) {
      if (token.erc20Address === tokenData.smartContract) {
        tokenKey = key;
        break;
      }
    }

    if (tokenKey !== '') {
      chainRegistry.tokenMap[tokenKey] = {
        isMainToken: false,
        symbol: tokenData.symbol,
        name: tokenData.name,
        erc20Address: tokenData.smartContract,
        decimals: tokenData.decimals
      } as TokenInfo;
    } else {
      // @ts-ignore
      chainRegistry.tokenMap[tokenData.symbol] = {
        isMainToken: false,
        symbol: tokenData.symbol,
        name: tokenData.symbol,
        erc20Address: tokenData.smartContract,
        decimals: tokenData.decimals
      } as TokenInfo;
    }

    cacheRegistryMap[tokenData.chain] = chainRegistry;
    this.chainRegistrySubject.next(this.getChainRegistryMap());
  }

  public initChainRegistry () {
    this.chainRegistryMap = {};
    this.getEvmTokenStore((evmTokens) => {
      const erc20Tokens: CustomEvmToken[] = evmTokens ? evmTokens.erc20 : [];

      if (evmTokens) {
        evmTokens.erc20.forEach((token) => {
          if (!token.isDeleted) {
            erc20Tokens.push(token);
          }
        });
      }

      Object.entries(this.apiMap.dotSama).forEach(([networkKey, { api }]) => {
        getRegistry(networkKey, api, erc20Tokens)
          .then((rs) => {
            this.setChainRegistryItem(networkKey, rs);
          })
          .catch(console.error);
      });
    });

    Object.entries(this.apiMap.dotSama).forEach(([networkKey, { api }]) => {
      getRegistry(networkKey, api)
        .then((rs) => {
          this.setChainRegistryItem(networkKey, rs);
        })
        .catch(console.error);
    });
  }

  public subscribeChainRegistryMap () {
    return this.chainRegistrySubject;
  }

  private getTransactionKey (address: string, networkKey: string): string {
    return `${address}_${networkKey}`;
  }

  private getStorageKey (prefix: string, address: string): string {
    return `${prefix}_${address}`;
  }

  public getTransactionHistory (address: string, networkKey: string, update: (items: TransactionHistoryItemType[]) => void): void {
    this.transactionHistoryStore.get(this.getTransactionKey(address, networkKey), (items) => {
      if (!items) {
        update([]);
      } else {
        update(items);
      }
    });
  }

  public getTransactionHistoryByMultiNetworks (address: string, networkKeys: string[], update: (items: TransactionHistoryItemType[]) => void): void {
    const keys: string[] = networkKeys.map((n) => this.getTransactionKey(address, n));

    this.transactionHistoryStore.getByMultiKeys(keys, (items) => {
      if (!items) {
        update([]);
      } else {
        items.sort((a, b) => b.time - a.time);

        update(items);
      }
    });
  }

  public subscribeHistory () {
    return this.historySubject;
  }

  public getHistoryMap (): Record<string, TransactionHistoryItemType[]> {
    return this.historyMap;
  }

  public setTransactionHistory (address: string, networkKey: string, item: TransactionHistoryItemType, callback?: (items: TransactionHistoryItemType[]) => void): void {
    this.getTransactionHistory(address, networkKey, (items) => {
      if (!items || !items.length) {
        items = [item];
      } else {
        items.unshift(item);
      }

      this.transactionHistoryStore.set(this.getTransactionKey(address, networkKey), items, () => {
        callback && callback(items);
      });
    });
  }

  public setTransactionHistoryV2 (address: string, networkKey: string, items: TransactionHistoryItemType[]) {
    this.transactionHistoryStore.set(this.getTransactionKey(address, networkKey), items);
  }

  public setPrice (priceData: PriceJson, callback?: (priceData: PriceJson) => void): void {
    this.priceStore.set('PriceData', priceData, () => {
      if (callback) {
        callback(priceData);
        this.priceStoreReady = true;
      }
    });
  }

  public getPrice (update: (value: PriceJson) => void): void {
    this.priceStore.get('PriceData', (rs) => {
      if (this.priceStoreReady) {
        update(rs);
      } else {
        const activeNetworks: string[] = [];

        Object.values(this.networkMap).forEach((network) => {
          if (network.active && network.coinGeckoKey) {
            activeNetworks.push(network.coinGeckoKey);
          }
        });

        getTokenPrice(activeNetworks)
          .then((rs) => {
            this.setPrice(rs);
            update(rs);
          })
          .catch((err) => {
            console.error(err);
            throw err;
          });
      }
    });
  }

  public subscribePrice () {
    return this.priceStore.getSubject();
  }

  public subscribeEvmToken () {
    return this.evmTokenSubject;
  }

  public getEvmTokenState () {
    return this.evmTokenState;
  }

  public getActiveErc20Tokens () {
    const filteredErc20Tokens: CustomEvmToken[] = [];

    this.evmTokenState.erc20.forEach((token) => {
      if (!token.isDeleted) {
        filteredErc20Tokens.push(token);
      }
    });

    return filteredErc20Tokens;
  }

  public getActiveErc721Tokens () {
    const filteredErc721Tokens: CustomEvmToken[] = [];

    this.evmTokenState.erc721.forEach((token) => {
      if (!token.isDeleted) {
        filteredErc721Tokens.push(token);
      }
    });

    return filteredErc721Tokens;
  }

  public getEvmTokenStore (callback: (data: EvmTokenJson) => void) {
    return this.customEvmTokenStore.get('EvmToken', (data) => {
      callback(data);
    });
  }

  public upsertEvmToken (data: CustomEvmToken) {
    let isExist = false;

    for (const token of this.evmTokenState[data.type]) {
      if (token.smartContract === data.smartContract && token.type === data.type && token.chain === data.chain) {
        isExist = true;
        break;
      }
    }

    if (!isExist) {
      this.evmTokenState[data.type].push(data);
    } else {
      this.evmTokenState[data.type] = this.evmTokenState[data.type].map((token) => {
        if (token.smartContract === data.smartContract) {
          return data;
        }

        return token;
      });
    }

    if (data.type === 'erc20') {
      this.upsertChainRegistry(data);
    }

    this.evmTokenSubject.next(this.evmTokenState);
    this.customEvmTokenStore.set('EvmToken', this.evmTokenState);
    this.updateServiceInfo();
  }

  public deleteEvmTokens (targetTokens: DeleteEvmTokenParams[]) {
    const _evmTokenState: EvmTokenJson = this.evmTokenState;
    let needUpdateChainRegistry = false;

    for (const targetToken of targetTokens) {
      for (let index = 0; index < _evmTokenState.erc20.length; index++) {
        if (_evmTokenState.erc20[index].smartContract === targetToken.smartContract && _evmTokenState.erc20[index].chain === targetToken.chain && targetToken.type === 'erc20') {
          if (_evmTokenState.erc20[index].isCustom) {
            _evmTokenState.erc20.splice(index, 1);
          } else {
            _evmTokenState.erc20[index].isDeleted = true;
          }

          needUpdateChainRegistry = true;
        }
      }
    }

    if (needUpdateChainRegistry) {
      for (const targetToken of targetTokens) {
        const chainRegistry = this.chainRegistryMap[targetToken.chain];
        let deleteKey = '';

        for (const [key, token] of Object.entries(chainRegistry.tokenMap)) {
          if (token.erc20Address === targetToken.smartContract && targetToken.type === 'erc20') {
            deleteKey = key;
          }
        }

        delete chainRegistry.tokenMap[deleteKey];
        this.chainRegistryMap[targetToken.chain] = chainRegistry;
        cacheRegistryMap[targetToken.chain] = chainRegistry;
      }
    }

    for (const targetToken of targetTokens) {
      for (let index = 0; index < _evmTokenState.erc721.length; index++) {
        if (_evmTokenState.erc721[index].smartContract === targetToken.smartContract && _evmTokenState.erc721[index].chain === targetToken.chain && targetToken.type === 'erc721') {
          if (_evmTokenState.erc721[index].isCustom) {
            _evmTokenState.erc721.splice(index, 1);
          } else {
            _evmTokenState.erc721[index].isDeleted = true;
          }
        }
      }
    }

    this.evmTokenState = _evmTokenState;
    this.evmTokenSubject.next(this.evmTokenState);
    this.chainRegistrySubject.next(this.getChainRegistryMap());
    this.customEvmTokenStore.set('EvmToken', this.evmTokenState);
    this.updateServiceInfo();
  }

  public getNetworkMap () {
    return this.networkMap;
  }

  public getNetworkMapByKey (key: string) {
    return this.networkMap[key];
  }

  public getEthereumChains (): string[] {
    const result: string[] = [];

    Object.keys(this.networkMap).forEach((k) => {
      if (this.networkMap[k].isEthereum) {
        result.push(k);
      }
    });

    return result;
  }

  public subscribeNetworkMap () {
    return this.networkMapStore.getSubject();
  }

  public async upsertNetworkMap (data: NetworkJson): Promise<boolean> {
    if (this.lockNetworkMap) {
      return false;
    }

    this.lockNetworkMap = true;

    if (data.key in this.networkMap) { // update provider for existed network
      if (data.customProviders) {
        this.networkMap[data.key].customProviders = data.customProviders;
      }

      if (data.currentProvider !== this.networkMap[data.key].currentProvider) {
        this.networkMap[data.key].currentProvider = data.currentProvider;
        this.networkMap[data.key].currentProviderMode = data.currentProvider.startsWith('ws') ? 'ws' : 'http';
      }

      this.networkMap[data.key].chain = data.chain;

      if (data.nativeToken) {
        this.networkMap[data.key].nativeToken = data.nativeToken;
      }

      if (data.decimals) {
        this.networkMap[data.key].decimals = data.decimals;
      }

      this.networkMap[data.key].crowdloanUrl = data.crowdloanUrl;

      this.networkMap[data.key].coinGeckoKey = data.coinGeckoKey;

      this.networkMap[data.key].paraId = data.paraId;

      this.networkMap[data.key].blockExplorer = data.blockExplorer;
    } else { // insert
      this.networkMap[data.key] = data;
      this.networkMap[data.key].getStakingOnChain = true; // try to fetch staking on chain for custom network by default
    }

    if (this.networkMap[data.key].active) { // update API map if network is active
      if (data.key in this.apiMap.dotSama) {
        await this.apiMap.dotSama[data.key].api.disconnect();
        delete this.apiMap.dotSama[data.key];
      }

      if (data.isEthereum && data.key in this.apiMap.web3) {
        delete this.apiMap.web3[data.key];
      }

      this.apiMap.dotSama[data.key] = initApi(data.key, getCurrentProvider(data), data.isEthereum);

      if (data.isEthereum && data.isEthereum) {
        this.apiMap.web3[data.key] = initWeb3Api(getCurrentProvider(data));
      }
    }

    this.networkMapSubject.next(this.networkMap);
    this.networkMapStore.set('NetworkMap', this.networkMap);
    this.updateServiceInfo();
    this.lockNetworkMap = false;

    return true;
  }

  public removeNetworkMap (networkKey: string): boolean {
    if (this.lockNetworkMap) {
      return false;
    }

    this.lockNetworkMap = true;
    delete this.networkMap[networkKey];

    this.networkMapSubject.next(this.networkMap);
    this.networkMapStore.set('NetworkMap', this.networkMap);
    this.updateServiceInfo();
    this.lockNetworkMap = false;

    return true;
  }

  public async disableNetworkMap (networkKey: string): Promise<boolean> {
    if (this.lockNetworkMap) {
      return false;
    }

    this.lockNetworkMap = true;
    await this.apiMap.dotSama[networkKey].api.disconnect();
    delete this.apiMap.dotSama[networkKey];

    if (this.networkMap[networkKey].isEthereum && this.networkMap[networkKey].isEthereum) {
      delete this.apiMap.web3[networkKey];
    }

    this.networkMap[networkKey].active = false;
    this.networkMap[networkKey].apiStatus = NETWORK_STATUS.DISCONNECTED;
    this.networkMapSubject.next(this.networkMap);
    this.networkMapStore.set('NetworkMap', this.networkMap);
    this.updateServiceInfo();
    this.lockNetworkMap = false;

    return true;
  }

  public async disableAllNetworks (): Promise<boolean> {
    if (this.lockNetworkMap) {
      return false;
    }

    this.lockNetworkMap = true;
    const targetNetworkKeys: string[] = [];

    for (const [key, network] of Object.entries(this.networkMap)) {
      if (network.active) {
        targetNetworkKeys.push(key);
        this.networkMap[key].active = false;
      }
    }

    this.networkMapSubject.next(this.networkMap);
    this.networkMapStore.set('NetworkMap', this.networkMap);

    for (const key of targetNetworkKeys) {
      await this.apiMap.dotSama[key].api.disconnect();
      delete this.apiMap.dotSama[key];

      if (this.networkMap[key].isEthereum && this.networkMap[key].isEthereum) {
        delete this.apiMap.web3[key];
      }

      this.networkMap[key].apiStatus = NETWORK_STATUS.DISCONNECTED;
    }

    this.updateServiceInfo();
    this.lockNetworkMap = false;

    return true;
  }

  public enableNetworkMap (networkKey: string) {
    if (this.lockNetworkMap) {
      return false;
    }

    this.lockNetworkMap = true;
    this.apiMap.dotSama[networkKey] = initApi(networkKey, getCurrentProvider(this.networkMap[networkKey]), this.networkMap[networkKey].isEthereum);

    if (this.networkMap[networkKey].isEthereum && this.networkMap[networkKey].isEthereum) {
      this.apiMap.web3[networkKey] = initWeb3Api(getCurrentProvider(this.networkMap[networkKey]));
    }

    this.networkMap[networkKey].active = true;
    this.networkMapSubject.next(this.networkMap);
    this.networkMapStore.set('NetworkMap', this.networkMap);
    this.updateServiceInfo();
    this.lockNetworkMap = false;

    return true;
  }

  public enableAllNetworks () {
    if (this.lockNetworkMap) {
      return false;
    }

    this.lockNetworkMap = true;
    const targetNetworkKeys: string[] = [];

    for (const [key, network] of Object.entries(this.networkMap)) {
      if (!network.active) {
        targetNetworkKeys.push(key);
        this.networkMap[key].active = true;
      }
    }

    this.networkMapSubject.next(this.networkMap);
    this.networkMapStore.set('NetworkMap', this.networkMap);

    for (const key of targetNetworkKeys) {
      this.apiMap.dotSama[key] = initApi(key, getCurrentProvider(this.networkMap[key]), this.networkMap[key].isEthereum);

      if (this.networkMap[key].isEthereum && this.networkMap[key].isEthereum) {
        this.apiMap.web3[key] = initWeb3Api(getCurrentProvider(this.networkMap[key]));
      }
    }

    this.updateServiceInfo();
    this.lockNetworkMap = false;

    return true;
  }

  public async resetDefaultNetwork () {
    if (this.lockNetworkMap) {
      return false;
    }

    this.lockNetworkMap = true;
    const targetNetworkKeys: string[] = [];

    for (const [key, network] of Object.entries(this.networkMap)) {
      if (!network.active) {
        if (key === 'polkadot' || key === 'kusama') {
          this.apiMap.dotSama[key] = initApi(key, getCurrentProvider(this.networkMap[key]), this.networkMap[key].isEthereum);
          this.networkMap[key].active = true;
        }
      } else {
        if (key !== 'polkadot' && key !== 'kusama') {
          targetNetworkKeys.push(key);

          this.networkMap[key].active = false;
          this.networkMap[key].apiStatus = NETWORK_STATUS.DISCONNECTED;
        }
      }
    }

    this.networkMapSubject.next(this.networkMap);
    this.networkMapStore.set('NetworkMap', this.networkMap);

    for (const key of targetNetworkKeys) {
      await this.apiMap.dotSama[key].api.disconnect();
      delete this.apiMap.dotSama[key];

      if (this.networkMap[key].isEthereum && this.networkMap[key].isEthereum) {
        delete this.apiMap.web3[key];
      }
    }

    this.updateServiceInfo();
    this.lockNetworkMap = false;

    return true;
  }

  public updateNetworkStatus (networkKey: string, status: NETWORK_STATUS) {
    this.networkMap[networkKey].apiStatus = status;

    this.networkMapSubject.next(this.networkMap);
    this.networkMapStore.set('NetworkMap', this.networkMap);
  }

  public getDotSamaApiMap () {
    return this.apiMap.dotSama;
  }

  public getDotSamaApi (networkKey: string) {
    return this.apiMap.dotSama[networkKey];
  }

  public getWeb3ApiMap () {
    return this.apiMap.web3;
  }

  public getApiMap () {
    return this.apiMap;
  }

  public refreshDotSamaApi (key: string) {
    const apiProps = this.apiMap.dotSama[key];

    if (key in this.apiMap.dotSama) {
      if (!apiProps.isApiConnected) {
        apiProps.recoverConnect && apiProps.recoverConnect();
      }
    }

    return true;
  }

  public refreshWeb3Api (key: string) {
    this.apiMap.web3[key] = initWeb3Api(getCurrentProvider(this.networkMap[key]));
  }

  public subscribeServiceInfo () {
    return this.serviceInfoSubject;
  }

  public updateServiceInfo () {
    console.log('<---Update serviceInfo--->');
    this.currentAccountStore.get('CurrentAccountInfo', (value) => {
      this.serviceInfoSubject.next({
        networkMap: this.networkMap,
        apiMap: this.apiMap,
        currentAccountInfo: value,
        chainRegistry: this.chainRegistryMap,
        customErc721Registry: this.getActiveErc721Tokens()
      });
    });
  }
}<|MERGE_RESOLUTION|>--- conflicted
+++ resolved
@@ -119,7 +119,6 @@
   private apiMap: ApiMap = { dotSama: {}, web3: {} };
 
   private serviceInfoSubject = new Subject<ServiceInfo>();
-<<<<<<< HEAD
 
   private evmTokenState: EvmTokenJson = { erc20: [], erc721: [] };
   private evmTokenSubject = new Subject<EvmTokenJson>();
@@ -139,12 +138,6 @@
     forceUpdate: false
   };
 
-=======
-  private evmTokenState: EvmTokenJson = { erc20: [], erc721: [] };
-  private evmTokenSubject = new Subject<EvmTokenJson>();
-  private balanceMap: Record<string, BalanceItem> = generateDefaultBalanceMap();
-  private balanceSubject = new Subject<BalanceJson>();
->>>>>>> 7e016f20
   private nftState: NftJson = {
     total: 0,
     nftList: []
@@ -155,51 +148,25 @@
     nftCollectionList: []
   };
 
-<<<<<<< HEAD
   private nftSubject = new Subject<NftJson>();
   private nftCollectionSubject = new Subject<NftCollectionJson>();
 
   private stakingSubject = new Subject<StakingJson>();
   private stakingRewardSubject = new Subject<StakingRewardJson>();
-=======
-  // Only for rendering nft after transfer
-  private nftTransferState: NftTransferExtra = {
-    cronUpdate: false,
-    forceUpdate: false
-  };
-
->>>>>>> 7e016f20
   private stakingMap: Record<string, StakingItem> = generateDefaultStakingMap();
   private stakingRewardState: StakingRewardJson = {
     ready: false,
     details: []
   } as StakingRewardJson;
 
-<<<<<<< HEAD
   private historyMap: Record<string, TransactionHistoryItemType[]> = {};
   private historySubject = new Subject<Record<string, TransactionHistoryItemType[]>>();
 
-=======
-  // eslint-disable-next-line camelcase
-  private crowdloanFundMap: Record<string, DotSamaCrowdloan_crowdloans_nodes> = {};
-  private crowdloanMap: Record<string, CrowdloanItem> = generateDefaultCrowdloanMap();
-  private crowdloanSubject = new Subject<CrowdloanJson>();
-  private nftTransferSubject = new Subject<NftTransferExtra>();
-  private nftSubject = new Subject<NftJson>();
-  private nftCollectionSubject = new Subject<NftCollectionJson>();
-  private stakingSubject = new Subject<StakingJson>();
-  private stakingRewardSubject = new Subject<StakingRewardJson>();
-  private historyMap: Record<string, TransactionHistoryItemType[]> = {};
-  private historySubject = new Subject<Record<string, TransactionHistoryItemType[]>>();
-
-  // Todo: persist data to store later
->>>>>>> 7e016f20
   private chainRegistryMap: Record<string, ChainRegistry> = {};
   private chainRegistrySubject = new Subject<Record<string, ChainRegistry>>();
 
   private lazyMap: Record<string, unknown> = {};
 
-<<<<<<< HEAD
   public generateDefaultBalanceMap () {
     const balanceMap: Record<string, BalanceItem> = {};
 
@@ -218,8 +185,6 @@
     return balanceMap;
   }
 
-=======
->>>>>>> 7e016f20
   // init networkMap, apiMap and chainRegistry (first time only)
   // TODO: merge transactionHistory when custom network -> predefined network
   public initNetworkStates () {
@@ -279,8 +244,6 @@
     });
   }
 
-<<<<<<< HEAD
-=======
   public mergeTransactionHistory () {
     setTimeout(() => {
       const addressList = Object.keys(accounts.subject.value);
@@ -318,7 +281,6 @@
     }, 5000); // had to use timeout because keyring doesn't return immediately
   }
 
->>>>>>> 7e016f20
   public initEvmTokenState () {
     this.customEvmTokenStore.get('EvmToken', (storedEvmTokens) => {
       if (!storedEvmTokens) {
