--- conflicted
+++ resolved
@@ -150,21 +150,10 @@
     details: []
   } as StakingRewardJson;
 
-<<<<<<< HEAD
-=======
   private stakeUnlockingInfo: StakeUnlockingJson = { timestamp: -1, details: {} };
 
   // eslint-disable-next-line camelcase
-  private crowdloanFundMap: Record<string, DotSamaCrowdloan_crowdloans_nodes> = {};
-  private crowdloanMap: Record<string, CrowdloanItem> = generateDefaultCrowdloanMap();
-  private crowdloanSubject = new Subject<CrowdloanJson>();
-  private nftTransferSubject = new Subject<NftTransferExtra>();
-  private nftSubject = new Subject<NftJson>();
-  private nftCollectionSubject = new Subject<NftCollectionJson>();
-  private stakingSubject = new Subject<StakingJson>();
-  private stakingRewardSubject = new Subject<StakingRewardJson>();
   private stakeUnlockingInfoSubject = new Subject<StakeUnlockingJson>();
->>>>>>> b63bfdfc
   private historyMap: Record<string, TransactionHistoryItemType[]> = {};
   private historySubject = new Subject<Record<string, TransactionHistoryItemType[]>>();
 
@@ -567,12 +556,12 @@
     return { ready: true, details: this.stakingMap } as StakingJson;
   }
 
-<<<<<<< HEAD
   public async getStoredStaking (address: string) {
     const items = await this.stakingStore.asyncGet(address);
 
     return items || {};
-=======
+  }
+
   public getStakeUnlockingInfo () {
     return this.stakeUnlockingInfo;
   }
@@ -585,7 +574,6 @@
 
   public subscribeStakeUnlockingInfo () {
     return this.stakeUnlockingInfoSubject;
->>>>>>> b63bfdfc
   }
 
   public subscribeStaking () {
