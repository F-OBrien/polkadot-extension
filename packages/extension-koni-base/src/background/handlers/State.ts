// Copyright 2019-2022 @polkadot/extension-koni authors & contributors
// SPDX-License-Identifier: Apache-2.0

import State from '@polkadot/extension-base/background/handlers/State';
import {
  APIItemState,
  BalanceItem,
  BalanceJson, ChainRegistry, CrowdloanItem,
  CrowdloanJson,
  CurrentAccountInfo,
  PriceJson
} from '@polkadot/extension-base/background/KoniTypes';
import { getTokenPrice } from '@polkadot/extension-koni-base/api/coingecko';
import { CurrentAccountStore, PriceStore } from '@polkadot/extension-koni-base/stores';
<<<<<<< HEAD
import {NftJson, PriceJson, StakingJson} from '@polkadot/extension-koni-base/stores/types';
import NftStore from "@polkadot/extension-koni-base/stores/Nft";
import {getAllNftsByAccount} from "@polkadot/extension-koni-base/api/nft";
import StakingStore from "@polkadot/extension-koni-base/stores/Staking";
import {getStakingInfo} from "@polkadot/extension-koni-base/api/rpc_api/staking_info";

export default class KoniState extends State {
  private readonly priceStore = new PriceStore();
  private readonly currentAccountStore = new CurrentAccountStore();
  private readonly nftStore = new NftStore();
  private readonly stakingStore = new StakingStore();
  private priceStoreReady = false;
  private nftStoreReady = false;
  private stakingStoreReady = false;

  public getStaking (account: string, update: (value: StakingJson) => void): void {
    this.stakingStore.get('StakingData', (rs) => {
      if (this.stakingStoreReady) update(rs);
      else {
        getStakingInfo(account)
          .then((rs) => {
            this.setStaking(rs);
            update(rs);
          })
          .catch((e) => {
            console.error(e);
            throw e;
          });
      }
    })
  }

  public setStaking (stakingData: StakingJson, callback?: (stakingData: StakingJson) => void): void {
    this.stakingStore.set('StakingData', stakingData, () => {
      if (callback) {
        callback(stakingData);
        this.stakingStoreReady = true;
      }
    })
  }

  public setNft (nftData: NftJson, callback?: (nftData: NftJson) => void): void {
    this.nftStore.set('NftData', nftData, () => {
      if (callback) {
        callback(nftData);
        this.nftStoreReady = true;
      }
    })
  }

  public getNft (account: string, update: (value: NftJson) => void): void {
    this.nftStore.get('NftData', (rs) => {
      if (this.nftStoreReady) update(rs);
      else {
        getAllNftsByAccount(account)
          .then((rs) => {
            this.setNft(rs);
            update(rs);
          })
          .catch((e) => {
            console.error(e);
            throw e;
          });
      }
    })
  }
=======
import { Subject } from 'rxjs';
import NETWORKS from '@polkadot/extension-koni-base/api/endpoints';

function generateDefaultBalanceMap () {
  const balanceMap: Record<string, BalanceItem> = {};

  Object.keys(NETWORKS).forEach((networkKey) => {
    balanceMap[networkKey] = {
      state: APIItemState.PENDING,
      free: '0',
      reserved: '0',
      miscFrozen: '0',
      feeFrozen: '0'
    };
  });

  return balanceMap;
}

function generateDefaultCrowdloanMap () {
  const crowdloanMap: Record<string, CrowdloanItem> = {};

  Object.keys(NETWORKS).forEach((networkKey) => {
    crowdloanMap[networkKey] = {
      state: APIItemState.PENDING,
      contribute: '0'
    };
  });

  return crowdloanMap;
}

export default class KoniState extends State {
  private readonly priceStore = new PriceStore();
  private priceStoreReady = false;
  private readonly currentAccountStore = new CurrentAccountStore();

  // Todo: Persist data to balanceStore later
  // private readonly balanceStore = new BalanceStore();
  private balanceMap: Record<string, BalanceItem> = generateDefaultBalanceMap();
  private balanceSubject = new Subject<BalanceJson>();
  private crowdloanMap: Record<string, CrowdloanItem> = generateDefaultCrowdloanMap();
  private crowdloanSubject = new Subject<CrowdloanJson>();

  //todo: persist data to store later
  private chainRegistryMap: Record<string, ChainRegistry> = {};
  private chainRegistrySubject = new Subject<Record<string, ChainRegistry>>();
>>>>>>> 24f7a133

  public getCurrentAccount (update: (value: CurrentAccountInfo) => void): void {
    this.currentAccountStore.get('CurrentAccountInfo', update);
  }

  public setCurrentAccount (data: CurrentAccountInfo, callback?: () => void): void {
    this.currentAccountStore.set('CurrentAccountInfo', data, callback);
  }

  public subscribeCurrentAccount (): Subject<CurrentAccountInfo> {
    return this.currentAccountStore.getSubject();
  }

  public getAccountAddress () {
    return new Promise((resolve, reject) => {
      this.getCurrentAccount(({ address }) => {
        resolve(address);
      });
    });
  }

  public getBalance (): BalanceJson {
    return { details: this.balanceMap } as BalanceJson;
  }

  public setBalanceItem (networkKey: string, item: BalanceItem) {
    this.balanceMap[networkKey] = item;
    this.balanceSubject.next(this.getBalance());
  }

  public subscribeBalance () {
    return this.balanceSubject;
  }

  public getCrowdloan (): CrowdloanJson {
    return { details: this.crowdloanMap } as CrowdloanJson;
  }

  public setCrowdloanItem (networkKey: string, item: CrowdloanItem) {
    this.crowdloanMap[networkKey] = item;
    this.crowdloanSubject.next(this.getCrowdloan());
  }

  public subscribeCrowdloan () {
    return this.crowdloanSubject;
  }

  public getChainRegistryMap (): Record<string, ChainRegistry> {
    return this.chainRegistryMap;
  }

  public setChainRegistryItem (networkKey: string, registry: ChainRegistry) {
    this.chainRegistryMap[networkKey] = registry;
    this.chainRegistrySubject.next(this.getChainRegistryMap());
  }

  public subscribeChainRegistryMap () {
    return this.chainRegistrySubject;
  }

  public setPrice (priceData: PriceJson, callback?: (priceData: PriceJson) => void): void {
    this.priceStore.set('PriceData', priceData, () => {
      if (callback) {
        callback(priceData);
        this.priceStoreReady = true;
      }
    });
  }

  public getPrice (update: (value: PriceJson) => void): void {
    this.priceStore.get('PriceData', (rs) => {
      if (this.priceStoreReady) {
        update(rs);
      } else {
        getTokenPrice()
          .then((rs) => {
            this.setPrice(rs);
            update(rs);
          })
          .catch((err) => {
            console.error(err);
            throw err;
          });
      }
    });
  }

  public subscribePrice () {
    return this.priceStore.getSubject();
  }
}<|MERGE_RESOLUTION|>--- conflicted
+++ resolved
@@ -12,12 +12,42 @@
 } from '@polkadot/extension-base/background/KoniTypes';
 import { getTokenPrice } from '@polkadot/extension-koni-base/api/coingecko';
 import { CurrentAccountStore, PriceStore } from '@polkadot/extension-koni-base/stores';
-<<<<<<< HEAD
 import {NftJson, PriceJson, StakingJson} from '@polkadot/extension-koni-base/stores/types';
 import NftStore from "@polkadot/extension-koni-base/stores/Nft";
 import {getAllNftsByAccount} from "@polkadot/extension-koni-base/api/nft";
 import StakingStore from "@polkadot/extension-koni-base/stores/Staking";
 import {getStakingInfo} from "@polkadot/extension-koni-base/api/rpc_api/staking_info";
+import { Subject } from 'rxjs';
+import NETWORKS from '@polkadot/extension-koni-base/api/endpoints';
+
+function generateDefaultBalanceMap () {
+  const balanceMap: Record<string, BalanceItem> = {};
+
+  Object.keys(NETWORKS).forEach((networkKey) => {
+    balanceMap[networkKey] = {
+      state: APIItemState.PENDING,
+      free: '0',
+      reserved: '0',
+      miscFrozen: '0',
+      feeFrozen: '0'
+    };
+  });
+
+  return balanceMap;
+}
+
+function generateDefaultCrowdloanMap () {
+  const crowdloanMap: Record<string, CrowdloanItem> = {};
+
+  Object.keys(NETWORKS).forEach((networkKey) => {
+    crowdloanMap[networkKey] = {
+      state: APIItemState.PENDING,
+      contribute: '0'
+    };
+  });
+
+  return crowdloanMap;
+}
 
 export default class KoniState extends State {
   private readonly priceStore = new PriceStore();
@@ -79,42 +109,6 @@
       }
     })
   }
-=======
-import { Subject } from 'rxjs';
-import NETWORKS from '@polkadot/extension-koni-base/api/endpoints';
-
-function generateDefaultBalanceMap () {
-  const balanceMap: Record<string, BalanceItem> = {};
-
-  Object.keys(NETWORKS).forEach((networkKey) => {
-    balanceMap[networkKey] = {
-      state: APIItemState.PENDING,
-      free: '0',
-      reserved: '0',
-      miscFrozen: '0',
-      feeFrozen: '0'
-    };
-  });
-
-  return balanceMap;
-}
-
-function generateDefaultCrowdloanMap () {
-  const crowdloanMap: Record<string, CrowdloanItem> = {};
-
-  Object.keys(NETWORKS).forEach((networkKey) => {
-    crowdloanMap[networkKey] = {
-      state: APIItemState.PENDING,
-      contribute: '0'
-    };
-  });
-
-  return crowdloanMap;
-}
-
-export default class KoniState extends State {
-  private readonly priceStore = new PriceStore();
-  private priceStoreReady = false;
   private readonly currentAccountStore = new CurrentAccountStore();
 
   // Todo: Persist data to balanceStore later
@@ -127,7 +121,6 @@
   //todo: persist data to store later
   private chainRegistryMap: Record<string, ChainRegistry> = {};
   private chainRegistrySubject = new Subject<Record<string, ChainRegistry>>();
->>>>>>> 24f7a133
 
   public getCurrentAccount (update: (value: CurrentAccountInfo) => void): void {
     this.currentAccountStore.get('CurrentAccountInfo', update);
