--- conflicted
+++ resolved
@@ -6,11 +6,7 @@
 import { EvmProviderError } from '@subwallet/extension-base/background/errors/EvmProviderError';
 import { withErrorLog } from '@subwallet/extension-base/background/handlers/helpers';
 import { isSubscriptionRunning, unsubscribe } from '@subwallet/extension-base/background/handlers/subscriptions';
-<<<<<<< HEAD
-import { AccountRefMap, AddNetworkRequestExternal, AddTokenRequestExternal, APIItemState, ApiMap, AssetSetting, AuthRequestV2, BalanceItem, BalanceJson, BrowserConfirmationType, ChainType, ConfirmationsQueue, CrowdloanItem, CrowdloanJson, CurrentAccountInfo, EvmSendTransactionParams, EvmSignatureRequest, ExternalRequestPromise, ExternalRequestPromiseStatus, ExtrinsicType, KeyringState, NftCollection, NftItem, NftJson, NftTransferExtra, PriceJson, RequestAccountExportPrivateKey, RequestCheckPublicAndSecretKey, RequestConfirmationComplete, RequestSettingsType, ResponseAccountExportPrivateKey, ResponseCheckPublicAndSecretKey, ServiceInfo, SingleModeJson, StakeUnlockingJson, StakingItem, StakingJson, StakingRewardItem, StakingRewardJson, ThemeNames, UiSettings } from '@subwallet/extension-base/background/KoniTypes';
-=======
-import { AccountRefMap, AddNetworkRequestExternal, AddTokenRequestExternal, APIItemState, ApiMap, AssetSetting, AuthRequestV2, BalanceItem, BalanceJson, BrowserConfirmationType, ChainType, ConfirmationDefinitions, ConfirmationsQueue, ConfirmationType, CrowdloanItem, CrowdloanJson, CurrentAccountInfo, EvmProviderErrorType, EvmSendTransactionParams, EvmSignatureRequestExternal, ExternalRequestPromise, ExternalRequestPromiseStatus, ExtrinsicType, KeyringState, NftCollection, NftItem, NftJson, NftTransferExtra, PriceJson, RequestAccountExportPrivateKey, RequestCheckPublicAndSecretKey, RequestConfirmationComplete, RequestSettingsType, ResponseAccountExportPrivateKey, ResponseCheckPublicAndSecretKey, ServiceInfo, SingleModeJson, StakeUnlockingJson, StakingItem, StakingJson, StakingRewardItem, StakingRewardJson, ThemeNames, UiSettings } from '@subwallet/extension-base/background/KoniTypes';
->>>>>>> c735e4f0
+import { AccountRefMap, AddNetworkRequestExternal, AddTokenRequestExternal, APIItemState, ApiMap, AssetSetting, AuthRequestV2, BalanceItem, BalanceJson, BrowserConfirmationType, ChainType, ConfirmationsQueue, CrowdloanItem, CrowdloanJson, CurrentAccountInfo, EvmProviderErrorType, EvmSendTransactionParams, EvmSignatureRequest, ExternalRequestPromise, ExternalRequestPromiseStatus, ExtrinsicType, KeyringState, NftCollection, NftItem, NftJson, NftTransferExtra, PriceJson, RequestAccountExportPrivateKey, RequestCheckPublicAndSecretKey, RequestConfirmationComplete, RequestSettingsType, ResponseAccountExportPrivateKey, ResponseCheckPublicAndSecretKey, ServiceInfo, SingleModeJson, StakeUnlockingJson, StakingItem, StakingJson, StakingRewardItem, StakingRewardJson, ThemeNames, UiSettings } from '@subwallet/extension-base/background/KoniTypes';
 import { AccountJson, RequestAuthorizeTab, RequestRpcSend, RequestRpcSubscribe, RequestRpcUnsubscribe, RequestSign, ResponseRpcListProviders, ResponseSigning } from '@subwallet/extension-base/background/types';
 import { ALL_ACCOUNT_KEY, ALL_GENESIS_HASH } from '@subwallet/extension-base/constants';
 import { ChainService } from '@subwallet/extension-base/services/chain-service';
@@ -1579,11 +1575,10 @@
       throw new EvmProviderError(EvmProviderErrorType.INVALID_PARAMS, 'Account ' + address + ' not in allowed list');
     }
 
-<<<<<<< HEAD
     const pair = keyring.getPair(address);
 
     if (!pair) {
-      throw new EvmRpcError('INVALID_PARAMS', 'Cannot find pair with address: ' + address);
+      throw new EvmProviderError(EvmProviderErrorType.INVALID_PARAMS, 'Cannot find pair with address: ' + address);
     }
 
     const account: AccountJson = { address: pair.address, ...pair.meta };
@@ -1602,62 +1597,11 @@
       case 'eth_signTypedData_v3':
       case 'eth_signTypedData_v4':
         if (!account.isExternal) {
-=======
-    const validateConfirmationResponsePayload = createValidateConfirmationResponsePayload<'evmSignatureRequest'>(address);
-
-    let meta: KeyringPair$Meta;
-
-    try {
-      const pair = keyring.getPair(address);
-
-      if (!pair) {
-        throw new EvmProviderError(EvmProviderErrorType.INVALID_PARAMS, 'Cannot find pair with address: ' + address);
-      }
-
-      meta = pair.meta;
-    } catch (e) {
-      throw new EvmProviderError(EvmProviderErrorType.INVALID_PARAMS, 'Cannot find pair with address: ' + address);
-    }
-
-    if (!meta.isExternal) {
-      // eslint-disable-next-line @typescript-eslint/no-unsafe-assignment
-      const signPayload = { address, type: method, payload };
-
-      return this.requestService.addConfirmation(id, url, 'evmSignatureRequest', signPayload, {
-        requiredPassword: false,
-        address
-      }, validateConfirmationResponsePayload)
-        .then(async ({ isApproved }) => {
-          if (isApproved) {
-            const pair = keyring.getPair(address);
-
-            switch (method) {
-              case 'eth_sign':
-              case 'personal_sign':
-              case 'eth_signTypedData':
-              case 'eth_signTypedData_v1':
-              case 'eth_signTypedData_v3':
-              case 'eth_signTypedData_v4':
-                return await pair.evmSigner.signMessage(payload, method);
-              default:
-                throw new EvmProviderError(EvmProviderErrorType.INVALID_PARAMS, 'Not found sign method');
-            }
-          } else {
-            throw new EvmProviderError(EvmProviderErrorType.USER_REJECTED_REQUEST);
-          }
-        });
-    } else {
-      let qrPayload = '';
-      let canSign = false;
-
-      switch (method) {
-        case 'personal_sign':
->>>>>>> c735e4f0
           canSign = true;
         }
-
         break;
       default:
+        throw new EvmProviderError(EvmProviderErrorType.INVALID_PARAMS, 'Not found sign method');
         break;
     }
 
@@ -1678,14 +1622,10 @@
           if (payload) {
             return payload;
           } else {
-<<<<<<< HEAD
-            throw new EvmRpcError('INVALID_PARAMS', 'Not found signature');
-=======
-            throw new EvmProviderError(EvmProviderErrorType.USER_REJECTED_REQUEST);
->>>>>>> c735e4f0
+            throw new EvmProviderError(EvmProviderErrorType.INVALID_PARAMS, 'Not found signature');
           }
         } else {
-          throw new EvmRpcError('USER_REJECTED_REQUEST');
+          throw new EvmProviderError(EvmProviderErrorType.USER_REJECTED_REQUEST);
         }
       });
   }
@@ -1771,25 +1711,10 @@
       throw new EvmProviderError(EvmProviderErrorType.INVALID_PARAMS, 'From address is not in available for ' + url);
     }
 
-<<<<<<< HEAD
     const pair = keyring.getPair(fromAddress);
 
     if (!pair) {
-      throw new EvmRpcError('INVALID_PARAMS', 'Cannot find pair with address: ' + fromAddress);
-=======
-    let meta: KeyringPair$Meta;
-
-    try {
-      const pair = keyring.getPair(fromAddress);
-
-      if (!pair) {
-        throw new EvmProviderError(EvmProviderErrorType.INVALID_PARAMS, 'Cannot find pair with address: ' + fromAddress);
-      }
-
-      meta = pair.meta;
-    } catch (e) {
       throw new EvmProviderError(EvmProviderErrorType.INVALID_PARAMS, 'Cannot find pair with address: ' + fromAddress);
->>>>>>> c735e4f0
     }
 
     const account: AccountJson = { address: pair.address, ...pair.meta };
