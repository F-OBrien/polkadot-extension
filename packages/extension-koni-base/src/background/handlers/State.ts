// Copyright 2019-2022 @subwallet/extension-koni authors & contributors
// SPDX-License-Identifier: Apache-2.0

<<<<<<< HEAD
import { ChainInfoMap } from '@subwallet/chain';
import { _ChainAsset, _ChainInfo } from '@subwallet/chain/types';
import { withErrorLog } from '@subwallet/extension-base/background/handlers/helpers';
import State, { AuthUrls, Resolver } from '@subwallet/extension-base/background/handlers/State';
import { isSubscriptionRunning, unsubscribe } from '@subwallet/extension-base/background/handlers/subscriptions';
import { AccountRefMap, AddNetworkRequestExternal, AddTokenRequestExternal, APIItemState, ApiMap, AuthRequestV2, BalanceItem, BalanceJson, ChainRegistry, ConfirmationDefinitions, ConfirmationsQueue, ConfirmationsQueueItemOptions, ConfirmationType, CrowdloanItem, CrowdloanJson, CurrentAccountInfo, CustomToken, CustomTokenJson, CustomTokenType, EvmSendTransactionParams, EvmSendTransactionRequestExternal, EvmSignatureRequestExternal, ExternalRequestPromise, ExternalRequestPromiseStatus, NftCollection, NftItem, NftJson, NftTransferExtra, PriceJson, RequestAccountExportPrivateKey, RequestCheckPublicAndSecretKey, RequestConfirmationComplete, RequestSettingsType, ResponseAccountExportPrivateKey, ResponseCheckPublicAndSecretKey, ResponseSettingsType, ResultResolver, ServiceInfo, SingleModeJson, StakeUnlockingJson, StakingItem, StakingJson, StakingRewardItem, StakingRewardJson, ThemeTypes, TransactionHistoryItemType } from '@subwallet/extension-base/background/KoniTypes';
=======
import Common from '@ethereumjs/common';
import { withErrorLog } from '@subwallet/extension-base/background/handlers/helpers';
import State, { AuthUrls, Resolver } from '@subwallet/extension-base/background/handlers/State';
import { isSubscriptionRunning, unsubscribe } from '@subwallet/extension-base/background/handlers/subscriptions';
import { AccountRefMap, APIItemState, ApiMap, AuthRequestV2, BalanceItem, BalanceJson, ChainRegistry, ConfirmationDefinitions, ConfirmationsQueue, ConfirmationsQueueItemOptions, ConfirmationType, CrowdloanItem, CrowdloanJson, CurrentAccountInfo, CustomToken, CustomTokenJson, CustomTokenType, DeleteCustomTokenParams, EvmSendTransactionParams, EvmSendTransactionRequestExternal, EvmSignatureRequestExternal, ExternalRequestPromise, ExternalRequestPromiseStatus, KeyringState, NETWORK_STATUS, NetworkJson, NftCollection, NftItem, NftJson, NftTransferExtra, PriceJson, RequestAccountExportPrivateKey, RequestCheckPublicAndSecretKey, RequestConfirmationComplete, RequestSettingsType, ResponseAccountExportPrivateKey, ResponseCheckPublicAndSecretKey, ResponseSettingsType, ResultResolver, ServiceInfo, SingleModeJson, StakeUnlockingJson, StakingItem, StakingJson, StakingRewardItem, StakingRewardJson, ThemeTypes, TokenInfo, TransactionHistoryItemType } from '@subwallet/extension-base/background/KoniTypes';
>>>>>>> 439ed2f1
import { AuthorizeRequest, RequestAuthorizeTab } from '@subwallet/extension-base/background/types';
import { ChainService } from '@subwallet/extension-base/services/chain-service';
import { _PREDEFINED_SINGLE_MODES } from '@subwallet/extension-base/services/chain-service/constants';
import { _ChainConnectionStatus, _ChainState, _ValidateCustomTokenRequest } from '@subwallet/extension-base/services/chain-service/types';
import DatabaseService from '@subwallet/extension-base/services/storage-service/DatabaseService';
import { Web3Transaction } from '@subwallet/extension-base/signers/types';
import { CurrentAccountStore, PriceStore } from '@subwallet/extension-base/stores';
import AccountRefStore from '@subwallet/extension-base/stores/AccountRef';
import AuthorizeStore from '@subwallet/extension-base/stores/Authorize';
import SettingsStore from '@subwallet/extension-base/stores/Settings';
import { getId } from '@subwallet/extension-base/utils/getId';
import { getTokenPrice } from '@subwallet/extension-koni-base/api/coingecko';
import { parseTxAndSignature } from '@subwallet/extension-koni-base/api/evm/external/shared';
// eslint-disable-next-line camelcase
import { FUNGIBLE_TOKEN_STANDARDS } from '@subwallet/extension-koni-base/api/tokens';
import { EvmRpcError } from '@subwallet/extension-koni-base/background/errors/EvmRpcError';
import { ALL_ACCOUNT_KEY, ALL_GENESIS_HASH } from '@subwallet/extension-koni-base/constants';
import { anyNumberToBN } from '@subwallet/extension-koni-base/utils/eth';
import { decodePair } from '@subwallet/keyring/pair/decode';
import { KeyringPair$Meta } from '@subwallet/keyring/types';
import { keyring } from '@subwallet/ui-keyring';
import { accounts } from '@subwallet/ui-keyring/observable/accounts';
import SimpleKeyring from 'eth-simple-keyring';
import { Transaction } from 'ethereumjs-tx';
import RLP, { Input } from 'rlp';
import { BehaviorSubject, Subject } from 'rxjs';
import { TransactionConfig, TransactionReceipt } from 'web3-core';

import { assert, BN, hexStripPrefix, hexToU8a, isHex, logger as createLogger, u8aToHex } from '@polkadot/util';
import { Logger } from '@polkadot/util/types';
import { base64Decode, isEthereumAddress, keyExtractSuri } from '@polkadot/util-crypto';
import { KeypairType } from '@polkadot/util-crypto/types';

import { KoniCron } from '../cron';
import { KoniSubscription } from '../subscription';

const ETH_DERIVE_DEFAULT = '/m/44\'/60\'/0\'/0/0';

function getSuri (seed: string, type?: KeypairType): string {
  return type === 'ethereum'
    ? `${seed}${ETH_DERIVE_DEFAULT}`
    : seed;
}

function generateDefaultCrowdloanMap () {
  const crowdloanMap: Record<string, CrowdloanItem> = {};

  Object.keys(ChainInfoMap).forEach((networkKey) => {
    crowdloanMap[networkKey] = {
      state: APIItemState.PENDING,
      contribute: '0'
    };
  });

  return crowdloanMap;
}

const createValidateConfirmationResponsePayload = <CT extends ConfirmationType>(fromAddress: string): (result: ConfirmationDefinitions[CT][1]) => Error | undefined => {
  return (result: ConfirmationDefinitions[CT][1]) => {
    if (result.isApproved) {
      const pair = keyring.getPair(fromAddress);

      if (pair.isLocked) {
        keyring.unlockPair(pair.address);
      }

      if (pair.isLocked) {
        return Error('Cannot unlock pair');
      }
    }

    return undefined;
  };
};

export default class KoniState extends State {
  private readonly unsubscriptionMap: Record<string, () => void> = {};

  public readonly authSubjectV2: BehaviorSubject<AuthorizeRequest[]> = new BehaviorSubject<AuthorizeRequest[]>([]);

  // private readonly networkMapStore = new NetworkMapStore(); // persist custom networkMap by user
  // private readonly customTokenStore = new CustomTokenStore();
  private readonly priceStore = new PriceStore();
  private readonly currentAccountStore = new CurrentAccountStore();
  private readonly settingsStore = new SettingsStore();
  private readonly accountRefStore = new AccountRefStore();
  private readonly authorizeStore = new AuthorizeStore();
  readonly #authRequestsV2: Record<string, AuthRequestV2> = {};
  private readonly evmChainSubject = new Subject<AuthUrls>();
  private readonly authorizeUrlSubject = new Subject<AuthUrls>();
  private readonly keyringStateSubject = new Subject<KeyringState>();
  private authorizeCached: AuthUrls | undefined = undefined;

  private priceStoreReady = false;
  private externalRequest: Record<string, ExternalRequestPromise> = {};

  private keyringState: KeyringState = {
    isReady: false,
    isLocked: true,
    hasMasterPassword: false
  };

  private readonly confirmationsQueueSubject = new BehaviorSubject<ConfirmationsQueue>({
    addNetworkRequest: {},
    addTokenRequest: {},
    switchNetworkRequest: {},
    evmSignatureRequest: {},
    evmSignatureRequestExternal: {},
    evmSendTransactionRequest: {},
    evmSendTransactionRequestExternal: {}
  });

  private readonly confirmationsPromiseMap: Record<string, { resolver: Resolver<any>, validator?: (rs: any) => Error | undefined }> = {};

  private serviceInfoSubject = new Subject<ServiceInfo>();

  private customTokenState: CustomTokenJson = { erc20: [], erc721: [], psp22: [], psp34: [] };
  private customTokenSubject = new Subject<CustomTokenJson>();

  private balanceMap: Record<string, BalanceItem> = this.generateDefaultBalanceMap();
  private balanceSubject = new Subject<BalanceJson>();

  private crowdloanMap: Record<string, CrowdloanItem> = generateDefaultCrowdloanMap();
  private crowdloanSubject = new Subject<CrowdloanJson>();

  private nftTransferSubject = new Subject<NftTransferExtra>();
  // Only for rendering nft after transfer
  private nftTransferState: NftTransferExtra = {
    cronUpdate: false,
    forceUpdate: false
  };

  private nftSubject = new Subject<NftJson>();
  private stakingSubject = new Subject<StakingJson>();

  private stakingRewardSubject = new Subject<StakingRewardJson>();
  private stakingRewardState: StakingRewardJson = { ready: false, slowInterval: [], fastInterval: [] } as StakingRewardJson;

  private stakeUnlockingInfoSubject = new Subject<StakeUnlockingJson>();
  private stakeUnlockingInfo: StakeUnlockingJson = { timestamp: -1, details: [] };

  private historyMap: Record<string, TransactionHistoryItemType[]> = {};
  private historySubject = new Subject<Record<string, TransactionHistoryItemType[]>>();

  private chainRegistryMap: Record<string, ChainRegistry> = {};
  private chainRegistrySubject = new Subject<Record<string, ChainRegistry>>();

  private lazyMap: Record<string, unknown> = {};

  private chainService: ChainService;
  public dbService: DatabaseService;
  private cron: KoniCron;
  private subscription: KoniSubscription;
  private logger: Logger;
  private ready = false;

  // eslint-disable-next-line @typescript-eslint/no-explicit-any
  constructor (...args: any) {
    // eslint-disable-next-line @typescript-eslint/no-unsafe-argument
    super(args);
    this.dbService = new DatabaseService();

    this.chainService = new ChainService(this.dbService);
    this.subscription = new KoniSubscription(this, this.dbService);
    this.cron = new KoniCron(this, this.subscription, this.dbService);
    this.logger = createLogger('State');
    this.init();
  }

  public generateDefaultBalanceMap () {
    const balanceMap: Record<string, BalanceItem> = {};

    Object.values(this.chainService.getChainInfoMap()).forEach((chainInfo) => {
      const chainState = this.chainService.getChainStateByKey(chainInfo.slug);

      if (chainState.active) {
        balanceMap[chainInfo.slug] = {
          state: APIItemState.PENDING
        };
      }
    });

    return balanceMap;
  }

  public init () {
    this.chainService.init(() => {
      this.onReady(); // TODO: do better than a callback
      this.updateServiceInfo();
    });
  }

  public onReady () {
    this.subscription.start();
    this.cron.start();

    this.ready = true;

    this.logger.log('State is ready');
  }

  public isReady () {
    return this.ready;
  }

<<<<<<< HEAD
=======
  // init networkMap, apiMap and chainRegistry (first time only)
  // TODO: merge transactionHistory when custom network -> predefined network
  public initNetworkStates () {
    this.networkMapStore.get('NetworkMap', (storedNetworkMap) => {
      if (!storedNetworkMap) { // first time init extension
        this.networkMapStore.set('NetworkMap', PREDEFINED_NETWORKS);
        this.networkMap = PREDEFINED_NETWORKS;
      } else { // merge custom providers in stored data with predefined data
        const mergedNetworkMap: Record<string, NetworkJson> = PREDEFINED_NETWORKS;

        for (const [key, storedNetwork] of Object.entries(storedNetworkMap)) {
          if (key in PREDEFINED_NETWORKS) {
            // check change and override custom providers if exist
            if ('customProviders' in storedNetwork) {
              mergedNetworkMap[key].customProviders = storedNetwork.customProviders;
              mergedNetworkMap[key].currentProvider = storedNetwork.currentProvider;
            }

            if (key !== 'polkadot' && key !== 'kusama') {
              mergedNetworkMap[key].active = storedNetwork.active;
            }

            mergedNetworkMap[key].crowdloanUrl = storedNetwork.crowdloanUrl;
            mergedNetworkMap[key].blockExplorer = storedNetwork.blockExplorer;
            mergedNetworkMap[key].currentProviderMode = (mergedNetworkMap[key].currentProvider || '').startsWith('http') ? 'http' : 'ws';
          } else {
            if (Object.keys(PREDEFINED_GENESIS_HASHES).includes(storedNetwork.genesisHash)) { // merge networks with same genesis hash
              // @ts-ignore
              const targetKey = PREDEFINED_GENESIS_HASHES[storedNetwork.genesisHash];

              const { currentProviderMethod, parsedCustomProviders, parsedProviderKey } = mergeNetworkProviders(storedNetwork, PREDEFINED_NETWORKS[targetKey]);

              mergedNetworkMap[targetKey].customProviders = parsedCustomProviders;
              mergedNetworkMap[targetKey].currentProvider = parsedProviderKey;
              mergedNetworkMap[targetKey].active = storedNetwork.active;
              // @ts-ignore
              mergedNetworkMap[targetKey].currentProviderMode = currentProviderMethod;
            } else {
              if (key.startsWith('custom')) { // in case a predefined network is removed, it will be discarded
                mergedNetworkMap[key] = storedNetwork;
              }
            }
          }
        }

        this.networkMapStore.set('NetworkMap', mergedNetworkMap);
        this.networkMap = mergedNetworkMap; // init networkMap state
      }

      for (const [key, network] of Object.entries(this.networkMap)) {
        const currentProvider = getCurrentProvider(network);

        if (!currentProvider) {
          continue;
        }

        if (network.active) {
          this.apiMap.dotSama[key] = initApi(key, currentProvider, network.isEthereum);

          if (network.isEthereum && network.isEthereum) {
            this.apiMap.web3[key] = initWeb3Api(currentProvider);
          }
        }
      }

      this.initCustomTokenState();
    });
  }

  public initCustomTokenState () {
    this.customTokenStore.get('EvmToken', (storedCustomTokens) => {
      if (!storedCustomTokens) {
        this.customTokenState = DEFAULT_SUPPORTED_TOKENS;
      } else {
        const processedEvmTokens = initEvmTokenState(storedCustomTokens, this.networkMap);

        const processedWasmTokens = initWasmTokenState(storedCustomTokens, this.networkMap);

        this.customTokenState = { ...processedEvmTokens, ...processedWasmTokens };
      }

      this.customTokenStore.set('EvmToken', this.customTokenState);
      this.customTokenSubject.next(this.customTokenState);

      this.initChainRegistry();
    });
  }

  public getKeyringState (): KeyringState {
    return this.keyringState;
  }

  public subscribeKeyringState (): Subject<KeyringState> {
    return this.keyringStateSubject;
  }

  public setKeyringState (data: KeyringState, callback?: () => void): void {
    this.keyringStateSubject.next(data);
    this.keyringState = data;
    callback && callback();
  }

>>>>>>> 439ed2f1
  private lazyNext = (key: string, callback: () => void) => {
    if (this.lazyMap[key]) {
      // @ts-ignore
      clearTimeout(this.lazyMap[key]);
    }

    const lazy = setTimeout(() => {
      callback();
      clearTimeout(lazy);
    }, 300);

    this.lazyMap[key] = lazy;
  };

  public getAuthRequestV2 (id: string): AuthRequestV2 {
    return this.#authRequestsV2[id];
  }

  public get numAuthRequestsV2 (): number {
    return Object.keys(this.#authRequestsV2).length;
  }

  public get allAuthRequestsV2 (): AuthorizeRequest[] {
    return Object
      .values(this.#authRequestsV2)
      .map(({ id, request, url }): AuthorizeRequest => ({ id, request, url }));
  }

  public setAuthorize (data: AuthUrls, callback?: () => void): void {
    this.authorizeStore.set('authUrls', data, () => {
      this.authorizeCached = data;
      this.evmChainSubject.next(this.authorizeCached);
      this.authorizeUrlSubject.next(this.authorizeCached);
      callback && callback();
    });
  }

  public getAuthorize (update: (value: AuthUrls) => void): void {
    // This action can be use many by DApp interaction => caching it in memory
    if (this.authorizeCached) {
      update(this.authorizeCached);
    } else {
      this.authorizeStore.get('authUrls', (data) => {
        this.authorizeCached = data;
        update(this.authorizeCached);
      });
    }
  }

  public subscribeEvmChainChange (): Subject<AuthUrls> {
    return this.evmChainSubject;
  }

  public subscribeAuthorizeUrlSubject (): Subject<AuthUrls> {
    return this.authorizeUrlSubject;
  }

  private updateIconV2 (shouldClose?: boolean): void {
    const authCount = this.numAuthRequestsV2;
    const confirmCount = this.countConfirmationNumber();
    const text = (
      authCount
        ? 'Auth'
        : confirmCount > 0 ? confirmCount.toString() : ''
    );

    withErrorLog(() => chrome.browserAction.setBadgeText({ text }));

    if (shouldClose && text === '') {
      this.popupClose();
    }
  }

  public getAuthList (): Promise<AuthUrls> {
    return new Promise<AuthUrls>((resolve, reject) => {
      this.getAuthorize((rs: AuthUrls) => {
        resolve(rs);
      });
    });
  }

  getAddressList (value = false): Record<string, boolean> {
    const addressList = Object.keys(accounts.subject.value);

    return addressList.reduce((addressList, v) => ({ ...addressList, [v]: value }), {});
  }

  private updateIconAuthV2 (shouldClose?: boolean): void {
    this.authSubjectV2.next(this.allAuthRequestsV2);
    this.updateIconV2(shouldClose);
  }

  private authCompleteV2 = (id: string, resolve: (result: boolean) => void, reject: (error: Error) => void): Resolver<ResultResolver> => {
    const isAllowedMap = this.getAddressList();

    const complete = (result: boolean | Error, cb: () => void, accounts?: string[]) => {
      const isAllowed = result === true;
      let isCancelled = false;

      if (!isAllowed && typeof result === 'object' && result.message === 'Cancelled') {
        isCancelled = true;
      }

      if (accounts && accounts.length) {
        accounts.forEach((acc) => {
          isAllowedMap[acc] = true;
        });
      } else {
        // eslint-disable-next-line no-return-assign
        Object.keys(isAllowedMap).forEach((address) => isAllowedMap[address] = false);
      }

      const { accountAuthType, idStr, request: { allowedAccounts, origin }, url } = this.#authRequestsV2[id];

      if (accountAuthType !== 'both') {
        const isEvmType = accountAuthType === 'evm';

        const backupAllowed = [...(allowedAccounts || [])].filter((a) => {
          const isEth = isEthereumAddress(a);

          return isEvmType ? !isEth : isEth;
        });

        backupAllowed.forEach((acc) => {
          isAllowedMap[acc] = true;
        });
      }

      let defaultEvmNetworkKey: string | undefined;

      if (accountAuthType === 'both' || accountAuthType === 'evm') {
        const defaultChain = Object.values(this.chainService.getChainInfoMap()).find((chainInfo) => {
          const chainState = this.chainService.getChainStateByKey(chainInfo.slug);

          return chainInfo.evmInfo !== null && chainState.active;
        });

        if (defaultChain) {
          defaultEvmNetworkKey = defaultChain.slug;
        }
      }

      this.getAuthorize((value) => {
        let authorizeList = {} as AuthUrls;

        if (value) {
          authorizeList = value;
        }

        const existed = authorizeList[this.stripUrl(url)];

        // On cancel don't save anything
        if (isCancelled) {
          delete this.#authRequestsV2[id];
          this.updateIconAuthV2(true);
          cb();

          return;
        }

        authorizeList[this.stripUrl(url)] = {
          count: 0,
          id: idStr,
          isAllowed,
          isAllowedMap,
          origin,
          url,
          accountAuthType: (existed && existed.accountAuthType !== accountAuthType) ? 'both' : accountAuthType,
          currentEvmNetworkKey: existed ? existed.currentEvmNetworkKey : defaultEvmNetworkKey
        };

        this.setAuthorize(authorizeList, () => {
          cb();
          delete this.#authRequestsV2[id];
          this.updateIconAuthV2(true);
        });
      });
    };

    return {
      reject: (error: Error): void => {
        complete(error, () => {
          reject(error);
        });
      },
      resolve: ({ accounts, result }: ResultResolver): void => {
        complete(result, () => {
          resolve(result);
        }, accounts);
      }
    };
  };

  public async authorizeUrlV2 (url: string, request: RequestAuthorizeTab): Promise<boolean> {
    let authList = await this.getAuthList();
    const accountAuthType = request.accountAuthType || 'substrate';

    request.accountAuthType = accountAuthType;

    if (!authList) {
      authList = {};
    }

    const idStr = this.stripUrl(url);
    // Do not enqueue duplicate authorization requests.
    const isDuplicate = Object.values(this.#authRequestsV2)
      .some((request) => request.idStr === idStr);

    assert(!isDuplicate, `The source ${url} has a pending authorization request`);

    const existedAuth = authList[idStr];
    const existedAccountAuthType = existedAuth?.accountAuthType;
    const confirmAnotherType = existedAccountAuthType !== 'both' && existedAccountAuthType !== request.accountAuthType;

    if (request.reConfirm && existedAuth) {
      request.origin = existedAuth.origin;
    }

    // Reconfirm if check auth for empty list
    if (existedAuth) {
      const inBlackList = existedAuth && !existedAuth.isAllowed;

      if (inBlackList) {
        throw new Error(`The source ${url} is not allowed to interact with this extension`);
      }

      request.allowedAccounts = Object.entries(existedAuth.isAllowedMap)
        .map(([address, allowed]) => (allowed ? address : ''))
        .filter((item) => (item !== ''));

      let allowedListByRequestType = [...request.allowedAccounts];

      if (accountAuthType === 'evm') {
        allowedListByRequestType = allowedListByRequestType.filter((a) => isEthereumAddress(a));
      } else if (accountAuthType === 'substrate') {
        allowedListByRequestType = allowedListByRequestType.filter((a) => !isEthereumAddress(a));
      }

      if (!confirmAnotherType && !request.reConfirm && allowedListByRequestType.length !== 0) {
        // Prevent appear confirmation popup
        return false;
      }
    }

    return new Promise((resolve, reject): void => {
      const id = getId();

      this.#authRequestsV2[id] = {
        ...this.authCompleteV2(id, resolve, reject),
        id,
        idStr,
        request,
        url,
        accountAuthType: accountAuthType
      };

      this.updateIconAuthV2();

      if (Object.keys(this.#authRequestsV2).length < 2) {
        this.popupOpen();
      }
    });
  }

  public getNativeTokenInfo (networkKey: string) {
    return this.chainService.getNativeTokenInfo(networkKey);
  }

  public getChainInfo (networkKey: string) {
    return this.chainService.getChainInfoByKey(networkKey);
  }

  public async getStaking (): Promise<StakingJson> {
    const addresses = await this.getDecodedAddresses();

    const stakings = await this.dbService.getStakings(addresses, this.activeChainSlugs);

    return { ready: true, details: stakings } as StakingJson;
  }

  public async getStakingRecordsByAddress (address: string): Promise<StakingItem[]> {
    return await this.dbService.getStakings([address], this.activeChainSlugs);
  }

  public async getPooledStakingRecordsByAddress (addresses: string[]): Promise<StakingItem[]> {
    return await this.dbService.getPooledStakings(addresses, this.activeChainSlugs);
  }

  public async getStoredStaking (address: string) {
    const items = await this.dbService.stores.staking.getDataByAddressAsObject(address);

    return items || {};
  }

  public getStakeUnlockingInfo () {
    return this.stakeUnlockingInfo;
  }

  public setStakeUnlockingInfo (data: StakeUnlockingJson) {
    this.stakeUnlockingInfo = data;

    this.stakeUnlockingInfoSubject.next(this.stakeUnlockingInfo);
  }

  public subscribeStakeUnlockingInfo () {
    return this.stakeUnlockingInfoSubject;
  }

  public subscribeStaking () {
    return this.stakingSubject;
  }

  public ensureUrlAuthorizedV2 (url: string): Promise<boolean> {
    const idStr = this.stripUrl(url);

    return new Promise((resolve, reject) => {
      this.getAuthorize((value) => {
        if (!value) {
          value = {};
        }

        const entry = Object.keys(value).includes(idStr);

        if (!entry) {
          reject(new Error(`The source ${url} has not been enabled yet`));
        }

        const isConnected = value[idStr] && Object.keys(value[idStr].isAllowedMap)
          .some((address) => value[idStr].isAllowedMap[address]);

        if (!isConnected) {
          reject(new Error(`The source ${url} is not allowed to interact with this extension`));
        }

        resolve(true);
      });
    });
  }

  public setStakingItem (networkKey: string, item: StakingItem): void {
    this.dbService.updateStaking(networkKey, this.getNetworkGenesisHashByKey(networkKey), item.address, item).catch((e) => this.logger.warn(e));
  }

  public setNftTransfer (data: NftTransferExtra, callback?: (data: NftTransferExtra) => void): void {
    this.nftTransferState = data;

    if (callback) {
      callback(data);
    }

    this.nftTransferSubject.next(data);
  }

  public getNftTransfer (): NftTransferExtra {
    return this.nftTransferState;
  }

  public getNftTransferSubscription (update: (value: NftTransferExtra) => void): void {
    update(this.nftTransferState);
  }

  public subscribeNftTransfer () {
    return this.nftTransferSubject;
  }

  public setNftCollection (network: string, data: NftCollection, callback?: (data: NftCollection) => void): void {
    this.dbService.addNftCollection(network, this.getNetworkGenesisHashByKey(network), data).catch((e) => this.logger.warn(e));
    callback && callback(data);
  }

  public getNftCollection () {
    return this.dbService.getAllNftCollection(this.activeChainSlugs);
  }

  public subscribeNftCollection () {
    return this.dbService.stores.nftCollection.subscribeNftCollection(this.activeChainSlugs);
  }

  public async resetNft (newAddress: string): Promise<void> {
    this.getNft().then((data) => this.nftSubject.next(data || { nftList: [], total: 0 })).catch((e) => this.logger.warn(e));

    const addresses = await this.getDecodedAddresses(newAddress);

    this.dbService.subscribeNft(addresses, this.activeChainSlugs, (nfts) => {
      this.nftSubject.next({
        nftList: nfts,
        total: nfts.length
      });
    });
  }

  public updateNftData (network: string, nftData: NftItem, address: string, callback?: (nftData: NftItem) => void): void {
    this.dbService.addNft(network, this.getNetworkGenesisHashByKey(network), address, nftData).catch((e) => this.logger.warn(e));

    callback && callback(nftData);
  }

  public updateNftIds (chain: string, address: string, collectionId?: string, nftIds?: string[]): void {
    this.dbService.deleteRemovedNftsFromCollection(this.getNetworkGenesisHashByKey(chain), address, collectionId, nftIds).catch((e) => this.logger.warn(e));
  }

  public removeNfts (chain: string, address: string, collectionId: string, nftIds: string[]) {
    return this.dbService.removeNfts(this.getNetworkGenesisHashByKey(chain), address, collectionId, nftIds);
  }

  public updateCollectionIds (chain: string, address: string, collectionIds: string[] = []): void {
    this.dbService.deleteNftsFromRemovedCollection(this.getNetworkGenesisHashByKey(chain), address, collectionIds);
  }

  public async getNft (): Promise<NftJson | undefined> {
    const addresses = await this.getDecodedAddresses();

    if (!addresses.length) {
      return;
    }

    const nfts = await this.dbService.getNft(addresses, this.activeChainSlugs);

    return {
      nftList: nfts,
      total: nfts.length
    };
  }

  public subscribeNft () {
    return this.nftSubject;
  }

  public resetStakingReward () {
    this.stakingRewardState.slowInterval = [];

    this.stakingRewardSubject.next(this.stakingRewardState);
  }

  public updateStakingReward (stakingRewardData: StakingRewardItem[], type: 'slowInterval' | 'fastInterval', callback?: (stakingRewardData: StakingRewardJson) => void): void {
    this.stakingRewardState.ready = true;
    this.stakingRewardState[type] = stakingRewardData;

    if (callback) {
      callback(this.stakingRewardState);
    }

    this.stakingRewardSubject.next(this.stakingRewardState);
  }

  public updateStakingRewardReady (ready: boolean) {
    this.stakingRewardState.ready = ready;
    this.stakingRewardSubject.next(this.stakingRewardState);
  }

  public getAccountRefMap (callback: (refMap: Record<string, Array<string>>) => void) {
    const refMap: AccountRefMap = {};

    this.accountRefStore.get('refList', (refList) => {
      if (refList) {
        refList.forEach((accRef) => {
          accRef.forEach((acc) => {
            refMap[acc] = [...accRef].filter((r) => !(r === acc));
          });
        });
      }

      callback(refMap);
    });
  }

  public addAccountRef (addresses: string[], callback: () => void) {
    this.accountRefStore.get('refList', (refList) => {
      const newList = refList ? [...refList] : [];

      newList.push(addresses);

      this.accountRefStore.set('refList', newList, callback);
    });
  }

  public removeAccountRef (address: string, callback: () => void) {
    this.accountRefStore.get('refList', (refList) => {
      if (refList) {
        refList.forEach((accRef) => {
          if (accRef.indexOf(address) > -1) {
            accRef.splice(accRef.indexOf(address), 1);
          }

          if (accRef.length < 2) {
            refList.splice(refList.indexOf(accRef), 1);
          }
        });

        this.accountRefStore.set('refList', refList, () => {
          callback();
        });
      } else {
        callback();
      }
    });
  }

  public getStakingReward (update: (value: StakingRewardJson) => void): void {
    update(this.stakingRewardState);
  }

  public subscribeStakingReward () {
    return this.stakingRewardSubject;
  }

  public setHistory (address: string, network: string, item: TransactionHistoryItemType | TransactionHistoryItemType[], callback?: (items: TransactionHistoryItemType[]) => void): void {
    let items: TransactionHistoryItemType[];
    const nativeTokenInfo = this.chainService.getNativeTokenInfo(network);

    if (!nativeTokenInfo) {
      return;
    }

    if (item && !Array.isArray(item)) {
      item.origin = 'app';
      items = [item];
    } else {
      items = item;
    }

    items.forEach((item) => {
      item.feeSymbol = nativeTokenInfo.symbol;

      if (!item.changeSymbol) {
        item.changeSymbol = nativeTokenInfo.symbol;
      }
    });

    if (items.length) {
      this.getAccountAddress().then((currentAddress) => {
        if (currentAddress === address) {
          const oldItems = this.historyMap[network] || [];

          this.historyMap[network] = this.combineHistories(oldItems, items);
          this.saveHistoryToStorage(address, network, this.historyMap[network]);
          callback && callback(this.historyMap[network]);

          this.lazyNext('setHistory', () => {
            this.publishHistory();
          });
        } else {
          this.saveHistoryToStorage(address, network, items);
          callback && callback(this.historyMap[network]);
        }
      }).catch((e) => this.logger.warn(e));
    }
  }

  public getCurrentAccount (update: (value: CurrentAccountInfo) => void): void {
    this.currentAccountStore.get('CurrentAccountInfo', update);
  }

  public setCurrentAccount (data: CurrentAccountInfo, callback?: () => void): void {
    const { address, currentGenesisHash } = data;

    if (address === ALL_ACCOUNT_KEY) {
      data.allGenesisHash = currentGenesisHash || undefined;
    }

    this.currentAccountStore.set('CurrentAccountInfo', data, () => {
      this.updateServiceInfo();
      callback && callback();
    });
  }

  public setAccountTie (address: string, genesisHash: string | null): boolean {
    if (address !== ALL_ACCOUNT_KEY) {
      const pair = keyring.getPair(address);

      assert(pair, 'Unable to find pair');

      keyring.saveAccountMeta(pair, { ...pair.meta, genesisHash });
    }

    this.getCurrentAccount((accountInfo) => {
      if (address === accountInfo.address) {
        accountInfo.currentGenesisHash = genesisHash as string || ALL_GENESIS_HASH;

        this.setCurrentAccount(accountInfo);
      }
    });

    return true;
  }

  public async switchEvmNetworkByUrl (shortenUrl: string, networkKey: string): Promise<void> {
    const authUrls = await this.getAuthList();
    const chainInfo = this.chainService.getChainInfoByKey(networkKey);
    const chainState = this.chainService.getChainStateByKey(networkKey);

    if (authUrls[shortenUrl]) {
      if (chainInfo && !chainState.active) {
        this.enableChain(networkKey);
      }

      authUrls[shortenUrl].currentEvmNetworkKey = networkKey;
      this.setAuthorize(authUrls);
    } else {
      throw new EvmRpcError('INTERNAL_ERROR', `Not found ${shortenUrl} in auth list`);
    }
  }

  public async switchNetworkAccount (id: string, url: string, networkKey: string, changeAddress?: string): Promise<boolean> {
    const chainInfo = this.chainService.getChainInfoByKey(networkKey);
    const chainState = this.chainService.getChainStateByKey(networkKey);

    const { address, currentGenesisHash } = await new Promise<CurrentAccountInfo>((resolve) => {
      this.getCurrentAccount(resolve);
    });

    return this.addConfirmation(id, url, 'switchNetworkRequest', { networkKey, address: changeAddress }, { address: changeAddress })
      .then(({ isApproved }) => {
        if (isApproved) {
          const useAddress = changeAddress || address;

          if (chainInfo && !chainState.active) {
            this.enableChain(networkKey);
          }

          if (useAddress !== ALL_ACCOUNT_KEY) {
            const pair = keyring.getPair(useAddress);

            assert(pair, 'Unable to find pair');

            keyring.saveAccountMeta(pair, { ...pair.meta, genesisHash: chainInfo.substrateInfo?.genesisHash });
          }

          if (address !== changeAddress || chainInfo.substrateInfo?.genesisHash !== currentGenesisHash || isApproved) {
            this.setCurrentAccount({
              address: useAddress,
              currentGenesisHash: chainInfo.substrateInfo?.genesisHash || null
            });
          }
        }

        return isApproved;
      });
  }

  public async addNetworkConfirm (id: string, url: string, networkData: AddNetworkRequestExternal) {
    networkData.requestId = id;

    return this.addConfirmation(id, url, 'addNetworkRequest', networkData)
      .then(({ isApproved }) => {
        return isApproved;
      });
  }

  public async addTokenConfirm (id: string, url: string, tokenInfo: AddTokenRequestExternal) {
    return this.addConfirmation(id, url, 'addTokenRequest', tokenInfo)
      .then(({ isApproved }) => {
        return isApproved;
      });
  }

  public getSettings (update: (value: RequestSettingsType) => void): void {
    this.settingsStore.get('Settings', (value) => {
      if (!value) {
        update({ isShowBalance: false, accountAllLogo: '', theme: 'dark' });
      } else {
        update(value);
      }
    });
  }

  public setSettings (data: RequestSettingsType, callback?: () => void): void {
    this.settingsStore.set('Settings', data, callback);
  }

  public setTheme (theme: ThemeTypes, callback?: (settingData: ResponseSettingsType) => void): void {
    this.getSettings((settings) => {
      const newSettings = {
        ...settings,
        theme
      };

      this.setSettings(newSettings, () => {
        callback && callback(newSettings);
      });
    });
  }

  public subscribeSettingsSubject (): Subject<RequestSettingsType> {
    return this.settingsStore.getSubject();
  }

  public subscribeCurrentAccount (): Subject<CurrentAccountInfo> {
    return this.currentAccountStore.getSubject();
  }

  public getAccountAddress (): Promise<string | null | undefined> {
    return new Promise((resolve, reject) => {
      this.getCurrentAccount((account) => {
        if (account) {
          resolve(account.address);
        } else {
          resolve(null);
        }
      });
    });
  }

  public async getDecodedAddresses (address?: string): Promise<string[]> {
    let checkingAddress: string | null | undefined = address;

    if (!address) {
      checkingAddress = await this.getAccountAddress();
    }

    if (!checkingAddress) {
      return [];
    }

    if (checkingAddress === ALL_ACCOUNT_KEY) {
      return Object.keys(accounts.subject.value);
    }

    return [checkingAddress];
  }

  public getAllAddresses (): string[] {
    return Object.keys(accounts.subject.value);
  }

  public getBalance (reset?: boolean): BalanceJson {
    const activeData = this.removeInactiveNetworkData(this.balanceMap);

    return { details: activeData, reset } as BalanceJson;
  }

  public async getStoredBalance (address: string): Promise<Record<string, BalanceItem>> {
    const items = await this.dbService.stores.balance.getDataByAddressAsObject(address);

    return items || {};
  }

  public async switchAccount (newAddress: string) {
    await Promise.all([
      this.resetBalanceMap(newAddress),
      this.resetCrowdloanMap(newAddress)
    ]);
  }

  public async resetBalanceMap (newAddress: string) {
    const defaultData = this.generateDefaultBalanceMap();
    let storedData = await this.getStoredBalance(newAddress);

    storedData = this.removeInactiveNetworkData(storedData);

    const merge = { ...defaultData, ...storedData } as Record<string, BalanceItem>;

    this.balanceMap = merge;
    this.publishBalance(true);
  }

  public async resetCrowdloanMap (newAddress: string) {
    const defaultData = generateDefaultCrowdloanMap();
    const storedData = await this.getStoredCrowdloan(newAddress);

    // storedData = this.removeInactiveNetworkData(storedData);

    this.crowdloanMap = { ...defaultData, ...storedData } as Record<string, CrowdloanItem>;
    this.publishCrowdloan(true);
  }

  public async resetStaking (newAddress: string) {
    this.getStaking()
      .then((data) => {
        this.stakingSubject.next(data);
      })
      .catch((e) => this.logger.warn(e));

    const addresses = await this.getDecodedAddresses(newAddress);

    this.dbService.subscribeStaking(addresses, this.activeChainSlugs, (stakings) => {
      this.stakingSubject.next({
        ready: true,
        details: stakings
      });
    });
  }

  public setBalanceItem (networkKey: string, item: BalanceItem) {
    // eslint-disable-next-line no-prototype-builtins
    if (typeof item === 'object' && item.hasOwnProperty('children') && item.children === undefined) {
      delete item.children;
    }

    const itemData = { timestamp: +new Date(), ...item };

    this.balanceMap[networkKey] = { ...this.balanceMap[networkKey], ...itemData };
    this.updateBalanceStore(networkKey, item);

    this.lazyNext('setBalanceItem', () => {
      this.publishBalance();
    });
  }

  private updateBalanceStore (networkKey: string, item: BalanceItem) {
    this.getCurrentAccount((currentAccountInfo) => {
      this.dbService.updateBalanceStore(networkKey, this.getNetworkGenesisHashByKey(networkKey), currentAccountInfo.address, item).catch((e) => this.logger.warn(e));
    });
  }

  public subscribeBalance () {
    return this.balanceSubject;
  }

  public getCrowdloan (reset?: boolean): CrowdloanJson {
    // const activeData = this.removeInactiveNetworkData(this.crowdloanMap);

    return { details: this.crowdloanMap, reset } as CrowdloanJson;
  }

  public async getStoredCrowdloan (address: string) {
    const items = await this.dbService.stores.crowdloan.getDataByAddressAsObject(address);

    return items || {};
  }

  public setCrowdloanItem (networkKey: string, item: CrowdloanItem) {
    const itemData = { ...item, timestamp: +new Date() };

    // Update crowdloan map
    this.crowdloanMap[networkKey] = itemData;
    this.updateCrowdloanStore(networkKey, itemData);

    this.lazyNext('setCrowdloanItem', () => {
      this.publishCrowdloan();
    });
  }

  private updateCrowdloanStore (networkKey: string, item: CrowdloanItem) {
    this.getCurrentAccount((currentAccountInfo) => {
      this.dbService.updateCrowdloanStore(networkKey, this.getNetworkGenesisHashByKey(networkKey), currentAccountInfo.address, item).catch((e) => this.logger.warn(e));
    });
  }

  public subscribeCrowdloan () {
    return this.crowdloanSubject;
  }

  public getChainRegistryMap (): Record<string, ChainRegistry> {
    return this.chainRegistryMap;
  }

  public setChainRegistryItem (networkKey: string, registry: ChainRegistry) {
    this.chainRegistryMap[networkKey] = registry;
    this.lazyNext('setChainRegistry', () => {
      this.chainRegistrySubject.next(this.getChainRegistryMap());
    });
  }

  public checkTokenKey (tokenData: CustomToken): string {
    const chainRegistry = this.chainRegistryMap[tokenData.chain];
    let tokenKey = '';

    for (const [key, token] of Object.entries(chainRegistry.tokenMap)) {
      if (token.contractAddress === tokenData.contractAddress) {
        tokenKey = key;
        break;
      }
    }

    return tokenKey;
  }

  public subscribeChainRegistryMap () {
    return this.chainRegistrySubject;
  }

  public getTransactionHistory (address: string, networkKey: string, update: (items: TransactionHistoryItemType[]) => void): void {
    const items = this.historyMap[networkKey];

    if (!items) {
      update([]);
    } else {
      update(items);
    }
  }

  public subscribeHistory () {
    return this.historySubject;
  }

  public getHistoryMap (): Record<string, TransactionHistoryItemType[]> {
    return this.removeInactiveNetworkData(this.historyMap);
  }

  public setPrice (priceData: PriceJson, callback?: (priceData: PriceJson) => void): void {
    this.priceStore.set('PriceData', priceData, () => {
      if (callback) {
        callback(priceData);
        this.priceStoreReady = true;
      }
    });
  }

  public getPrice (update: (value: PriceJson) => void): void {
    this.priceStore.get('PriceData', (rs) => {
      if (this.priceStoreReady) {
        update(rs);
      } else {
        const allPriceIds = this.chainService.getAllPriceIds();

        getTokenPrice(allPriceIds)
          .then((rs) => {
            this.setPrice(rs);
            update(rs);
          })
          .catch((err) => {
            this.logger.error(err);
            throw err;
          });
      }
    });
  }

  public subscribePrice () {
    return this.priceStore.getSubject();
  }

  public subscribeCustomToken () {
    return this.customTokenSubject;
  }

  public getCustomTokenState () {
    return this.customTokenState;
  }

  public getActiveErc20Tokens () {
    const filteredErc20Tokens: CustomToken[] = [];

    this.customTokenState.erc20.forEach((token) => {
      if (!token.isDeleted) {
        filteredErc20Tokens.push(token);
      }
    });

    return filteredErc20Tokens;
  }

  public getActiveNftContracts () {
    const filteredNftContracts: CustomToken[] = [];

    Object.entries(this.customTokenState).forEach(([_tokenType, _tokenList]) => {
      const tokenType = _tokenType as CustomTokenType;
      const tokenList = _tokenList as CustomToken[];

      if (!FUNGIBLE_TOKEN_STANDARDS.includes(tokenType)) {
        for (const token of tokenList) {
          if (!token.isDeleted) {
            filteredNftContracts.push(token);
          }
        }
      }
    });

    return filteredNftContracts;
  }

  // ChainService ------------------------------------------------

  public getChainInfoMap () {
    return this.chainService.getChainInfoMap();
  }

  public getChainStateMap () {
    return this.chainService.getChainStateMap();
  }

  public getChainStateByKey (key: string) {
    return this.chainService.getChainStateByKey(key);
  }

  public getAssetRegistry () {
    return this.chainService.getAssetRegistry();
  }

  public getChainInfoByKey (key: string) {
    return this.chainService.getChainInfoByKey(key);
  }

  public subscribeChainInfoMap (): Subject<Record<string, _ChainInfo>> {
    return this.chainService.subscribeChainInfoMap();
  }

  public subscribeChainStateMap (): Subject<Record<string, _ChainState>> {
    return this.chainService.subscribeChainStateMap();
  }

  public subscribeAssetRegistry (): Subject<Record<string, _ChainAsset>> {
    return this.chainService.subscribeAssetRegistry();
  }

  public upsertCustomToken (data: _ChainAsset) {
    this.chainService.upsertCustomToken(data);
  }

  public deleteCustomTokens (targetTokens: string[]) {
    this.chainService.deleteCustomTokens(targetTokens);
  }

  public async validateCustomChain (provider: string, existedChainSlug?: string) {
    return await this.chainService.validateCustomChain(provider, existedChainSlug);
  }

  public getSupportedSmartContractTypes () {
    return this.chainService.getSupportedSmartContractTypes();
  }

  public async validateCustomToken (data: _ValidateCustomTokenRequest) {
    return await this.chainService.validateCustomToken(data);
  }

  // ------------------------------------------------

  public getActiveContractSupportedNetworks () {
    return this.chainService.getSupportedSmartContractChains();
  }

  public upsertChainInfo (data: Record<string, any>): boolean {
    return this.chainService.upsertChainInfo(data);
  }

  public removeChain (networkKey: string): boolean {
    return this.chainService.removeChain(networkKey);
  }

  public disableChain (networkKey: string): boolean {
    const defaultChains = this.getDefaultNetworkKeys();

    return this.chainService.setChainActiveStatus(networkKey, false, defaultChains);
  }

  // TODO: avoids turning off chains related to ledger account
  private getDefaultNetworkKeys = (): string[] => {
    const genesisHashes: Record<string, string> = {};

    const pairs = keyring.getPairs();

    pairs.forEach((pair) => {
      const originGenesisHash = pair.meta.originGenesisHash;

      if (originGenesisHash && typeof originGenesisHash === 'string') {
        genesisHashes[originGenesisHash] = originGenesisHash;
      }
    });

    const hashes = Object.keys(genesisHashes);

    const result: string[] = [];

    for (const [key, network] of Object.entries(this.chainService.getChainInfoMap())) {
      const condition = hashes.includes(network.substrateInfo?.genesisHash || '');

      if (condition) {
        result.push(key);
      }
    }

    return result;
  };

  public enableChain (networkKey: string) {
    return this.chainService.setChainActiveStatus(networkKey, true);
  }

  public resetDefaultChains () {
    const defaultChains = this.getDefaultNetworkKeys();

    return this.chainService.resetChainInfoMap(defaultChains);
  }

  public updateNetworkStatus (networkKey: string, status: _ChainConnectionStatus) {
    const chainState = this.chainService.getChainStateByKey(networkKey);

    if (chainState.connectionStatus === status) {
      return;
    }

    this.chainService.setChainConnectionStatus(networkKey, status);
  }

  public getSubstrateApiMap () {
    return this.chainService.getSubstrateApiMap();
  }

  public getDotSamaApi (networkKey: string) {
    return this.chainService.getSubstrateApi(networkKey);
  }

  public getEvmApiMap () {
    return this.chainService.getEvmApiMap();
  }

  public getEvmApi (networkKey: string) {
    return this.chainService.getEvmApi(networkKey);
  }

  public getApiMap () {
    return {
      substrate: this.chainService.getSubstrateApiMap(),
      evm: this.chainService.getEvmApiMap()
    } as ApiMap;
  }

  public refreshSubstrateApi (key: string) {
    this.chainService.refreshSubstrateApi(key);

    return true;
  }

  public refreshWeb3Api (key: string) {
    this.chainService.refreshEvmApi(key);
  }

  public subscribeServiceInfo () {
    return this.serviceInfoSubject;
  }

  public updateServiceInfo () {
    this.logger.log('<---Update serviceInfo--->');
    this.getCurrentAccount((value) => {
      this.serviceInfoSubject.next({
        chainInfoMap: this.chainService.getChainInfoMap(),
        chainApiMap: this.getApiMap(),
        currentAccountInfo: value,
        assetRegistry: this.chainService.getAssetRegistry()
      });
    });
  }

  public getExternalRequestMap (): Record<string, ExternalRequestPromise> {
    return this.externalRequest;
  }

  public setExternalRequestMap (id: string, value: ExternalRequestPromise) {
    this.externalRequest[id] = value;
  }

  public getExternalRequest (id: string): ExternalRequestPromise {
    return this.externalRequest[id];
  }

  public updateExternalRequest (id: string, value: Partial<ExternalRequestPromise>): void {
    const rs = this.externalRequest[id];

    if (rs) {
      for (const [_key, _value] of Object.entries(value)) {
        // @ts-ignore
        rs[_key] = _value;
      }
    }
  }

  public cleanExternalRequest (): void {
    const now = new Date().getTime();
    const map = this.externalRequest;

    const arr: string[] = [];

    const handlerPushToDelete = (key: string, value: ExternalRequestPromise) => {
      arr.push(key);
      value.resolve = undefined;
      value.reject = undefined;
    };

    for (const [key, value] of Object.entries(map)) {
      if (value.status === ExternalRequestPromiseStatus.COMPLETED || value.status === ExternalRequestPromiseStatus.REJECTED) {
        handlerPushToDelete(key, value);
      } else {
        if (now - value.createdAt > 15 * 60 * 60) {
          handlerPushToDelete(key, value);
        }
      }
    }

    for (const key of arr) {
      delete map[key];
    }
  }

  public getNetworkGenesisHashByKey (key: string) {
    const chainInfo = this.chainService.getChainInfoByKey(key);

    return chainInfo && chainInfo.substrateInfo ? chainInfo.substrateInfo.genesisHash : '';
  }

  public getNetworkKeyByGenesisHash (hash: string) {
    return Object.values(this.chainService.getChainInfoMap()).find((chainInfo) => {
      return chainInfo.substrateInfo && chainInfo.substrateInfo.genesisHash === hash;
    })?.slug;
  }

  public async resetHistoryMap (newAddress: string): Promise<void> {
    this.historyMap = {};

    const storedData = await this.getStoredHistories(newAddress);

    if (storedData) {
      this.historyMap = storedData;
    }

    this.publishHistory();
  }

  public async getStoredHistories (address: string) {
    const items = await this.dbService.stores.transaction.getHistoryByAddressAsObject(address);

    return items || {};
  }

  private saveHistoryToStorage (address: string, network: string, items: TransactionHistoryItemType[]) {
    this.dbService.addHistories(network, this.getNetworkGenesisHashByKey(network), address, items).catch((e) => this.logger.warn(e));
  }

  private combineHistories (oldItems: TransactionHistoryItemType[], newItems: TransactionHistoryItemType[]): TransactionHistoryItemType[] {
    const newHistories = newItems.filter((item) => !oldItems.some((old) => this.isSameHistory(old, item)));

    return [...oldItems, ...newHistories].filter((his) => his.origin === 'app' || his.eventIdx);
  }

  public isSameHistory (oldItem: TransactionHistoryItemType, newItem: TransactionHistoryItemType): boolean {
    if (oldItem.extrinsicHash === newItem.extrinsicHash && oldItem.action === newItem.action) {
      if (oldItem.origin === 'app') {
        return true;
      } else {
        return !oldItem.eventIdx || !newItem.eventIdx || oldItem.eventIdx === newItem.eventIdx;
      }
    }

    return false;
  }

  public pauseAllNetworks (code?: number, reason?: string): Promise<void[]> {
    return this.chainService.stopAllChainApis();
  }

  async resumeAllNetworks () {
    return this.chainService.resumeAllChainApis();
  }

  private publishBalance (reset?: boolean) {
    this.balanceSubject.next(this.getBalance(reset));
  }

  private publishCrowdloan (reset?: boolean) {
    this.crowdloanSubject.next(this.getCrowdloan(reset));
  }

  private publishHistory () {
    this.historySubject.next(this.getHistoryMap());
  }

  private removeInactiveNetworkData<T> (data: Record<string, T>) {
    const activeData: Record<string, T> = {};

    Object.entries(data).forEach(([networkKey, items]) => {
      if (this.chainService.getChainStateByKey(networkKey).active) {
        activeData[networkKey] = items;
      }
    });

    return activeData;
  }

  findNetworkKeyByGenesisHash (genesisHash?: string | null): [string | undefined, _ChainInfo | undefined] {
    if (!genesisHash) {
      return [undefined, undefined];
    }

    const rs = Object.entries(this.chainService.getChainInfoMap()).find(([networkKey, chainInfo]) => (chainInfo.substrateInfo?.genesisHash === genesisHash));

    if (rs) {
      return rs;
    } else {
      return [undefined, undefined];
    }
  }

  findChainIdGenesisHash (genesisHash?: string | null): number | undefined {
    return this.findNetworkKeyByGenesisHash(genesisHash)[1]?.evmInfo?.evmChainId;
  }

  findNetworkKeyByChainId (chainId?: number | null): [string | undefined, _ChainInfo | undefined] {
    if (!chainId) {
      return [undefined, undefined];
    }

    const rs = Object.entries(this.chainService.getChainInfoMap()).find(([networkKey, chainInfo]) => (chainInfo.evmInfo?.evmChainId === chainId));

    if (rs) {
      return rs;
    } else {
      return [undefined, undefined];
    }
  }

  findSingleMode (genesisHash: string): SingleModeJson | undefined {
    const [networkKey] = this.findNetworkKeyByGenesisHash(genesisHash);

    if (!networkKey) {
      return undefined;
    }

    return (Object.values(_PREDEFINED_SINGLE_MODES)).find((item) => (item.networkKeys.includes(networkKey)));
  }

  public accountExportPrivateKey ({ address, password }: RequestAccountExportPrivateKey): ResponseAccountExportPrivateKey {
    // eslint-disable-next-line @typescript-eslint/no-unsafe-argument
    const exportedJson = keyring.backupAccount(keyring.getPair(address), password);
    // eslint-disable-next-line @typescript-eslint/no-unsafe-argument
    const decoded = decodePair(password, base64Decode(exportedJson.encoded), exportedJson.encoding.type);

    return {
      privateKey: u8aToHex(decoded.secretKey),
      publicKey: u8aToHex(decoded.publicKey)
    };
  }

  public checkPublicAndSecretKey ({ publicKey, secretKey }: RequestCheckPublicAndSecretKey): ResponseCheckPublicAndSecretKey {
    try {
      const _secret = hexStripPrefix(secretKey);

      if (_secret.length === 64) {
        const suri = `0x${_secret}`;
        const { phrase } = keyExtractSuri(suri);

        if (isHex(phrase) && isHex(phrase, 256)) {
          const type: KeypairType = 'ethereum';
          const address = keyring.createFromUri(getSuri(suri, type), {}, type).address;

          return {
            address: address,
            isValid: true,
            isEthereum: true
          };
        } else {
          return {
            address: '',
            isValid: false,
            isEthereum: true
          };
        }
      }

      const keyPair = keyring.keyring.addFromPair({ publicKey: hexToU8a(publicKey), secretKey: hexToU8a(secretKey) });

      return {
        address: keyPair.address,
        isValid: true,
        isEthereum: false
      };
    } catch (e) {
      console.error(e);

      return {
        address: '',
        isValid: false,
        isEthereum: false
      };
    }
  }

  public getEthKeyring (address: string, password: string): Promise<SimpleKeyring> {
    return new Promise<SimpleKeyring>((resolve) => {
      const { privateKey } = this.accountExportPrivateKey({ address, password: password });
      const ethKeyring = new SimpleKeyring([privateKey]);

      resolve(ethKeyring);
    });
  }

  public async evmSign (id: string, url: string, method: string, params: any, allowedAccounts: string[]): Promise<string | undefined> {
    let address = '';
    let payload: any;
    const [p1, p2] = params as [string, string];

    if (typeof p1 === 'string' && isEthereumAddress(p1)) {
      address = p1;
      payload = p2;
    } else if (typeof p2 === 'string' && isEthereumAddress(p2)) {
      address = p2;
      payload = p1;
    }

    if (address === '' || !payload) {
      throw new EvmRpcError('INVALID_PARAMS', 'Not found address or payload to sign');
    }

    if (['eth_sign', 'personal_sign', 'eth_signTypedData', 'eth_signTypedData_v1', 'eth_signTypedData_v3', 'eth_signTypedData_v4'].indexOf(method) < 0) {
      throw new EvmRpcError('INVALID_PARAMS', 'Not found sign method');
    }

    if (['eth_signTypedData_v3', 'eth_signTypedData_v4'].indexOf(method) > -1) {
      // eslint-disable-next-line @typescript-eslint/no-unsafe-argument,@typescript-eslint/no-unsafe-assignment
      payload = JSON.parse(payload);
    }

    // Check sign abiblity
    if (!allowedAccounts.find((acc) => (acc.toLowerCase() === address.toLowerCase()))) {
      throw new EvmRpcError('INVALID_PARAMS', 'Account ' + address + ' not in allowed list');
    }

    const validateConfirmationResponsePayload = createValidateConfirmationResponsePayload<'evmSignatureRequest'>(address);

    let meta: KeyringPair$Meta;

    try {
      const pair = keyring.getPair(address);

      if (!pair) {
        throw new EvmRpcError('INVALID_PARAMS', 'Cannot find pair with address: ' + address);
      }

      meta = pair.meta;
    } catch (e) {
      throw new EvmRpcError('INVALID_PARAMS', 'Cannot find pair with address: ' + address);
    }

    if (!meta.isExternal) {
      // eslint-disable-next-line @typescript-eslint/no-unsafe-assignment
      const signPayload = { address, type: method, payload };

      return this.addConfirmation(id, url, 'evmSignatureRequest', signPayload, { requiredPassword: true, address }, validateConfirmationResponsePayload)
        .then(async ({ isApproved }) => {
          if (isApproved) {
            const pair = keyring.getPair(address);

            switch (method) {
              case 'eth_sign':
              case 'personal_sign':
              case 'eth_signTypedData':
              case 'eth_signTypedData_v1':
              case 'eth_signTypedData_v3':
              case 'eth_signTypedData_v4':
                return await pair.evmSigner.signMessage(payload, method);
              default:
                throw new EvmRpcError('INVALID_PARAMS', 'Not found sign method');
            }
          } else {
            throw new EvmRpcError('USER_REJECTED_REQUEST');
          }
        });
    } else {
      let qrPayload = '';
      let canSign = false;

      switch (method) {
        case 'personal_sign':
          canSign = true;
          qrPayload = payload as string;
          break;
        default:
          break;
      }

      const signPayload: EvmSignatureRequestExternal = { address, type: method, payload: payload as unknown, hashPayload: qrPayload, canSign: canSign };

      return this.addConfirmation(id, url, 'evmSignatureRequestExternal', signPayload, { requiredPassword: false, address })
        .then(({ isApproved, signature }) => {
          if (isApproved) {
            return signature;
          } else {
            throw new EvmRpcError('USER_REJECTED_REQUEST');
          }
        });
    }
  }

  public async evmSendTransaction (id: string, url: string, networkKey: string, allowedAccounts: string[], transactionParams: EvmSendTransactionParams): Promise<string | undefined> {
    const evmApi = this.getEvmApiMap()[networkKey];
    const web3 = evmApi.api;

    const autoFormatNumber = (val?: string | number): string | undefined => {
      if (typeof val === 'string' && val.startsWith('0x')) {
        return new BN(val.replace('0x', ''), 16).toString();
      } else if (typeof val === 'number') {
        return val.toString();
      }

      return val;
    };

    if (transactionParams.from === transactionParams.to) {
      throw new EvmRpcError('INVALID_PARAMS', 'From address and to address must not be the same');
    }

    const transaction: TransactionConfig = {
      from: transactionParams.from,
      to: transactionParams.to,
      value: autoFormatNumber(transactionParams.value),
      gasPrice: autoFormatNumber(transactionParams.gasPrice),
      maxPriorityFeePerGas: autoFormatNumber(transactionParams.maxPriorityFeePerGas),
      maxFeePerGas: autoFormatNumber(transactionParams.maxFeePerGas),
      data: transactionParams.data
    };

    // Calculate transaction data
    try {
      transaction.gas = await web3.eth.estimateGas({ ...transaction });
    } catch (e) {
      // @ts-ignore
      // eslint-disable-next-line @typescript-eslint/no-unsafe-argument
      throw new EvmRpcError('INVALID_PARAMS', e?.message);
    }

    const gasPrice = await web3.eth.getGasPrice();

    const estimateGas = new BN(gasPrice.toString()).mul(new BN(transaction.gas)).toString();

    // Address is validated in before step
    const fromAddress = allowedAccounts.find((account) => (account.toLowerCase() === (transaction.from as string).toLowerCase()));

    if (!fromAddress) {
      throw new EvmRpcError('INVALID_PARAMS', 'From address is not in available for ' + url);
    }

    let meta: KeyringPair$Meta;

    try {
      const pair = keyring.getPair(fromAddress);

      if (!pair) {
        throw new EvmRpcError('INVALID_PARAMS', 'Cannot find pair with address: ' + fromAddress);
      }

      meta = pair.meta;
    } catch (e) {
      throw new EvmRpcError('INVALID_PARAMS', 'Cannot find pair with address: ' + fromAddress);
    }

    // Validate balance
    const balance = new BN(await web3.eth.getBalance(fromAddress) || 0);

    if (balance.lt(new BN(gasPrice.toString()).mul(new BN(transaction.gas)).add(new BN(autoFormatNumber(transactionParams.value) || '0')))) {
      throw new EvmRpcError('INVALID_PARAMS', 'Balance can be not enough to send transaction');
    }

    const validateConfirmationResponsePayload = createValidateConfirmationResponsePayload<'evmSendTransactionRequest'>(fromAddress);

    const requestPayload = { ...transaction, estimateGas };

    const setTransactionHistory = (receipt: TransactionReceipt) => {
      const nativeTokenInfo = this.chainService.getNativeTokenInfo(networkKey);

      this.setHistory(fromAddress, networkKey, {
        isSuccess: true,
        time: Date.now(),
        networkKey,
        change: transaction.value?.toString() || '0',
        changeSymbol: undefined,
        fee: (receipt.gasUsed * receipt.effectiveGasPrice).toString(),
        feeSymbol: nativeTokenInfo.symbol,
        action: 'send',
        extrinsicHash: receipt.transactionHash
      });
    };

    const setFailedHistory = (transactionHash: string) => {
      const nativeTokenInfo = this.chainService.getNativeTokenInfo(networkKey);

      this.setHistory(fromAddress, networkKey, {
        isSuccess: false,
        time: Date.now(),
        networkKey,
        change: transaction.value?.toString() || '0',
        changeSymbol: undefined,
        fee: undefined,
        feeSymbol: nativeTokenInfo.symbol,
        action: 'send',
        extrinsicHash: transactionHash
      });
    };

    if (!meta.isExternal) {
      return this.addConfirmation(id, url, 'evmSendTransactionRequest', requestPayload, { requiredPassword: true, address: fromAddress, networkKey }, validateConfirmationResponsePayload)
        .then(async ({ isApproved }) => {
          if (isApproved) {
            const pair = keyring.getPair(fromAddress);

            const params = {
              ...transaction,
              gasPrice: anyNumberToBN(gasPrice).toNumber(),
              gasLimit: anyNumberToBN(estimateGas).toNumber(),
              nonce: await web3.eth.getTransactionCount(fromAddress)
            };

            console.log(params);

            const network = this.getNetworkMapByKey(networkKey);

            const common = Common.forCustomChain('mainnet', {
              name: networkKey,
              networkId: network.evmChainId as number,
              chainId: network.evmChainId as number
            }, 'petersburg');

            // @ts-ignore
            const tx = new Transaction(params, { common });

            const callHash = pair.evmSigner.signTransaction(tx);
            let transactionHash = '';

            return new Promise<string>((resolve, reject) => {
              web3.eth.sendSignedTransaction(callHash)
                .once('transactionHash', (hash) => {
                  transactionHash = hash;
                  resolve(hash);
                })
                .once('receipt', setTransactionHistory)
                .once('error', (e) => {
                  console.error(e);
                  setFailedHistory(transactionHash);
                  reject(e);
                })
                .catch((e) => {
                  console.error(e);
                  setFailedHistory(transactionHash);
                  reject(e);
                });
            });
          } else {
            return Promise.reject(new EvmRpcError('USER_REJECTED_REQUEST'));
          }
        });
    } else {
      const chainInfo = this.getChainInfoByKey(networkKey);
      const nonce = await web3.eth.getTransactionCount(fromAddress);

      const txObject: Web3Transaction = {
        nonce: nonce,
        from: fromAddress,
        gasPrice: anyNumberToBN(gasPrice).toNumber(),
        gasLimit: anyNumberToBN(transaction.gas).toNumber(),
        to: transaction.to !== undefined ? transaction.to : '',
        value: anyNumberToBN(transaction.value).toNumber(),
        data: transaction.data ? transaction.data : '',
        chainId: chainInfo.evmInfo?.evmChainId || 1
      };

      const data: Input = [
        txObject.nonce,
        txObject.gasPrice,
        txObject.gasLimit,
        txObject.to,
        txObject.value,
        txObject.data,
        txObject.chainId,
        new Uint8Array([0x00]),
        new Uint8Array([0x00])
      ];

      const encoded = RLP.encode(data);

      const requestPayload: EvmSendTransactionRequestExternal = {
        ...transaction,
        estimateGas,
        hashPayload: u8aToHex(encoded),
        canSign: true
      };

      return this.addConfirmation(id, url, 'evmSendTransactionRequestExternal', requestPayload, { requiredPassword: false, address: fromAddress, networkKey })
        .then(async ({ isApproved, signature }) => {
          if (isApproved) {
            let transactionHash = '';

            const signed = parseTxAndSignature(txObject, signature);

            const recover = web3.eth.accounts.recoverTransaction(signed);

            if (recover.toLowerCase() !== fromAddress.toLowerCase()) {
              return Promise.reject(new EvmRpcError('UNAUTHORIZED', 'Bad signature'));
            }

            return new Promise<string>((resolve, reject) => {
              web3.eth.sendSignedTransaction(signed)
                .once('transactionHash', (hash) => {
                  transactionHash = hash;
                  resolve(hash);
                })
                .once('receipt', setTransactionHistory)
                .once('error', (e) => {
                  setFailedHistory(transactionHash);
                  reject(e);
                }).catch((e) => {
                  setFailedHistory(transactionHash);
                  reject(e);
                });
            });
          } else {
            return Promise.reject(new EvmRpcError('USER_REJECTED_REQUEST'));
          }
        });
    }
  }

  public getConfirmationsQueueSubject () {
    return this.confirmationsQueueSubject;
  }

  public countConfirmationNumber () {
    let count = 0;

    count += this.allAuthRequests.length;
    count += this.allMetaRequests.length;
    count += this.allSignRequests.length;
    count += this.allAuthRequestsV2.length;
    Object.values(this.confirmationsQueueSubject.getValue()).forEach((x) => {
      count += Object.keys(x).length;
    });

    return count;
  }

  public addConfirmation<CT extends ConfirmationType> (id: string, url: string, type: CT, payload: ConfirmationDefinitions[CT][0]['payload'], options: ConfirmationsQueueItemOptions = {}, validator?: (input: ConfirmationDefinitions[CT][1]) => Error | undefined) {
    const confirmations = this.confirmationsQueueSubject.getValue();
    const confirmationType = confirmations[type] as Record<string, ConfirmationDefinitions[CT][0]>;
    const payloadJson = JSON.stringify(payload);

    // Check duplicate request
    const duplicated = Object.values(confirmationType).find((c) => (c.url === url) && (c.payloadJson === payloadJson));

    if (duplicated) {
      throw new EvmRpcError('INVALID_PARAMS', 'Duplicate request information');
    }

    confirmationType[id] = {
      id,
      url,
      payload,
      payloadJson,
      ...options
    } as ConfirmationDefinitions[CT][0];

    const promise = new Promise<ConfirmationDefinitions[CT][1]>((resolve, reject) => {
      this.confirmationsPromiseMap[id] = {
        validator: validator,
        resolver: {
          resolve: resolve,
          reject: reject
        }
      };
    });

    this.confirmationsQueueSubject.next(confirmations);

    // Not open new popup and use existed
    const popupList = this.getPopup();

    if (this.getPopup().length > 0) {
      // eslint-disable-next-line no-void
      void chrome.windows.update(popupList[0], { focused: true });
    } else {
      this.popupOpen();
    }

    this.updateIconV2();

    return promise;
  }

  public completeConfirmation (request: RequestConfirmationComplete) {
    const confirmations = this.confirmationsQueueSubject.getValue();

    const _completeConfirmation = <T extends ConfirmationType> (type: T, result: ConfirmationDefinitions[T][1]) => {
      const { id } = result;
      const { resolver, validator } = this.confirmationsPromiseMap[id];

      if (!resolver || !(confirmations[type][id])) {
        this.logger.error('Not found confirmation', type, id);
        throw new Error('Not found promise for confirmation');
      }

      // Validate response from confirmation popup some info like password, response format....
      const error = validator && validator(result);

      if (error) {
        resolver.reject(error);
      }

      // Delete confirmations from queue
      delete this.confirmationsPromiseMap[id];
      delete confirmations[type][id];
      this.confirmationsQueueSubject.next(confirmations);

      // Update icon, and close queue
      this.updateIconV2(this.countConfirmationNumber() === 0);
      resolver.resolve(result);
    };

    Object.entries(request).forEach(([type, result]) => {
      if (type === 'addNetworkRequest') {
        _completeConfirmation(type, result as ConfirmationDefinitions['addNetworkRequest'][1]);
      } else if (type === 'addTokenRequest') {
        _completeConfirmation(type, result as ConfirmationDefinitions['addTokenRequest'][1]);
      } else if (type === 'switchNetworkRequest') {
        _completeConfirmation(type, result as ConfirmationDefinitions['switchNetworkRequest'][1]);
      } else if (type === 'evmSignatureRequest') {
        _completeConfirmation(type, result as ConfirmationDefinitions['evmSignatureRequest'][1]);
      } else if (type === 'evmSignatureRequestExternal') {
        _completeConfirmation(type, result as ConfirmationDefinitions['evmSignatureRequestExternal'][1]);
      } else if (type === 'evmSendTransactionRequest') {
        _completeConfirmation(type, result as ConfirmationDefinitions['evmSendTransactionRequest'][1]);
      } else if (type === 'evmSendTransactionRequestExternal') {
        _completeConfirmation(type, result as ConfirmationDefinitions['evmSendTransactionRequestExternal'][1]);
      }
    });

    return true;
  }

  public onInstall () {
    const singleModes = Object.values(_PREDEFINED_SINGLE_MODES);

    const setUpSingleMode = ({ networkKeys, theme }: SingleModeJson) => {
      networkKeys.forEach((key) => {
        this.enableChain(key);
      });

      const chainInfo = this.chainService.getChainInfoByKey(networkKeys[0]);

      this.setCurrentAccount({ address: ALL_ACCOUNT_KEY, currentGenesisHash: chainInfo.substrateInfo?.genesisHash || null });
      this.setTheme(theme);
    };

    chrome.tabs.query({}, function (tabs) {
      const openingUrls = tabs.map((t) => t.url);

      const singleMode = singleModes.find(({ autoTriggerDomain }) => {
        const urlRegex = new RegExp(autoTriggerDomain);

        return Boolean(openingUrls.find((url) => {
          return url && urlRegex.test(url);
        }));
      });

      if (singleMode) {
        // Wait for everything is ready before enable single mode
        setTimeout(() => {
          setUpSingleMode(singleMode);
        }, 999);
      }
    });
  }

  public get activeNetworks () {
    return this.chainService.getActiveChainInfos();
  }

  public get activeChainSlugs () {
    return Object.values(this.activeNetworks).map((chainInfo) => {
      return chainInfo.slug;
    });
  }

  public async sleep () {
    this.cron.stop();
    this.subscription.stop();
    await this.pauseAllNetworks(undefined, 'IDLE mode');
  }

  public async wakeup () {
    await this.resumeAllNetworks();
    this.cron.start();
    this.subscription.start();
  }

  public cancelSubscription (id: string): boolean {
    if (isSubscriptionRunning(id)) {
      unsubscribe(id);
    }

    if (this.unsubscriptionMap[id]) {
      this.unsubscriptionMap[id]();

      delete this.unsubscriptionMap[id];
    }

    return true;
  }

  public createUnsubscriptionHandle (id: string, unsubscribe: () => void): void {
    this.unsubscriptionMap[id] = unsubscribe;
  }

  public setExtraDelegationInfo (networkKey: string, address: string, collatorAddress: string): void {
    this.dbService.updateExtraDelegationInfo(networkKey, this.getNetworkGenesisHashByKey(networkKey), address, collatorAddress).catch((e) => this.logger.warn(e));
  }

  public async getExtraDelegationInfo (networkKey: string, address: string) {
    return await this.dbService.getExtraDelegationInfo(networkKey, address);
  }
}<|MERGE_RESOLUTION|>--- conflicted
+++ resolved
@@ -1,20 +1,13 @@
 // Copyright 2019-2022 @subwallet/extension-koni authors & contributors
 // SPDX-License-Identifier: Apache-2.0
 
-<<<<<<< HEAD
 import { ChainInfoMap } from '@subwallet/chain';
 import { _ChainAsset, _ChainInfo } from '@subwallet/chain/types';
+import Common from '@ethereumjs/common';
 import { withErrorLog } from '@subwallet/extension-base/background/handlers/helpers';
 import State, { AuthUrls, Resolver } from '@subwallet/extension-base/background/handlers/State';
 import { isSubscriptionRunning, unsubscribe } from '@subwallet/extension-base/background/handlers/subscriptions';
 import { AccountRefMap, AddNetworkRequestExternal, AddTokenRequestExternal, APIItemState, ApiMap, AuthRequestV2, BalanceItem, BalanceJson, ChainRegistry, ConfirmationDefinitions, ConfirmationsQueue, ConfirmationsQueueItemOptions, ConfirmationType, CrowdloanItem, CrowdloanJson, CurrentAccountInfo, CustomToken, CustomTokenJson, CustomTokenType, EvmSendTransactionParams, EvmSendTransactionRequestExternal, EvmSignatureRequestExternal, ExternalRequestPromise, ExternalRequestPromiseStatus, NftCollection, NftItem, NftJson, NftTransferExtra, PriceJson, RequestAccountExportPrivateKey, RequestCheckPublicAndSecretKey, RequestConfirmationComplete, RequestSettingsType, ResponseAccountExportPrivateKey, ResponseCheckPublicAndSecretKey, ResponseSettingsType, ResultResolver, ServiceInfo, SingleModeJson, StakeUnlockingJson, StakingItem, StakingJson, StakingRewardItem, StakingRewardJson, ThemeTypes, TransactionHistoryItemType } from '@subwallet/extension-base/background/KoniTypes';
-=======
-import Common from '@ethereumjs/common';
-import { withErrorLog } from '@subwallet/extension-base/background/handlers/helpers';
-import State, { AuthUrls, Resolver } from '@subwallet/extension-base/background/handlers/State';
-import { isSubscriptionRunning, unsubscribe } from '@subwallet/extension-base/background/handlers/subscriptions';
-import { AccountRefMap, APIItemState, ApiMap, AuthRequestV2, BalanceItem, BalanceJson, ChainRegistry, ConfirmationDefinitions, ConfirmationsQueue, ConfirmationsQueueItemOptions, ConfirmationType, CrowdloanItem, CrowdloanJson, CurrentAccountInfo, CustomToken, CustomTokenJson, CustomTokenType, DeleteCustomTokenParams, EvmSendTransactionParams, EvmSendTransactionRequestExternal, EvmSignatureRequestExternal, ExternalRequestPromise, ExternalRequestPromiseStatus, KeyringState, NETWORK_STATUS, NetworkJson, NftCollection, NftItem, NftJson, NftTransferExtra, PriceJson, RequestAccountExportPrivateKey, RequestCheckPublicAndSecretKey, RequestConfirmationComplete, RequestSettingsType, ResponseAccountExportPrivateKey, ResponseCheckPublicAndSecretKey, ResponseSettingsType, ResultResolver, ServiceInfo, SingleModeJson, StakeUnlockingJson, StakingItem, StakingJson, StakingRewardItem, StakingRewardJson, ThemeTypes, TokenInfo, TransactionHistoryItemType } from '@subwallet/extension-base/background/KoniTypes';
->>>>>>> 439ed2f1
 import { AuthorizeRequest, RequestAuthorizeTab } from '@subwallet/extension-base/background/types';
 import { ChainService } from '@subwallet/extension-base/services/chain-service';
 import { _PREDEFINED_SINGLE_MODES } from '@subwallet/extension-base/services/chain-service/constants';
@@ -220,96 +213,6 @@
     return this.ready;
   }
 
-<<<<<<< HEAD
-=======
-  // init networkMap, apiMap and chainRegistry (first time only)
-  // TODO: merge transactionHistory when custom network -> predefined network
-  public initNetworkStates () {
-    this.networkMapStore.get('NetworkMap', (storedNetworkMap) => {
-      if (!storedNetworkMap) { // first time init extension
-        this.networkMapStore.set('NetworkMap', PREDEFINED_NETWORKS);
-        this.networkMap = PREDEFINED_NETWORKS;
-      } else { // merge custom providers in stored data with predefined data
-        const mergedNetworkMap: Record<string, NetworkJson> = PREDEFINED_NETWORKS;
-
-        for (const [key, storedNetwork] of Object.entries(storedNetworkMap)) {
-          if (key in PREDEFINED_NETWORKS) {
-            // check change and override custom providers if exist
-            if ('customProviders' in storedNetwork) {
-              mergedNetworkMap[key].customProviders = storedNetwork.customProviders;
-              mergedNetworkMap[key].currentProvider = storedNetwork.currentProvider;
-            }
-
-            if (key !== 'polkadot' && key !== 'kusama') {
-              mergedNetworkMap[key].active = storedNetwork.active;
-            }
-
-            mergedNetworkMap[key].crowdloanUrl = storedNetwork.crowdloanUrl;
-            mergedNetworkMap[key].blockExplorer = storedNetwork.blockExplorer;
-            mergedNetworkMap[key].currentProviderMode = (mergedNetworkMap[key].currentProvider || '').startsWith('http') ? 'http' : 'ws';
-          } else {
-            if (Object.keys(PREDEFINED_GENESIS_HASHES).includes(storedNetwork.genesisHash)) { // merge networks with same genesis hash
-              // @ts-ignore
-              const targetKey = PREDEFINED_GENESIS_HASHES[storedNetwork.genesisHash];
-
-              const { currentProviderMethod, parsedCustomProviders, parsedProviderKey } = mergeNetworkProviders(storedNetwork, PREDEFINED_NETWORKS[targetKey]);
-
-              mergedNetworkMap[targetKey].customProviders = parsedCustomProviders;
-              mergedNetworkMap[targetKey].currentProvider = parsedProviderKey;
-              mergedNetworkMap[targetKey].active = storedNetwork.active;
-              // @ts-ignore
-              mergedNetworkMap[targetKey].currentProviderMode = currentProviderMethod;
-            } else {
-              if (key.startsWith('custom')) { // in case a predefined network is removed, it will be discarded
-                mergedNetworkMap[key] = storedNetwork;
-              }
-            }
-          }
-        }
-
-        this.networkMapStore.set('NetworkMap', mergedNetworkMap);
-        this.networkMap = mergedNetworkMap; // init networkMap state
-      }
-
-      for (const [key, network] of Object.entries(this.networkMap)) {
-        const currentProvider = getCurrentProvider(network);
-
-        if (!currentProvider) {
-          continue;
-        }
-
-        if (network.active) {
-          this.apiMap.dotSama[key] = initApi(key, currentProvider, network.isEthereum);
-
-          if (network.isEthereum && network.isEthereum) {
-            this.apiMap.web3[key] = initWeb3Api(currentProvider);
-          }
-        }
-      }
-
-      this.initCustomTokenState();
-    });
-  }
-
-  public initCustomTokenState () {
-    this.customTokenStore.get('EvmToken', (storedCustomTokens) => {
-      if (!storedCustomTokens) {
-        this.customTokenState = DEFAULT_SUPPORTED_TOKENS;
-      } else {
-        const processedEvmTokens = initEvmTokenState(storedCustomTokens, this.networkMap);
-
-        const processedWasmTokens = initWasmTokenState(storedCustomTokens, this.networkMap);
-
-        this.customTokenState = { ...processedEvmTokens, ...processedWasmTokens };
-      }
-
-      this.customTokenStore.set('EvmToken', this.customTokenState);
-      this.customTokenSubject.next(this.customTokenState);
-
-      this.initChainRegistry();
-    });
-  }
-
   public getKeyringState (): KeyringState {
     return this.keyringState;
   }
@@ -324,7 +227,6 @@
     callback && callback();
   }
 
->>>>>>> 439ed2f1
   private lazyNext = (key: string, callback: () => void) => {
     if (this.lazyMap[key]) {
       // @ts-ignore
