--- conflicted
+++ resolved
@@ -5,22 +5,15 @@
 import Extension, { SEED_DEFAULT_LENGTH, SEED_LENGTHS } from '@subwallet/extension-base/background/handlers/Extension';
 import { AuthUrls } from '@subwallet/extension-base/background/handlers/State';
 import { createSubscription, isSubscriptionRunning, unsubscribe } from '@subwallet/extension-base/background/handlers/subscriptions';
-<<<<<<< HEAD
 import { AccountExternalError, AccountExternalErrorCode, AccountsWithCurrentAddress, ApiProps, BalanceJson, BasicTxError, BasicTxErrorCode, BasicTxInfo, BasicTxResponse, BondingOptionInfo, BondingOptionParams, BondingSubmitParams, ChainBondingBasics, ChainRegistry, CheckExistingTuringCompoundParams, CrowdloanJson, CurrentAccountInfo, CustomToken, CustomTokenJson, DelegationItem, DeleteCustomTokenParams, DisableNetworkResponse, EvmNftSubmitTransaction, EvmNftTransaction, ExistingTuringCompoundTask, ExternalRequestPromise, ExternalRequestPromiseStatus, HandleBasicTx, NETWORK_ERROR, NetWorkGroup, NetworkJson, NftCollection, NftJson, NftTransactionRequest, NftTransactionResponse, NftTransferExtra, OptionInputAddress, PrepareExternalRequest, PriceJson, RequestAccountCreateExternalV2, RequestAccountCreateHardwareV2, RequestAccountCreateSuriV2, RequestAccountCreateWithSecretKey, RequestAccountExportPrivateKey, RequestAccountMeta, RequestAuthorization, RequestAuthorizationBlock, RequestAuthorizationPerAccount, RequestAuthorizationPerSite, RequestAuthorizeApproveV2, RequestBatchRestoreV2, RequestCancelCompoundStakeExternal, RequestCheckCrossChainTransfer, RequestCheckPublicAndSecretKey, RequestCheckTransfer, RequestClaimRewardExternal, RequestConfirmationComplete, RequestCreateCompoundStakeExternal, RequestCrossChainTransfer, RequestCrossChainTransferExternal, RequestDeriveCreateV2, RequestForgetSite, RequestFreeBalance, RequestJsonRestoreV2, RequestNftForceUpdate, RequestNftTransferExternalEVM, RequestNftTransferExternalSubstrate, RequestParseEVMContractInput, RequestQrParseRLP, RequestQRIsLocked, RequestQrSignEVM, RequestQrSignSubstrate, RequestRejectExternalRequest, RequestResolveExternalRequest, RequestSaveRecentAccount, RequestSeedCreateV2, RequestSeedValidateV2, RequestSettingsType, RequestStakeExternal, RequestTransactionHistoryAdd, RequestTransfer, RequestTransferCheckReferenceCount, RequestTransferCheckSupporting, RequestTransferExistentialDeposit, RequestTransferExternal, RequestUnStakeExternal, RequestWithdrawStakeExternal, ResponseAccountCreateSuriV2, ResponseAccountCreateWithSecretKey, ResponseAccountExportPrivateKey, ResponseAccountMeta, ResponseCheckCrossChainTransfer, ResponseCheckPublicAndSecretKey, ResponseCheckTransfer, ResponseParseEVMContractInput, ResponseQrParseRLP, ResponsePrivateKeyValidateV2, ResponseQRIsLocked, ResponseQrSignEVM, ResponseQrSignSubstrate, ResponseRejectExternalRequest, ResponseResolveExternalRequest, ResponseSeedCreateV2, ResponseSeedValidateV2, StakeClaimRewardParams, StakeDelegationRequest, StakeUnlockingJson, StakeWithdrawalParams, StakingJson, StakingRewardJson, SubstrateNftSubmitTransaction, SubstrateNftTransaction, SupportTransferResponse, ThemeTypes, TokenInfo, TransactionHistoryItemType, TransferErrorCode, TuringCancelStakeCompoundParams, TuringStakeCompoundParams, UnbondingSubmitParams, ValidateCustomTokenRequest, ValidateCustomTokenResponse, ValidateNetworkRequest, ValidateNetworkResponse } from '@subwallet/extension-base/background/KoniTypes';
 import { AccountJson, AuthorizeRequest, MessageTypes, RequestAccountForget, RequestAccountTie, RequestAuthorizeCancel, RequestAuthorizeReject, RequestCurrentAccountAddress, RequestTypes, ResponseAuthorizeList, ResponseType } from '@subwallet/extension-base/background/types';
 import { PASSWORD_EXPIRY_MS } from '@subwallet/extension-base/defaults';
 import { SignerExternal, SignerType } from '@subwallet/extension-base/signers/types';
-=======
-import { AccountExternalError, AccountExternalErrorCode, AccountsWithCurrentAddress, ApiProps, BalanceJson, BaseTxError, BasicTxError, BasicTxErrorCode, BasicTxInfo, BasicTxResponse, BondingOptionInfo, BondingOptionParams, BondingSubmitParams, ChainBondingBasics, ChainRegistry, CheckExistingTuringCompoundParams, CrowdloanJson, CurrentAccountInfo, CustomToken, CustomTokenJson, DelegationItem, DeleteCustomTokenParams, DisableNetworkResponse, EvmNftSubmitTransaction, EvmNftTransaction, ExistingTuringCompoundTask, ExternalRequestPromise, ExternalRequestPromiseStatus, NETWORK_ERROR, NetWorkGroup, NetworkJson, NftCollection, NftJson, NftTransactionRequest, NftTransactionResponse, NftTransferExtra, OptionInputAddress, PriceJson, RequestAccountCreateExternalV2, RequestAccountCreateHardwareV2, RequestAccountCreateSuriV2, RequestAccountCreateWithSecretKey, RequestAccountExportPrivateKey, RequestAccountMeta, RequestAuthorization, RequestAuthorizationBlock, RequestAuthorizationPerAccount, RequestAuthorizationPerSite, RequestAuthorizeApproveV2, RequestBatchRestoreV2, RequestCancelCompoundStakeExternal, RequestCheckCrossChainTransfer, RequestCheckPublicAndSecretKey, RequestCheckTransfer, RequestClaimRewardExternal, RequestConfirmationComplete, RequestCreateCompoundStakeExternal, RequestCrossChainTransfer, RequestCrossChainTransferExternal, RequestDeriveCreateV2, RequestForgetSite, RequestFreeBalance, RequestJsonRestoreV2, RequestNftForceUpdate, RequestNftTransferExternalEVM, RequestNftTransferExternalSubstrate, RequestParseEVMTransactionInput, RequestParseTransactionEVM, RequestQRIsLocked, RequestQrSignEVM, RequestQrSignSubstrate, RequestRejectExternalRequest, RequestResolveExternalRequest, RequestSaveRecentAccount, RequestSeedCreateV2, RequestSeedValidateV2, RequestSettingsType, RequestStakeExternal, RequestTransactionHistoryAdd, RequestTransfer, RequestTransferCheckReferenceCount, RequestTransferCheckSupporting, RequestTransferExistentialDeposit, RequestTransferExternal, RequestUnStakeExternal, RequestWithdrawStakeExternal, ResponseAccountCreateSuriV2, ResponseAccountCreateWithSecretKey, ResponseAccountExportPrivateKey, ResponseAccountMeta, ResponseCheckCrossChainTransfer, ResponseCheckPublicAndSecretKey, ResponseCheckTransfer, ResponseParseEVMTransactionInput, ResponseParseTransactionEVM, ResponsePrivateKeyValidateV2, ResponseQRIsLocked, ResponseQrSignEVM, ResponseQrSignSubstrate, ResponseRejectExternalRequest, ResponseResolveExternalRequest, ResponseSeedCreateV2, ResponseSeedValidateV2, ResponseTransfer, StakeClaimRewardParams, StakeDelegationRequest, StakeUnlockingJson, StakeWithdrawalParams, StakingJson, StakingRewardJson, SubstrateNftSubmitTransaction, SubstrateNftTransaction, SupportTransferResponse, ThemeTypes, TokenInfo, TransactionHistoryItemType, TransferError, TransferErrorCode, TransferStep, TuringCancelStakeCompoundParams, TuringStakeCompoundParams, UnbondingSubmitParams, ValidateCustomTokenRequest, ValidateCustomTokenResponse, ValidateNetworkRequest, ValidateNetworkResponse } from '@subwallet/extension-base/background/KoniTypes';
-import { AccountJson, AuthorizeRequest, MessageTypes, RequestAccountForget, RequestAccountTie, RequestAuthorizeCancel, RequestAuthorizeReject, RequestCurrentAccountAddress, RequestTypes, ResponseAuthorizeList, ResponseType } from '@subwallet/extension-base/background/types';
-import { PASSWORD_EXPIRY_MS } from '@subwallet/extension-base/defaults';
->>>>>>> 3cb7212f
 import { getId } from '@subwallet/extension-base/utils/getId';
 import { getBondingExtrinsic, getBondingTxInfo, getChainBondingBasics, getClaimRewardExtrinsic, getClaimRewardTxInfo, getDelegationInfo, getUnbondingExtrinsic, getUnbondingTxInfo, getValidatorsInfo, getWithdrawalExtrinsic, getWithdrawalTxInfo } from '@subwallet/extension-koni-base/api/bonding';
 import { checkTuringStakeCompoundingTask, getTuringCancelCompoundingExtrinsic, getTuringCompoundExtrinsic, handleTuringCancelCompoundTxInfo, handleTuringCompoundTxInfo } from '@subwallet/extension-koni-base/api/bonding/paraChain';
 import { initApi } from '@subwallet/extension-koni-base/api/dotsama';
 import { getFreeBalance, subscribeFreeBalance } from '@subwallet/extension-koni-base/api/dotsama/balance';
-<<<<<<< HEAD
 import { createClaimRewardExternal } from '@subwallet/extension-koni-base/api/dotsama/external/stake/claim';
 import { createCancelCompoundExternal } from '@subwallet/extension-koni-base/api/dotsama/external/stake/compound/cancel';
 import { createCreateCompoundExternal } from '@subwallet/extension-koni-base/api/dotsama/external/stake/compound/create';
@@ -30,13 +23,6 @@
 import { makeTransferExternal } from '@subwallet/extension-koni-base/api/dotsama/external/transfer/balance';
 import { makeNftTransferExternal } from '@subwallet/extension-koni-base/api/dotsama/external/transfer/nft';
 import { makeCrossChainTransferExternal } from '@subwallet/extension-koni-base/api/dotsama/external/transfer/xcm';
-=======
-import { createStakeLedger, createStakeQr, createUnStakeLedger, createUnStakeQr, createWithdrawStakeLedger, createWithdrawStakeQr } from '@subwallet/extension-koni-base/api/dotsama/external/stake';
-import { createClaimRewardLedger, createClaimRewardQr } from '@subwallet/extension-koni-base/api/dotsama/external/stake/claim';
-import { createCancelCompoundLedger, createCancelCompoundQr } from '@subwallet/extension-koni-base/api/dotsama/external/stake/compound/cancel';
-import { createCreateCompoundLedger, createCreateCompoundQr } from '@subwallet/extension-koni-base/api/dotsama/external/stake/compound/create';
-import { makeCrossChainTransferLedger, makeCrossChainTransferQr, makeNftTransferLedger, makeNftTransferQr, makeTransferLedger, makeTransferQr } from '@subwallet/extension-koni-base/api/dotsama/external/transfer';
->>>>>>> 3cb7212f
 import { getTokenInfo } from '@subwallet/extension-koni-base/api/dotsama/registry';
 import { signAndSendExtrinsic } from '@subwallet/extension-koni-base/api/dotsama/shared/signAndSendExtrinsic';
 import { checkReferenceCount, checkSupportTransfer, estimateFee, getExistentialDeposit, makeTransfer } from '@subwallet/extension-koni-base/api/dotsama/transfer';
@@ -2160,13 +2146,8 @@
     return txState;
   }
 
-<<<<<<< HEAD
   private async parseEVMRLP ({ data }: RequestQrParseRLP): Promise<ResponseQrParseRLP> {
     return await parseEvmRlp(data, state.getNetworkMap());
-=======
-  private async parseEVMTransaction ({ data }: RequestParseTransactionEVM): Promise<ResponseParseTransactionEVM> {
-    return await parseEVMTransaction(data, state.getNetworkMap());
->>>>>>> 3cb7212f
   }
 
   private enableNetworks (targetKeys: string[]) {
@@ -3095,244 +3076,8 @@
     return txState;
   }
 
-<<<<<<< HEAD
   private stakeCreateQr (id: string, port: chrome.runtime.Port, request: RequestStakeExternal): BasicTxResponse {
     const callback = createSubscription<'pri(stake.qr.create)'>(id, port);
-=======
-  private claimRewardCreateQr (id: string, port: chrome.runtime.Port, { address,
-    networkKey,
-    validatorAddress }: RequestClaimRewardExternal): Array<BaseTxError> {
-    const callback = createSubscription<'pri(claimReward.qr.create)'>(id, port);
-
-    const network = state.getNetworkMapByKey(networkKey);
-
-    const apiProp = state.getDotSamaApi(networkKey);
-
-    try {
-      const id: string = getId();
-
-      state.cleanExternalRequest();
-
-      const setState = (promise: ExternalRequestPromise) => {
-        state.setExternalRequestMap(id, promise);
-      };
-
-      const updateState = (promise: Partial<ExternalRequestPromise>) => {
-        state.updateExternalRequest(id, { ...promise, resolve: undefined, reject: undefined });
-      };
-
-      const prom = createClaimRewardQr({
-        apiProp: apiProp,
-        id: id,
-        network: network,
-        updateState: updateState,
-        setState: setState,
-        callback: callback,
-        address: address,
-        validatorAddress: validatorAddress
-      });
-
-      prom.then(() => {
-        // eslint-disable-next-line @typescript-eslint/restrict-template-expressions
-        console.log(`Start claim reward from ${address}`);
-      })
-        .catch((e) => {
-          // eslint-disable-next-line @typescript-eslint/no-unsafe-assignment,node/no-callback-literal,@typescript-eslint/no-unsafe-member-access
-          if (!e) {
-            // eslint-disable-next-line node/no-callback-literal
-            callback({ txError: true });
-          } else {
-            // eslint-disable-next-line node/no-callback-literal
-            callback({ txError: true, status: false });
-          }
-
-          console.error('Error claim reward', e);
-          setTimeout(() => {
-            unsubscribe(id);
-          }, 500);
-        });
-    } catch (e) {
-      return [{ code: BasicTxErrorCode.CLAIM_REWARD_ERROR, message: (e as Error).message }];
-    }
-
-    port.onDisconnect.addListener((): void => {
-      unsubscribe(id);
-    });
-
-    return [];
-  }
-
-  private createCompoundCreateQr (id: string, port: chrome.runtime.Port, { accountMinimum,
-    address,
-    bondedAmount,
-    collatorAddress,
-    networkKey }: RequestCreateCompoundStakeExternal): Array<BaseTxError> {
-    const callback = createSubscription<'pri(createCompound.qr.create)'>(id, port);
-
-    const network = state.getNetworkMapByKey(networkKey);
-
-    const apiProp = state.getDotSamaApi(networkKey);
-
-    try {
-      const id: string = getId();
-
-      state.cleanExternalRequest();
-
-      const setState = (promise: ExternalRequestPromise) => {
-        state.setExternalRequestMap(id, promise);
-      };
-
-      const updateState = (promise: Partial<ExternalRequestPromise>) => {
-        state.updateExternalRequest(id, { ...promise, resolve: undefined, reject: undefined });
-      };
-
-      const prom = createCreateCompoundQr({
-        apiProp: apiProp,
-        id: id,
-        network: network,
-        updateState: updateState,
-        setState: setState,
-        callback: callback,
-        address: address,
-        collatorAddress: collatorAddress,
-        bondedAmount: bondedAmount,
-        accountMinimum: accountMinimum
-      });
-
-      prom.then(() => {
-        // eslint-disable-next-line @typescript-eslint/restrict-template-expressions
-        console.log(`Start create compound from ${address}`);
-      })
-        .catch((e) => {
-          // eslint-disable-next-line @typescript-eslint/no-unsafe-assignment,node/no-callback-literal,@typescript-eslint/no-unsafe-member-access
-          if (!e) {
-            // eslint-disable-next-line node/no-callback-literal
-            callback({ txError: true });
-          } else {
-            // eslint-disable-next-line node/no-callback-literal
-            callback({ txError: true, status: false });
-          }
-
-          console.error('Error compounding Turing stake', e);
-          setTimeout(() => {
-            unsubscribe(id);
-          }, 500);
-        });
-    } catch (e) {
-      return [{ code: BasicTxErrorCode.CREATE_COMPOUND_ERROR, message: (e as Error).message }];
-    }
-
-    port.onDisconnect.addListener((): void => {
-      unsubscribe(id);
-    });
-
-    return [];
-  }
-
-  private cancelCompoundCreateQr (id: string, port: chrome.runtime.Port, { address,
-    networkKey,
-    taskId }: RequestCancelCompoundStakeExternal): Array<BaseTxError> {
-    const callback = createSubscription<'pri(cancelCompound.qr.create)'>(id, port);
-
-    const network = state.getNetworkMapByKey(networkKey);
-
-    const apiProp = state.getDotSamaApi(networkKey);
-
-    console.log(apiProp);
-    console.log(networkKey);
-    console.log(apiProp.registry);
-
-    try {
-      const id: string = getId();
-
-      state.cleanExternalRequest();
-
-      const setState = (promise: ExternalRequestPromise) => {
-        state.setExternalRequestMap(id, promise);
-      };
-
-      const updateState = (promise: Partial<ExternalRequestPromise>) => {
-        state.updateExternalRequest(id, { ...promise, resolve: undefined, reject: undefined });
-      };
-
-      const prom = createCancelCompoundQr({
-        apiProp: apiProp,
-        id: id,
-        network: network,
-        updateState: updateState,
-        setState: setState,
-        callback: callback,
-        address: address,
-        taskId: taskId
-      });
-
-      prom.then(() => {
-        // eslint-disable-next-line @typescript-eslint/restrict-template-expressions
-        console.log(`Start cancel compound from ${address}`);
-      })
-        .catch((e) => {
-          // eslint-disable-next-line @typescript-eslint/no-unsafe-assignment,node/no-callback-literal,@typescript-eslint/no-unsafe-member-access
-          if (!e) {
-            // eslint-disable-next-line node/no-callback-literal
-            callback({ txError: true });
-          } else {
-            // eslint-disable-next-line node/no-callback-literal
-            callback({ txError: true, status: false });
-          }
-
-          console.error('Error canceling Turing compounding task stake', e);
-          setTimeout(() => {
-            unsubscribe(id);
-          }, 500);
-        });
-    } catch (e) {
-      return [{ code: BasicTxErrorCode.CANCEL_COMPOUND_ERROR, message: (e as Error).message }];
-    }
-
-    port.onDisconnect.addListener((): void => {
-      unsubscribe(id);
-    });
-
-    return [];
-  }
-
-  // External account Ledger
-
-  private async makeTransferLedger (id: string, port: chrome.runtime.Port, { from,
-    networkKey,
-    to,
-    token,
-    transferAll,
-    value }: RequestTransferExternal): Promise<Array<TransferError>> {
-    const cb = createSubscription<'pri(accounts.transfer.ledger.create)'>(id, port);
-    const [errors, fromKeyPair, , tokenInfo] = await this.validateExternalAccountTransfer(networkKey, token, from, to, value, transferAll);
-
-    if (errors.length) {
-      setTimeout(() => {
-        this.cancelSubscription(id);
-      }, 500);
-
-      return errors;
-    }
-
-    if (fromKeyPair) {
-      // Make transfer with Dotsama API
-      const id: string = getId();
-
-      state.cleanExternalRequest();
-
-      const setState = (promise: ExternalRequestPromise) => {
-        state.setExternalRequestMap(id, promise);
-      };
-
-      const updateState = (promise: Partial<ExternalRequestPromise>) => {
-        state.updateExternalRequest(id, { ...promise, resolve: undefined, reject: undefined });
-      };
-
-      const callback = this.makeTransferCallback(from, to, networkKey, token, cb);
-
-      const apiProps = await state.getDotSamaApiMap()[networkKey].isReady;
->>>>>>> 3cb7212f
 
     port.onDisconnect.addListener((): void => {
       unsubscribe(id);
@@ -3540,199 +3285,6 @@
     return this.cancelCompoundCreateExternal(id, request, callback, SignerType.LEDGER);
   }
 
-  private claimRewardCreateLedger (id: string, port: chrome.runtime.Port, { address,
-    networkKey,
-    validatorAddress }: RequestClaimRewardExternal): Array<BaseTxError> {
-    const callback = createSubscription<'pri(claimReward.ledger.create)'>(id, port);
-
-    const network = state.getNetworkMapByKey(networkKey);
-
-    const apiProp = state.getDotSamaApi(networkKey);
-
-    try {
-      const id: string = getId();
-
-      state.cleanExternalRequest();
-
-      const setState = (promise: ExternalRequestPromise) => {
-        state.setExternalRequestMap(id, promise);
-      };
-
-      const updateState = (promise: Partial<ExternalRequestPromise>) => {
-        state.updateExternalRequest(id, { ...promise, resolve: undefined, reject: undefined });
-      };
-
-      const prom = createClaimRewardLedger({
-        apiProp: apiProp,
-        id: id,
-        network: network,
-        updateState: updateState,
-        setState: setState,
-        callback: callback,
-        address: address,
-        validatorAddress: validatorAddress
-      });
-
-      prom.then(() => {
-        // eslint-disable-next-line @typescript-eslint/restrict-template-expressions
-        console.log(`Start claim reward from ${address}`);
-      })
-        .catch((e) => {
-          // eslint-disable-next-line @typescript-eslint/no-unsafe-assignment,node/no-callback-literal,@typescript-eslint/no-unsafe-member-access
-          if (!e) {
-            // eslint-disable-next-line node/no-callback-literal
-            callback({ txError: true });
-          } else {
-            // eslint-disable-next-line node/no-callback-literal
-            callback({ txError: true, status: false });
-          }
-
-          console.error('Error claim reward', e);
-          setTimeout(() => {
-            unsubscribe(id);
-          }, 500);
-        });
-    } catch (e) {
-      return [{ code: BasicTxErrorCode.CLAIM_REWARD_ERROR, message: (e as Error).message }];
-    }
-
-    port.onDisconnect.addListener((): void => {
-      unsubscribe(id);
-    });
-
-    return [];
-  }
-
-  private createCompoundCreateLedger (id: string, port: chrome.runtime.Port, { accountMinimum,
-    address,
-    bondedAmount,
-    collatorAddress,
-    networkKey }: RequestCreateCompoundStakeExternal): Array<BaseTxError> {
-    const callback = createSubscription<'pri(createCompound.ledger.create)'>(id, port);
-
-    const network = state.getNetworkMapByKey(networkKey);
-
-    const apiProp = state.getDotSamaApi(networkKey);
-
-    try {
-      const id: string = getId();
-
-      state.cleanExternalRequest();
-
-      const setState = (promise: ExternalRequestPromise) => {
-        state.setExternalRequestMap(id, promise);
-      };
-
-      const updateState = (promise: Partial<ExternalRequestPromise>) => {
-        state.updateExternalRequest(id, { ...promise, resolve: undefined, reject: undefined });
-      };
-
-      const prom = createCreateCompoundLedger({
-        apiProp: apiProp,
-        id: id,
-        network: network,
-        updateState: updateState,
-        setState: setState,
-        callback: callback,
-        address: address,
-        collatorAddress: collatorAddress,
-        bondedAmount: bondedAmount,
-        accountMinimum: accountMinimum
-      });
-
-      prom.then(() => {
-        // eslint-disable-next-line @typescript-eslint/restrict-template-expressions
-        console.log(`Start create compound from ${address}`);
-      })
-        .catch((e) => {
-          // eslint-disable-next-line @typescript-eslint/no-unsafe-assignment,node/no-callback-literal,@typescript-eslint/no-unsafe-member-access
-          if (!e) {
-            // eslint-disable-next-line node/no-callback-literal
-            callback({ txError: true });
-          } else {
-            // eslint-disable-next-line node/no-callback-literal
-            callback({ txError: true, status: false });
-          }
-
-          console.error('Error compounding Turing stake', e);
-          setTimeout(() => {
-            unsubscribe(id);
-          }, 500);
-        });
-    } catch (e) {
-      return [{ code: BasicTxErrorCode.CREATE_COMPOUND_ERROR, message: (e as Error).message }];
-    }
-
-    port.onDisconnect.addListener((): void => {
-      unsubscribe(id);
-    });
-
-    return [];
-  }
-
-  private cancelCompoundCreateLedger (id: string, port: chrome.runtime.Port, { address,
-    networkKey,
-    taskId }: RequestCancelCompoundStakeExternal): Array<BaseTxError> {
-    const callback = createSubscription<'pri(cancelCompound.ledger.create)'>(id, port);
-
-    const network = state.getNetworkMapByKey(networkKey);
-
-    const apiProp = state.getDotSamaApi(networkKey);
-
-    try {
-      const id: string = getId();
-
-      state.cleanExternalRequest();
-
-      const setState = (promise: ExternalRequestPromise) => {
-        state.setExternalRequestMap(id, promise);
-      };
-
-      const updateState = (promise: Partial<ExternalRequestPromise>) => {
-        state.updateExternalRequest(id, { ...promise, resolve: undefined, reject: undefined });
-      };
-
-      const prom = createCancelCompoundLedger({
-        apiProp: apiProp,
-        id: id,
-        network: network,
-        updateState: updateState,
-        setState: setState,
-        callback: callback,
-        address: address,
-        taskId: taskId
-      });
-
-      prom.then(() => {
-        // eslint-disable-next-line @typescript-eslint/restrict-template-expressions
-        console.log(`Start cancel compound from ${address}`);
-      })
-        .catch((e) => {
-          // eslint-disable-next-line @typescript-eslint/no-unsafe-assignment,node/no-callback-literal,@typescript-eslint/no-unsafe-member-access
-          if (!e) {
-            // eslint-disable-next-line node/no-callback-literal
-            callback({ txError: true });
-          } else {
-            // eslint-disable-next-line node/no-callback-literal
-            callback({ txError: true, status: false });
-          }
-
-          console.error('Error canceling Turing compounding task stake', e);
-          setTimeout(() => {
-            unsubscribe(id);
-          }, 500);
-        });
-    } catch (e) {
-      return [{ code: BasicTxErrorCode.CANCEL_COMPOUND_ERROR, message: (e as Error).message }];
-    }
-
-    port.onDisconnect.addListener((): void => {
-      unsubscribe(id);
-    });
-
-    return [];
-  }
-
   // External account request
 
   private rejectExternalRequest (request: RequestRejectExternalRequest): ResponseRejectExternalRequest {
@@ -3864,20 +3416,8 @@
     } else {
       const apiProp = state.getDotSamaApi(networkKey);
 
-<<<<<<< HEAD
-      console.log(apiProp);
-      console.log(networkKey);
-      console.log(apiProp.registry);
-
       const wrapper = apiProp.registry.createType('ExtrinsicPayload', hexToU8a(data));
 
-      console.log(wrapper.toHuman());
-      console.log(data);
-
-=======
-      const wrapper = apiProp.registry.createType('ExtrinsicPayload', hexToU8a(data));
-
->>>>>>> 3cb7212f
       signed = wrapper.sign(pair).signature;
     }
 
@@ -4138,54 +3678,6 @@
     const callback = createSubscription<'pri(staking.submitClaimReward)'>(id, port);
     const dotSamaApi = state.getDotSamaApi(networkKey);
     const extrinsic = await getClaimRewardExtrinsic(dotSamaApi, networkKey, address, validatorAddress);
-<<<<<<< HEAD
-=======
-    const passwordError: string | null = unlockAccount(address, password);
-
-    console.log(extrinsic);
-
-    if (extrinsic !== null && passwordError === null) {
-      const pair = keyring.getPair(address);
-
-      try {
-        const unsubscribe = await extrinsic.signAndSend(pair, (result) => {
-          if (!result || !result.status) {
-            return;
-          }
-
-          if (result.status.isInBlock || result.status.isFinalized) {
-            result.events
-              .filter(({ event: { section } }) => section === 'system')
-              .forEach(({ event: { method } }): void => {
-                txState.transactionHash = extrinsic.hash.toHex();
-                callback(txState);
-
-                if (method === 'ExtrinsicFailed') {
-                  txState.status = false;
-                  callback(txState);
-                } else if (method === 'ExtrinsicSuccess') {
-                  txState.status = true;
-                  callback(txState);
-                }
-              });
-          } else if (result.isError) {
-            txState.txError = true;
-            callback(txState);
-          }
-
-          if (result.isCompleted) {
-            unsubscribe();
-          }
-        });
-      } catch (e) {
-        console.error('error withdrawing', e);
-
-        // @ts-ignore
-        // eslint-disable-next-line @typescript-eslint/no-unsafe-call,@typescript-eslint/no-unsafe-member-access
-        if (e.toString().includes('Invalid Transaction: Inability to pay some fees , e.g. account balance too low')) {
-          txState.errorMessage = BasicTxError.BalanceTooLow;
-        }
->>>>>>> 3cb7212f
 
     await signAndSendExtrinsic({
       type: SignerType.PASSWORD,
@@ -4253,41 +3745,6 @@
     const networkJson = state.getNetworkMapByKey(networkKey);
     const parsedAccountMinimum = parseFloat(accountMinimum) * 10 ** (networkJson.decimals as number);
     const extrinsic = await getTuringCompoundExtrinsic(dotSamaApi, address, collatorAddress, parsedAccountMinimum.toString(), bondedAmount);
-<<<<<<< HEAD
-=======
-    const passwordError: string | null = unlockAccount(address, password);
-
-    console.log(extrinsic);
-
-    if (extrinsic !== null && passwordError === null) {
-      const pair = keyring.getPair(address);
-
-      try {
-        const unsubscribe = await extrinsic.signAndSend(pair, (result) => {
-          if (!result || !result.status) {
-            return;
-          }
-
-          if (result.status.isInBlock || result.status.isFinalized) {
-            result.events
-              .filter(({ event: { section } }) => section === 'system')
-              .forEach(({ event: { method } }): void => {
-                txState.transactionHash = extrinsic.hash.toHex();
-                callback(txState);
-
-                if (method === 'ExtrinsicFailed') {
-                  txState.status = false;
-                  callback(txState);
-                } else if (method === 'ExtrinsicSuccess') {
-                  txState.status = true;
-                  callback(txState);
-                }
-              });
-          } else if (result.isError) {
-            txState.txError = true;
-            callback(txState);
-          }
->>>>>>> 3cb7212f
 
     await signAndSendExtrinsic({
       type: SignerType.PASSWORD,
@@ -4337,41 +3794,6 @@
     const callback = createSubscription<'pri(staking.submitTuringCancelCompound)'>(id, port);
     const dotSamaApi = state.getDotSamaApi(networkKey);
     const extrinsic = await getTuringCancelCompoundingExtrinsic(dotSamaApi, taskId);
-<<<<<<< HEAD
-=======
-    const passwordError: string | null = unlockAccount(address, password);
-
-    console.log(extrinsic);
-
-    if (extrinsic !== null && passwordError === null) {
-      const pair = keyring.getPair(address);
-
-      try {
-        const unsubscribe = await extrinsic.signAndSend(pair, (result) => {
-          if (!result || !result.status) {
-            return;
-          }
-
-          if (result.status.isInBlock || result.status.isFinalized) {
-            result.events
-              .filter(({ event: { section } }) => section === 'system')
-              .forEach(({ event: { method } }): void => {
-                txState.transactionHash = extrinsic.hash.toHex();
-                callback(txState);
-
-                if (method === 'ExtrinsicFailed') {
-                  txState.status = false;
-                  callback(txState);
-                } else if (method === 'ExtrinsicSuccess') {
-                  txState.status = true;
-                  callback(txState);
-                }
-              });
-          } else if (result.isError) {
-            txState.txError = true;
-            callback(txState);
-          }
->>>>>>> 3cb7212f
 
     await signAndSendExtrinsic({
       type: SignerType.PASSWORD,
@@ -4559,7 +3981,6 @@
       case 'pri(accounts.get.meta)':
         return this.getAccountMeta(request as RequestAccountMeta);
 
-<<<<<<< HEAD
       /// Nft
       case 'pri(nft.forceUpdate)':
         return this.forceUpdateNftState(request as RequestNftForceUpdate);
@@ -4590,17 +4011,11 @@
       case 'pri(accounts.crossChainTransfer)':
         return await this.makeCrossChainTransfer(id, port, request as RequestCrossChainTransfer);
 
-=======
->>>>>>> 3cb7212f
       // Sign QR
       case 'pri(qr.isLocked)':
         return this.qrIsLocked(request as RequestQRIsLocked);
       case 'pri(qr.transaction.parse.evm)':
-<<<<<<< HEAD
         return await this.parseEVMRLP(request as RequestQrParseRLP);
-=======
-        return await this.parseEVMTransaction(request as RequestParseTransactionEVM);
->>>>>>> 3cb7212f
       case 'pri(qr.sign.substrate)':
         return this.qrSignSubstrate(request as RequestQrSignSubstrate);
       case 'pri(qr.sign.evm)':
@@ -4687,11 +4102,7 @@
 
       // EVM Transaction
       case 'pri(evm.transaction.parse.input)':
-<<<<<<< HEAD
         return await this.parseContractInput(request as RequestParseEVMContractInput);
-=======
-        return await this.parseEVMTransactionInput(request as RequestParseEVMTransactionInput);
->>>>>>> 3cb7212f
 
       // Auth Url subscribe
       case 'pri(authorize.subscribe)':
