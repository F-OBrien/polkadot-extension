--- conflicted
+++ resolved
@@ -6,13 +6,8 @@
 
 import Extension, { SEED_DEFAULT_LENGTH, SEED_LENGTHS } from '@polkadot/extension-base/background/handlers/Extension';
 import { AuthUrls } from '@polkadot/extension-base/background/handlers/State';
-<<<<<<< HEAD
 import { createSubscription, isSubscriptionRunning, unsubscribe } from '@polkadot/extension-base/background/handlers/subscriptions';
-import { AccountsWithCurrentAddress, ApiInitStatus, BackgroundWindow, BalanceJson, ChainRegistry, CrowdloanJson, EvmNftSubmitTransaction, EvmNftTransaction, EvmNftTransactionRequest, EvmNftTransactionResponse, NetWorkMetadataDef, NftCollection, NftCollectionJson, NftItem, NftJson, NftTransferExtra, OptionInputAddress, PriceJson, RequestAccountCreateSuriV2, RequestAccountExportPrivateKey, RequestApi, RequestAuthorization, RequestAuthorizationPerAccount, RequestAuthorizeApproveV2, RequestCheckTransfer, RequestForgetSite, RequestFreeBalance, RequestNftForceUpdate, RequestSaveRecentAccount, RequestSeedCreateV2, RequestSeedValidateV2, RequestSettingsType, RequestTransactionHistoryAdd, RequestTransfer, RequestTransferCheckReferenceCount, RequestTransferCheckSupporting, RequestTransferExistentialDeposit, ResponseAccountCreateSuriV2, ResponseAccountExportPrivateKey, ResponseCheckTransfer, ResponseSeedCreateV2, ResponseSeedValidateV2, ResponseTransfer, StakingJson, StakingRewardJson, SupportTransferResponse, TokenInfo, TransactionHistoryItemType, TransferError, TransferErrorCode, TransferStep } from '@polkadot/extension-base/background/KoniTypes';
-=======
-import { createSubscription, unsubscribe } from '@polkadot/extension-base/background/handlers/subscriptions';
-import { AccountsWithCurrentAddress, ApiInitStatus, BackgroundWindow, BalanceJson, ChainRegistry, CrowdloanJson, CustomEvmToken, DeleteEvmTokenParams, EvmNftSubmitTransaction, EvmNftTransaction, EvmNftTransactionRequest, EvmNftTransactionResponse, EvmTokenJson, NetWorkMetadataDef, NftCollection, NftCollectionJson, NftItem, NftJson, NftTransferExtra, PriceJson, RequestAccountCreateSuriV2, RequestAccountExportPrivateKey, RequestApi, RequestAuthorization, RequestAuthorizationPerAccount, RequestAuthorizeApproveV2, RequestCheckTransfer, RequestForgetSite, RequestNftForceUpdate, RequestSeedCreateV2, RequestSeedValidateV2, RequestSettingsType, RequestTransactionHistoryAdd, RequestTransfer, ResponseAccountCreateSuriV2, ResponseAccountExportPrivateKey, ResponseCheckTransfer, ResponseSeedCreateV2, ResponseSeedValidateV2, StakingJson, StakingRewardJson, TokenInfo, TransactionHistoryItemType, TransferError, TransferErrorCode, TransferStep } from '@polkadot/extension-base/background/KoniTypes';
->>>>>>> 50f8887c
+import { AccountsWithCurrentAddress, ApiInitStatus, BackgroundWindow, BalanceJson, ChainRegistry, CrowdloanJson, CustomEvmToken, DeleteEvmTokenParams, EvmNftSubmitTransaction, EvmNftTransaction, EvmNftTransactionRequest, EvmNftTransactionResponse, EvmTokenJson, NetWorkMetadataDef, NftCollection, NftCollectionJson, NftItem, NftJson, NftTransferExtra, OptionInputAddress, PriceJson, RequestAccountCreateSuriV2, RequestAccountExportPrivateKey, RequestApi, RequestAuthorization, RequestAuthorizationPerAccount, RequestAuthorizeApproveV2, RequestCheckTransfer, RequestForgetSite, RequestFreeBalance, RequestNftForceUpdate, RequestSaveRecentAccount, RequestSeedCreateV2, RequestSeedValidateV2, RequestSettingsType, RequestTransactionHistoryAdd, RequestTransfer, RequestTransferCheckReferenceCount, RequestTransferCheckSupporting, RequestTransferExistentialDeposit, ResponseAccountCreateSuriV2, ResponseAccountExportPrivateKey, ResponseCheckTransfer, ResponseSeedCreateV2, ResponseSeedValidateV2, ResponseTransfer, StakingJson, StakingRewardJson, SupportTransferResponse, TokenInfo, TransactionHistoryItemType, TransferError, TransferErrorCode, TransferStep } from '@polkadot/extension-base/background/KoniTypes';
 import { AccountJson, AuthorizeRequest, MessageTypes, RequestAccountCreateSuri, RequestAccountForget, RequestAuthorizeReject, RequestBatchRestore, RequestCurrentAccountAddress, RequestDeriveCreate, RequestJsonRestore, RequestTypes, ResponseAuthorizeList, ResponseType } from '@polkadot/extension-base/background/types';
 import { initApi } from '@polkadot/extension-koni-base/api/dotsama';
 import { getFreeBalance, subscribeFreeBalance } from '@polkadot/extension-koni-base/api/dotsama/balance';
@@ -1322,30 +1317,6 @@
     return txState;
   }
 
-<<<<<<< HEAD
-  private async subscribeAddressFreeBalance ({ address, networkKey, token }: RequestFreeBalance, id: string, port: chrome.runtime.Port): Promise<string> {
-    const cb = createSubscription<'pri(freeBalance.subscribe)'>(id, port);
-
-    this.cancelSubscriptionMap[id] = await subscribeFreeBalance(networkKey, address, token, cb);
-
-    port.onDisconnect.addListener((): void => {
-      this.cancelSubscription(id);
-    });
-
-    return id;
-  }
-
-  private async transferCheckReferenceCount ({ address, networkKey }: RequestTransferCheckReferenceCount): Promise<boolean> {
-    return await checkReferenceCount(networkKey, address);
-  }
-
-  private async transferCheckSupporting ({ networkKey, token }: RequestTransferCheckSupporting): Promise<SupportTransferResponse> {
-    return await checkSupportTransfer(networkKey, token);
-  }
-
-  private async transferGetExistentialDeposit ({ networkKey, token }: RequestTransferExistentialDeposit): Promise<string> {
-    return await getExistentialDeposit(networkKey, token);
-=======
   private subscribeEvmTokenState (id: string, port: chrome.runtime.Port): EvmTokenJson {
     const cb = createSubscription<'pri(evmTokenState.getSubscription)'>(id, port);
 
@@ -1377,7 +1348,30 @@
     state.deleteEvmTokens(data);
 
     return true;
->>>>>>> 50f8887c
+  }
+
+  private async subscribeAddressFreeBalance ({ address, networkKey, token }: RequestFreeBalance, id: string, port: chrome.runtime.Port): Promise<string> {
+    const cb = createSubscription<'pri(freeBalance.subscribe)'>(id, port);
+
+    this.cancelSubscriptionMap[id] = await subscribeFreeBalance(networkKey, address, token, cb);
+
+    port.onDisconnect.addListener((): void => {
+      this.cancelSubscription(id);
+    });
+
+    return id;
+  }
+
+  private async transferCheckReferenceCount ({ address, networkKey }: RequestTransferCheckReferenceCount): Promise<boolean> {
+    return await checkReferenceCount(networkKey, address);
+  }
+
+  private async transferCheckSupporting ({ networkKey, token }: RequestTransferCheckSupporting): Promise<SupportTransferResponse> {
+    return await checkSupportTransfer(networkKey, token);
+  }
+
+  private async transferGetExistentialDeposit ({ networkKey, token }: RequestTransferExistentialDeposit): Promise<string> {
+    return await getExistentialDeposit(networkKey, token);
   }
 
   // eslint-disable-next-line @typescript-eslint/require-await
@@ -1487,7 +1481,14 @@
         return this.evmNftGetTransaction(request as EvmNftTransactionRequest);
       case 'pri(evmNft.submitTransaction)':
         return this.evmNftSubmitTransaction(id, port, request as EvmNftSubmitTransaction);
-<<<<<<< HEAD
+      case 'pri(evmTokenState.getSubscription)':
+        return this.subscribeEvmTokenState(id, port);
+      case 'pri(evmTokenState.getEvmTokenState)':
+        return this.getEvmTokenState();
+      case 'pri(evmTokenState.upsertEvmTokenState)':
+        return this.upsertEvmToken(request as CustomEvmToken);
+      case 'pri(evmTokenState.deleteMany)':
+        return this.deleteEvmToken(request as DeleteEvmTokenParams[]);
       case 'pri(transfer.checkReferenceCount)':
         return await this.transferCheckReferenceCount(request as RequestTransferCheckReferenceCount);
       case 'pri(transfer.checkSupporting)':
@@ -1498,16 +1499,6 @@
         return this.subscribeAddressFreeBalance(request as RequestFreeBalance, id, port);
       case 'pri(subscription.cancel)':
         return this.cancelSubscription(request as string);
-=======
-      case 'pri(evmTokenState.getSubscription)':
-        return this.subscribeEvmTokenState(id, port);
-      case 'pri(evmTokenState.getEvmTokenState)':
-        return this.getEvmTokenState();
-      case 'pri(evmTokenState.upsertEvmTokenState)':
-        return this.upsertEvmToken(request as CustomEvmToken);
-      case 'pri(evmTokenState.deleteMany)':
-        return this.deleteEvmToken(request as DeleteEvmTokenParams[]);
->>>>>>> 50f8887c
       default:
         return super.handle(id, type, request, port);
     }
