// Copyright 2019-2022 @polkadot/extension-koni authors & contributors
// SPDX-License-Identifier: Apache-2.0

import Extension from '@polkadot/extension-base/background/handlers/Extension';
import { createSubscription, unsubscribe } from '@polkadot/extension-base/background/handlers/subscriptions';
<<<<<<< HEAD
import {
  AccountsWithCurrentAddress,
  BackgroundWindow,
  BalanceJson,
  ChainRegistry,
  CrowdloanJson,
  NetWorkMetadataDef,
  PriceJson,
  RequestApi,
  RequestTransactionHistoryAdd,
  RequestTransactionHistoryGet,
  RequestTransactionHistoryGetByMultiNetworks
} from '@polkadot/extension-base/background/KoniTypes';
=======
import { AccountsWithCurrentAddress, BalanceJson, ChainRegistry, CrowdloanJson, NetWorkMetadataDef, NftJson, PriceJson, StakingJson } from '@polkadot/extension-base/background/KoniTypes';
>>>>>>> e19fd4c1
import { AccountJson, MessageTypes, RequestAccountCreateSuri, RequestBatchRestore, RequestCurrentAccountAddress, RequestDeriveCreate, RequestJsonRestore, RequestTypes, ResponseType } from '@polkadot/extension-base/background/types';
import NETWORKS from '@polkadot/extension-koni-base/api/endpoints';
import {rpcsMap, state} from '@polkadot/extension-koni-base/background/handlers/index';
import { createPair } from '@polkadot/keyring';
import { KeyringPair, KeyringPair$Json, KeyringPair$Meta } from '@polkadot/keyring/types';
import keyring from '@polkadot/ui-keyring';
import { accounts as accountsObservable } from '@polkadot/ui-keyring/observable/accounts';
import { SubjectInfo } from '@polkadot/ui-keyring/observable/types';
import { hexToU8a, isHex, u8aToString } from '@polkadot/util';
import { base64Decode, jsonDecrypt } from '@polkadot/util-crypto';
import { EncryptedJson, KeypairType, Prefix } from '@polkadot/util-crypto/types';
import {ApiInitStatus, initApi} from "@polkadot/extension-koni-base/api/dotsama";

const bWindow = window as unknown as BackgroundWindow;

const ETH_DERIVE_DEFAULT = "/m/44'/60'/0'/0/0";

function getSuri (seed: string, type?: KeypairType): string {
  return type === 'ethereum'
    ? `${seed}${ETH_DERIVE_DEFAULT}`
    : seed;
}

function transformAccounts (accounts: SubjectInfo): AccountJson[] {
  return Object.values(accounts).map(({ json: { address, meta }, type }): AccountJson => ({
    address,
    ...meta,
    type
  }));
}

export default class KoniExtension extends Extension {
  public decodeAddress = (key: string | Uint8Array, ignoreChecksum?: boolean, ss58Format?: Prefix): Uint8Array => {
    return keyring.decodeAddress(key, ignoreChecksum, ss58Format);
  };

  public encodeAddress = (key: string | Uint8Array, ss58Format?: Prefix): string => {
    return keyring.encodeAddress(key, ss58Format);
  };

  private accountsGetAllWithCurrentAddress (id: string, port: chrome.runtime.Port): boolean {
    const cb = createSubscription<'pri(accounts.getAllWithCurrentAddress)'>(id, port);
    const subscription = accountsObservable.subject.subscribe((accounts: SubjectInfo): void => {
      const accountsWithCurrentAddress: AccountsWithCurrentAddress = {
        accounts: transformAccounts(accounts)
      };

      state.getCurrentAccount((accountInfo) => {
        if (accountInfo) {
          accountsWithCurrentAddress.currentAddress = accountInfo.address;
        }

        cb(accountsWithCurrentAddress);
      });
    });

    port.onDisconnect.addListener((): void => {
      unsubscribe(id);
      subscription.unsubscribe();
    });

    return true;
  }

  private _saveCurrentAccountAddress (address: string, callback?: () => void) {
    state.getCurrentAccount((accountInfo) => {
      if (!accountInfo) {
        accountInfo = {
          address
        };
      } else {
        accountInfo.address = address;
      }

      state.setCurrentAccount(accountInfo, callback);
    });
  }

  private saveCurrentAccountAddress ({ address }: RequestCurrentAccountAddress): boolean {
    this._saveCurrentAccountAddress(address);

    return true;
  }

  private getPrice (): Promise<PriceJson> {
    return new Promise<PriceJson>((resolve, reject) => {
      state.getPrice((rs: PriceJson) => {
        resolve(rs);
      });
    });
  }

  private subscribePrice (id: string, port: chrome.runtime.Port): Promise<PriceJson> {
    const cb = createSubscription<'pri(price.getSubscription)'>(id, port);

    const priceSubscription = state.subscribePrice().subscribe({
      next: (rs) => {
        cb(rs);
      }
    });

    port.onDisconnect.addListener((): void => {
      unsubscribe(id);
      priceSubscription.unsubscribe();
    });

    return this.getPrice();
  }

  private getBalance (): BalanceJson {
    return state.getBalance();
  }

  private subscribeBalance (id: string, port: chrome.runtime.Port): BalanceJson {
    const cb = createSubscription<'pri(balance.getSubscription)'>(id, port);

    const balanceSubscription = state.subscribeBalance().subscribe({
      next: (rs) => {
        cb(rs);
      }
    });

    port.onDisconnect.addListener((): void => {
      unsubscribe(id);
      balanceSubscription.unsubscribe();
    });

    return this.getBalance();
  }

  private getCrowdloan (): CrowdloanJson {
    return state.getCrowdloan();
  }

  private subscribeCrowdloan (id: string, port: chrome.runtime.Port): CrowdloanJson {
    const cb = createSubscription<'pri(crowdloan.getSubscription)'>(id, port);

    const balanceSubscription = state.subscribeCrowdloan().subscribe({
      next: (rs) => {
        cb(rs);
      }
    });

    port.onDisconnect.addListener((): void => {
      unsubscribe(id);
      balanceSubscription.unsubscribe();
    });

    return this.getCrowdloan();
  }

  private getChainRegistryMap (): Record<string, ChainRegistry> {
    return state.getChainRegistryMap();
  }

  private subscribeChainRegistry (id: string, port: chrome.runtime.Port): Record<string, ChainRegistry> {
    const cb = createSubscription<'pri(chainRegistry.getSubscription)'>(id, port);

    const subscription = state.subscribeChainRegistryMap().subscribe({
      next: (rs) => {
        cb(rs);
      }
    });

    port.onDisconnect.addListener((): void => {
      unsubscribe(id);
      subscription.unsubscribe();
    });

    return this.getChainRegistryMap();
  }

  private validatePassword (json: KeyringPair$Json, password: string): boolean {
    const cryptoType = Array.isArray(json.encoding.content) ? json.encoding.content[1] : 'ed25519';
    const encType = Array.isArray(json.encoding.type) ? json.encoding.type : [json.encoding.type];
    const pair = createPair(
      { toSS58: this.encodeAddress, type: cryptoType as KeypairType },
      { publicKey: this.decodeAddress(json.address, true) },
      json.meta,
      isHex(json.encoded) ? hexToU8a(json.encoded) : base64Decode(json.encoded),
      encType
    );

    // unlock then lock (locking cleans secretKey, so needs to be last)
    try {
      pair.decodePkcs8(password);
      pair.lock();

      return true;
    } catch (e) {
      console.error(e);

      return false;
    }
  }

  private validatedAccountsPassword (json: EncryptedJson, password: string): boolean {
    try {
      u8aToString(jsonDecrypt(json, password));

      return true;
    } catch (e) {
      return false;
    }
  }

  private accountsCreateSuriV2 ({ genesisHash, name, password, suri: _suri, type }: RequestAccountCreateSuri): boolean {
    const suri = getSuri(_suri, type);
    const address = keyring.createFromUri(suri, {}, type).address;

    this._saveCurrentAccountAddress(address, () => {
      keyring.addUri(suri, password, { genesisHash, name }, type);
    });

    return true;
  }

  private deriveV2 (parentAddress: string, suri: string, password: string, metadata: KeyringPair$Meta): KeyringPair {
    const parentPair = keyring.getPair(parentAddress);

    try {
      parentPair.decodePkcs8(password);
    } catch (e) {
      throw new Error('invalid password');
    }

    try {
      return parentPair.derive(suri, metadata);
    } catch (err) {
      throw new Error(`"${suri}" is not a valid derivation path`);
    }
  }

  private derivationCreateV2 ({ genesisHash, name, parentAddress, parentPassword, password, suri }: RequestDeriveCreate): boolean {
    const childPair = this.deriveV2(parentAddress, suri, parentPassword, {
      genesisHash,
      name,
      parentAddress,
      suri
    });

    const address = childPair.address;

    this._saveCurrentAccountAddress(address, () => {
      keyring.addPair(childPair, password);
    });

    return true;
  }

  private jsonRestoreV2 ({ address, file, password }: RequestJsonRestore): void {
    const isPasswordValidated = this.validatePassword(file, password);

    if (isPasswordValidated) {
      try {
        this._saveCurrentAccountAddress(address, () => {
          keyring.restoreAccount(file, password);
        });
      } catch (error) {
        throw new Error((error as Error).message);
      }
    } else {
      throw new Error('Unable to decode using the supplied passphrase');
    }
  }

  private batchRestoreV2 ({ address, file, password }: RequestBatchRestore): void {
    const isPasswordValidated = this.validatedAccountsPassword(file, password);

    if (isPasswordValidated) {
      try {
        this._saveCurrentAccountAddress(address, () => {
          keyring.restoreAccounts(file, password);
        });
      } catch (error) {
        throw new Error((error as Error).message);
      }
    } else {
      throw new Error('Unable to decode using the supplied passphrase');
    }
  }

  private getNft (account: string): Promise<NftJson> {
    return new Promise<NftJson>((resolve, reject) => {
      state.getNft(account, (rs: NftJson) => {
        resolve(rs);
      });
    });
  }

  private getStaking (account: string): Promise<StakingJson> {
    return new Promise<StakingJson>((resolve, reject) => {
      state.getStaking(account, (rs: StakingJson) => {
        resolve(rs);
      });
    });
  }

  // todo: add custom network metadata to here
  private networkMetadataList (): NetWorkMetadataDef[] {
    const result: NetWorkMetadataDef[] = [];

    Object.keys(NETWORKS).forEach((networkKey) => {
      const { chain, genesisHash, group, icon, isEthereum, ss58Format, paraId } = NETWORKS[networkKey];

      let isAvailable = true;

      //todo: add more logic in further update
      if (!genesisHash || genesisHash.toLowerCase() === 'unknown') {
        isAvailable = false;
      }

      result.push({
        chain,
        networkKey,
        genesisHash,
        icon: isEthereum ? 'ethereum' : (icon || 'polkadot'),
        ss58Format,
        group,
        isEthereum: !!isEthereum,
        paraId,
        isAvailable
      });
    });

    return result;
  }

  private apiInit ({ networkKey }: RequestApi): ApiInitStatus {
    const {apisMap} =  bWindow.pdotApi;

    if (!rpcsMap.hasOwnProperty(networkKey) || !rpcsMap[networkKey]) {
      return ApiInitStatus.NOT_SUPPORT;
    }

    if (!!apisMap[networkKey]) {
      return ApiInitStatus.ALREADY_EXIST;
    }

    apisMap[networkKey] = initApi(rpcsMap[networkKey]);

    return ApiInitStatus.SUCCESS;
  }

  private getTransactionHistoryByMultiNetworks({address, networkKeys}: RequestTransactionHistoryGetByMultiNetworks, id: string, port: chrome.runtime.Port): boolean {
    const cb = createSubscription<'pri(transaction.history.getByMultiNetwork)'>(id, port);

    state.getTransactionHistoryByMultiNetworks(address, networkKeys, (items) => {
      cb(items);
    });

    port.onDisconnect.addListener((): void => {
      unsubscribe(id);
    });

    return true;
  }

  private getTransactionHistory({address, networkKey}: RequestTransactionHistoryGet, id: string, port: chrome.runtime.Port): boolean {
    const cb = createSubscription<'pri(transaction.history.get)'>(id, port);

    state.getTransactionHistory(address, networkKey, (items) => {
      cb(items);
    });

    port.onDisconnect.addListener((): void => {
      unsubscribe(id);
    });

    return true;
  }

  private updateTransactionHistory({address, item, networkKey}: RequestTransactionHistoryAdd, id: string, port: chrome.runtime.Port): boolean {
    const cb = createSubscription<'pri(transaction.history.add)'>(id, port);

    state.setTransactionHistory(address, networkKey, item, (items) => {
      cb(items);
    });

    port.onDisconnect.addListener((): void => {
      unsubscribe(id);
    });

    return true;
  }

  // eslint-disable-next-line @typescript-eslint/require-await
  public override async handle<TMessageType extends MessageTypes> (id: string, type: TMessageType, request: RequestTypes[TMessageType], port: chrome.runtime.Port): Promise<ResponseType<TMessageType>> {
    switch (type) {
      case 'pri(api.init)':
        return this.apiInit(request as RequestApi);
      case 'pri(accounts.create.suriV2)':
        return this.accountsCreateSuriV2(request as RequestAccountCreateSuri);
      case 'pri(accounts.getAllWithCurrentAddress)':
        return this.accountsGetAllWithCurrentAddress(id, port);
      case 'pri(currentAccount.saveAddress)':
        return this.saveCurrentAccountAddress(request as RequestCurrentAccountAddress);
      case 'pri(price.getPrice)':
        return await this.getPrice();
      case 'pri(price.getSubscription)':
        return await this.subscribePrice(id, port);
      case 'pri(balance.getBalance)':
        return this.getBalance();
      case 'pri(balance.getSubscription)':
        return this.subscribeBalance(id, port);
      case 'pri(crowdloan.getCrowdloan)':
        return this.getCrowdloan();
      case 'pri(crowdloan.getSubscription)':
        return this.subscribeCrowdloan(id, port);
      case 'pri(derivation.createV2)':
        return this.derivationCreateV2(request as RequestDeriveCreate);
      case 'pri(json.restoreV2)':
        return this.jsonRestoreV2(request as RequestJsonRestore);
      case 'pri(json.batchRestoreV2)':
        return this.batchRestoreV2(request as RequestBatchRestore);
      case 'pri(networkMetadata.list)':
        return this.networkMetadataList();
      case 'pri(chainRegistry.getSubscription)':
        return this.subscribeChainRegistry(id, port);
<<<<<<< HEAD
      case 'pri(transaction.history.add)':
        return this.updateTransactionHistory(request as RequestTransactionHistoryAdd, id, port);
      case 'pri(transaction.history.get)':
        return this.getTransactionHistory(request as RequestTransactionHistoryGet, id, port);
      case 'pri(transaction.history.getByMultiNetwork)':
        return this.getTransactionHistoryByMultiNetworks(request as RequestTransactionHistoryGetByMultiNetworks, id, port);
=======
      case 'pri(nft.getNft)':
        return await this.getNft(request as string);
      case 'pri(staking.getStaking)':
        return await this.getStaking(request as string);
>>>>>>> e19fd4c1
      default:
        return super.handle(id, type, request, port);
    }
  }
}<|MERGE_RESOLUTION|>--- conflicted
+++ resolved
@@ -3,7 +3,6 @@
 
 import Extension from '@polkadot/extension-base/background/handlers/Extension';
 import { createSubscription, unsubscribe } from '@polkadot/extension-base/background/handlers/subscriptions';
-<<<<<<< HEAD
 import {
   AccountsWithCurrentAddress,
   BackgroundWindow,
@@ -17,9 +16,7 @@
   RequestTransactionHistoryGet,
   RequestTransactionHistoryGetByMultiNetworks
 } from '@polkadot/extension-base/background/KoniTypes';
-=======
 import { AccountsWithCurrentAddress, BalanceJson, ChainRegistry, CrowdloanJson, NetWorkMetadataDef, NftJson, PriceJson, StakingJson } from '@polkadot/extension-base/background/KoniTypes';
->>>>>>> e19fd4c1
 import { AccountJson, MessageTypes, RequestAccountCreateSuri, RequestBatchRestore, RequestCurrentAccountAddress, RequestDeriveCreate, RequestJsonRestore, RequestTypes, ResponseType } from '@polkadot/extension-base/background/types';
 import NETWORKS from '@polkadot/extension-koni-base/api/endpoints';
 import {rpcsMap, state} from '@polkadot/extension-koni-base/background/handlers/index';
@@ -439,19 +436,16 @@
         return this.networkMetadataList();
       case 'pri(chainRegistry.getSubscription)':
         return this.subscribeChainRegistry(id, port);
-<<<<<<< HEAD
+      case 'pri(nft.getNft)':
+        return await this.getNft(request as string);
+      case 'pri(staking.getStaking)':
+        return await this.getStaking(request as string);
       case 'pri(transaction.history.add)':
         return this.updateTransactionHistory(request as RequestTransactionHistoryAdd, id, port);
       case 'pri(transaction.history.get)':
         return this.getTransactionHistory(request as RequestTransactionHistoryGet, id, port);
       case 'pri(transaction.history.getByMultiNetwork)':
         return this.getTransactionHistoryByMultiNetworks(request as RequestTransactionHistoryGetByMultiNetworks, id, port);
-=======
-      case 'pri(nft.getNft)':
-        return await this.getNft(request as string);
-      case 'pri(staking.getStaking)':
-        return await this.getStaking(request as string);
->>>>>>> e19fd4c1
       default:
         return super.handle(id, type, request, port);
     }
