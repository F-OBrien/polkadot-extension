--- conflicted
+++ resolved
@@ -2063,8 +2063,7 @@
     return true;
   }
 
-<<<<<<< HEAD
-  private async isInWalletAccount (address?: string) {
+  private async isInWalletAccount(address?: string) {
     return new Promise((resolve) => {
       if (address) {
         accountsObservable.subject.subscribe((storedAccounts: SubjectInfo): void => {
@@ -2078,7 +2077,8 @@
         resolve(false);
       }
     });
-=======
+  }
+
   private accountsTie2 ({ address, genesisHash }: RequestAccountTie): boolean {
     return state.setAccountTie(address, genesisHash);
   }
@@ -2388,7 +2388,6 @@
     }
 
     return txState;
->>>>>>> 4dba0e5d
   }
 
   // eslint-disable-next-line @typescript-eslint/require-await
