--- conflicted
+++ resolved
@@ -2,21 +2,12 @@
 // SPDX-License-Identifier: Apache-2.0
 
 import Common from '@ethereumjs/common';
-<<<<<<< HEAD
 import { _ChainAsset, _ChainInfo } from '@subwallet/chain/types';
-import Extension, { SEED_DEFAULT_LENGTH, SEED_LENGTHS } from '@subwallet/extension-base/background/handlers/Extension';
-=======
 import Extension, { isJsonPayload, SEED_DEFAULT_LENGTH, SEED_LENGTHS } from '@subwallet/extension-base/background/handlers/Extension';
->>>>>>> 439ed2f1
 import { AuthUrls } from '@subwallet/extension-base/background/handlers/State';
 import { createSubscription } from '@subwallet/extension-base/background/handlers/subscriptions';
 import { AccountExternalError, AccountExternalErrorCode, AccountsWithCurrentAddress, ApiProps, BalanceJson, BasicTxError, BasicTxErrorCode, BasicTxInfo, BasicTxResponse, BondingOptionInfo, BondingOptionParams, BondingSubmitParams, ChainBondingBasics, ChainRegistry, CheckExistingTuringCompoundParams, CreateDeriveAccountInfo, CrowdloanJson, CurrentAccountInfo, CustomToken, CustomTokenJson, DelegationItem, DeleteCustomTokenParams, DeriveAccountInfo, DisableNetworkResponse, EvmNftTransaction, ExistingTuringCompoundTask, ExternalRequestPromise, ExternalRequestPromiseStatus, HandleBasicTx, KeyringState, NETWORK_ERROR, NetWorkGroup, NetworkJson, NftCollection, NftJson, NftTransactionRequest, NftTransactionResponse, NftTransferExtra, OptionInputAddress, PrepareExternalRequest, PriceJson, RequestAccountCreateExternalV2, RequestAccountCreateHardwareV2, RequestAccountCreateSuriV2, RequestAccountCreateWithSecretKey, RequestAccountExportPrivateKey, RequestAccountIsLocked, RequestAccountMeta, RequestAuthorization, RequestAuthorizationBlock, RequestAuthorizationPerAccount, RequestAuthorizationPerSite, RequestAuthorizeApproveV2, RequestBatchRestoreV2, RequestBondingSubmit, RequestCancelCompoundStakeExternal, RequestChangeMasterPassword, RequestCheckCrossChainTransfer, RequestCheckPublicAndSecretKey, RequestCheckTransfer, RequestClaimRewardExternal, RequestConfirmationComplete, RequestCreateCompoundStakeExternal, RequestCrossChainTransfer, RequestCrossChainTransferExternal, RequestDeriveCreateMultiple, RequestDeriveCreateV2, RequestDeriveValidateV2, RequestEvmNftSubmitTransaction, RequestForgetSite, RequestFreeBalance, RequestGetDeriveAccounts, RequestJsonRestoreV2, RequestKeyringExportMnemonic, RequestMigratePassword, RequestNftForceUpdate, RequestNftTransferExternalEVM, RequestNftTransferExternalSubstrate, RequestParseEVMContractInput, RequestParseTransactionSubstrate, RequestQrParseRLP, RequestQrSignEVM, RequestQrSignSubstrate, RequestRejectExternalRequest, RequestResolveExternalRequest, RequestSaveRecentAccount, RequestSeedCreateV2, RequestSeedValidateV2, RequestSettingsType, RequestSigningApprovePasswordV2, RequestStakeClaimReward, RequestStakeExternal, RequestStakeWithdrawal, RequestSubstrateNftSubmitTransaction, RequestTransactionHistoryAdd, RequestTransfer, RequestTransferCheckReferenceCount, RequestTransferCheckSupporting, RequestTransferExistentialDeposit, RequestTransferExternal, RequestTuringCancelStakeCompound, RequestTuringStakeCompound, RequestUnbondingSubmit, RequestUnlockKeyring, RequestUnStakeExternal, RequestWithdrawStakeExternal, ResponseAccountCreateSuriV2, ResponseAccountCreateWithSecretKey, ResponseAccountExportPrivateKey, ResponseAccountIsLocked, ResponseAccountMeta, ResponseChangeMasterPassword, ResponseCheckCrossChainTransfer, ResponseCheckPublicAndSecretKey, ResponseCheckTransfer, ResponseDeriveValidateV2, ResponseGetDeriveAccounts, ResponseKeyringExportMnemonic, ResponseMigratePassword, ResponseParseEVMContractInput, ResponseParseTransactionSubstrate, ResponsePrivateKeyValidateV2, ResponseQrParseRLP, ResponseQrSignEVM, ResponseQrSignSubstrate, ResponseRejectExternalRequest, ResponseResolveExternalRequest, ResponseSeedCreateV2, ResponseSeedValidateV2, ResponseUnlockKeyring, StakeClaimRewardParams, StakeDelegationRequest, StakeUnlockingJson, StakeWithdrawalParams, StakingJson, StakingRewardJson, SubstrateNftTransaction, SupportTransferResponse, ThemeTypes, TokenInfo, TransactionHistoryItemType, TransferErrorCode, TuringCancelStakeCompoundParams, TuringStakeCompoundParams, UnbondingSubmitParams, ValidateCustomTokenRequest, ValidateCustomTokenResponse, ValidateNetworkRequest, ValidateNetworkResponse } from '@subwallet/extension-base/background/KoniTypes';
 import { AccountJson, AuthorizeRequest, MessageTypes, RequestAccountForget, RequestAccountTie, RequestAuthorizeCancel, RequestAuthorizeReject, RequestCurrentAccountAddress, RequestTypes, ResponseAuthorizeList, ResponseType } from '@subwallet/extension-base/background/types';
-<<<<<<< HEAD
-import { PASSWORD_EXPIRY_MS } from '@subwallet/extension-base/defaults';
-import { _ChainState, _ValidateCustomTokenRequest, _ValidateCustomTokenResponse } from '@subwallet/extension-base/services/chain-service/types';
-=======
->>>>>>> 439ed2f1
 import { SignerExternal, SignerType } from '@subwallet/extension-base/signers/types';
 import { getId } from '@subwallet/extension-base/utils/getId';
 import { MetadataDef } from '@subwallet/extension-inject/types';
@@ -59,18 +50,9 @@
 import Web3 from 'web3';
 import { TransactionConfig } from 'web3-core';
 
-<<<<<<< HEAD
-import { createPair } from '@polkadot/keyring';
-import { KeyringPair, KeyringPair$Json, KeyringPair$Meta } from '@polkadot/keyring/types';
-import { keyring } from '@polkadot/ui-keyring';
-import { accounts as accountsObservable } from '@polkadot/ui-keyring/observable/accounts';
-import { SingleAddress, SubjectInfo } from '@polkadot/ui-keyring/observable/types';
-import { assert, BN, BN_ZERO, hexStripPrefix, hexToU8a, isAscii, isHex, u8aToHex, u8aToString } from '@polkadot/util';
-=======
 import { TypeRegistry } from '@polkadot/types';
 import { ChainType } from '@polkadot/types/interfaces';
 import { assert, BN, hexStripPrefix, hexToU8a, isAscii, isHex, u8aToHex, u8aToString } from '@polkadot/util';
->>>>>>> 439ed2f1
 import { base64Decode, isEthereumAddress, jsonDecrypt, keyExtractSuri, mnemonicGenerate, mnemonicValidate } from '@polkadot/util-crypto';
 import { EncryptedJson, KeypairType, Prefix } from '@polkadot/util-crypto/types';
 
@@ -1160,13 +1142,8 @@
     return true;
   }
 
-<<<<<<< HEAD
   private async validateTransfer (networkKey: string, token: string | undefined, from: string, to: string, password: string | undefined, value: string | undefined, transferAll: boolean | undefined): Promise<[Array<BasicTxError>, KeyringPair | undefined, BN | undefined, TokenInfo | undefined]> {
     const substrateApiMap = state.getSubstrateApiMap();
-=======
-  private async validateTransfer (networkKey: string, token: string | undefined, from: string, to: string, value: string | undefined, transferAll: boolean | undefined): Promise<[Array<BasicTxError>, KeyringPair | undefined, BN | undefined, TokenInfo | undefined]> {
-    const dotSamaApiMap = state.getDotSamaApiMap();
->>>>>>> 439ed2f1
     const errors = [] as Array<BasicTxError>;
     const keypair = keyring.getPair(from);
     let transferValue;
@@ -1216,7 +1193,6 @@
   }
 
   private async checkTransfer ({ from, networkKey, to, token, transferAll, value }: RequestCheckTransfer): Promise<ResponseCheckTransfer> {
-<<<<<<< HEAD
     const [errors, fromKeyPair, valueNumber, tokenInfo] = await this.validateTransfer(networkKey, token, from, to, undefined, value, transferAll);
     let mainTokenDecimals: number | undefined;
     const warnings: BasicTxWarning[] = [];
@@ -1229,16 +1205,9 @@
 
       nativeToken = nativeTokenInfo.symbol;
       mainTokenDecimals = nativeTokenInfo.decimals;
-=======
-    const [errors, fromKeyPair, valueNumber, tokenInfo] = await this.validateTransfer(networkKey, token, from, to, value, transferAll);
-    const dotSamaApiMap = state.getDotSamaApiMap();
-    const web3ApiMap = state.getApiMap().web3;
-    let mainToken: string | undefined;
-
-    if (tokenInfo && !tokenInfo.isMainToken) {
-      mainToken = state.getNetworkMapByKey(networkKey).nativeToken as string;
->>>>>>> 439ed2f1
-    }
+    }
+
+    const existentialDeposit = await getExistentialDeposit(networkKey, tokenInfo && !tokenInfo.isMainToken ? (mainToken || '') : (token || ''), state.getDotSamaApiMap());
 
     let fee = '0';
     let feeSymbol;
@@ -1248,31 +1217,18 @@
 
     if (isEthereumAddress(from) && isEthereumAddress(to)) {
       // @ts-ignore
-<<<<<<< HEAD
       [fromAccountFreeBalance, toAccountFreeBalance, fromAccountNativeBalance] = await Promise.all([
         getFreeBalance(networkKey, from, substrateApiMap, evmApiMap, token),
         getFreeBalance(networkKey, to, substrateApiMap, evmApiMap, token),
         getFreeBalance(networkKey, from, substrateApiMap, evmApiMap, nativeToken)
-=======
-      [fromAccountFreeBalance, toAccountFreeBalance] = await Promise.all([
-        getFreeBalance(networkKey, from, dotSamaApiMap, web3ApiMap, token),
-        getFreeBalance(networkKey, to, dotSamaApiMap, web3ApiMap, token)
->>>>>>> 439ed2f1
       ]);
       const txVal: string = transferAll ? fromAccountFreeBalance : (value || '0');
-      const network = state.getNetworkMapByKey(networkKey);
 
       // Estimate with EVM API
       if (tokenInfo && !tokenInfo.isMainToken && tokenInfo.contractAddress) {
-<<<<<<< HEAD
         [, , fee] = await getERC20TransactionObject(tokenInfo.contractAddress, networkKey, from, to, txVal, !!transferAll, evmApiMap);
       } else {
         [, , fee] = await getEVMTransactionObject(networkKey, to, txVal, !!transferAll, evmApiMap);
-=======
-        [, , fee] = await getERC20TransactionObject(tokenInfo.contractAddress, network, from, to, txVal, !!transferAll, web3ApiMap);
-      } else {
-        [, , fee] = await getEVMTransactionObject(network, to, txVal, !!transferAll, web3ApiMap);
->>>>>>> 439ed2f1
       }
     } else {
       // Estimate with DotSama API
@@ -1299,11 +1255,31 @@
     const fromAccountFreeNumber = new BN(fromAccountFreeBalance);
     const feeNumber = fee ? new BN(fee) : undefined;
     const fromAccountNativeBalanceNumber = new BN(fromAccountNativeBalance);
+    const existentialDepositNumber = new BN(existentialDeposit);
+    const rawExistentialDeposit = Number(existentialDeposit) / Math.pow(10, (mainTokenDecimals || tokenInfo?.decimals || 0));
 
     if (!transferAll && value && feeNumber && valueNumber) {
       if (tokenInfo && tokenInfo.isMainToken) {
         // eslint-disable-next-line @typescript-eslint/no-unsafe-call
-        if (fromAccountFreeNumber.lt(feeNumber.add(valueNumber))) {
+        if (fromAccountFreeNumber.gt(valueNumber)) {
+          if (!fromAccountFreeNumber.gte((valueNumber.add(feeNumber)).add(existentialDepositNumber))) {
+            if (existentialDepositNumber.gt(BN_ZERO)) {
+              warnings.push({
+                code: BasicTxWarningCode.NOT_ENOUGH_EXISTENTIAL_DEPOSIT,
+                message: `Beware! This transaction might cause a total loss of assets in this account because it would lower your balance below the minimum threshold of ${rawExistentialDeposit} ${tokenInfo.symbol}`
+              });
+            }
+
+            const isEnoughBalanceToSend = fromAccountFreeNumber.gte(valueNumber.add(feeNumber));
+
+            if (!isEnoughBalanceToSend) {
+              errors.push({
+                code: TransferErrorCode.NOT_ENOUGH_FEE,
+                message: `Not enough ${tokenInfo.symbol} to pay the network fee`
+              });
+            }
+          }
+        } else {
           errors.push({
             code: TransferErrorCode.NOT_ENOUGH_VALUE,
             message: 'Not enough balance free to make transfer'
@@ -1311,7 +1287,23 @@
         }
       } else {
         // eslint-disable-next-line @typescript-eslint/no-unsafe-call
-        if (fromAccountNativeBalanceNumber.lt(feeNumber) || valueNumber > fromAccountFreeNumber) {
+        if (fromAccountFreeNumber.gte(valueNumber)) {
+          if (!fromAccountNativeBalanceNumber.gte(existentialDepositNumber.add(feeNumber))) {
+            if (existentialDepositNumber.gt(BN_ZERO)) {
+              warnings.push({
+                code: BasicTxWarningCode.NOT_ENOUGH_EXISTENTIAL_DEPOSIT,
+                message: `Beware! This transaction might cause a total loss of assets in this account because it would lower your balance below the minimum threshold of ${rawExistentialDeposit} ${mainToken || ''}`
+              });
+            }
+
+            if (!fromAccountNativeBalanceNumber.gte(feeNumber)) {
+              errors.push({
+                code: TransferErrorCode.NOT_ENOUGH_FEE,
+                message: `Not enough ${mainToken || ''} to pay the network fee`
+              });
+            }
+          }
+        } else {
           errors.push({
             code: TransferErrorCode.NOT_ENOUGH_VALUE,
             message: 'Not enough balance free to make transfer'
@@ -1322,6 +1314,7 @@
 
     return {
       errors,
+      warnings,
       fromAccountFree: fromAccountFreeBalance,
       toAccountFree: toAccountFreeBalance,
       estimateFee: fee,
@@ -1340,25 +1333,7 @@
     const keypair = keyring.getPair(from);
     const transferValue = new BN(value);
 
-<<<<<<< HEAD
-    try {
-      keypair = keyring.getPair(from);
-
-      if (password) {
-        keypair.unlock(password);
-      }
-    } catch (e) {
-      errors.push({
-        code: BasicTxErrorCode.KEYRING_ERROR,
-        // @ts-ignore
-        message: String(e.message)
-      });
-    }
-
     const tokenInfo: TokenInfo | undefined = await getTokenInfo(originNetworkKey, substrateApiMap[originNetworkKey].api, token);
-=======
-    const tokenInfo: TokenInfo | undefined = await getTokenInfo(originNetworkKey, dotSamaApiMap[originNetworkKey].api, token);
->>>>>>> 439ed2f1
 
     if (!tokenInfo) {
       errors.push({
@@ -1371,15 +1346,9 @@
   }
 
   private async checkCrossChainTransfer ({ destinationNetworkKey, from, originNetworkKey, to, token, value }: RequestCheckCrossChainTransfer): Promise<ResponseCheckCrossChainTransfer> {
-<<<<<<< HEAD
-    const [errors, fromKeyPair, valueNumber, tokenInfo] = await this.validateCrossChainTransfer(originNetworkKey, destinationNetworkKey, token, from, to, undefined, value);
+    const [errors, fromKeyPair, valueNumber, tokenInfo] = await this.validateCrossChainTransfer(originNetworkKey, destinationNetworkKey, token, from, to, value);
     const substrateApiMap = state.getSubstrateApiMap();
     const evmApiMap = state.getEvmApiMap();
-=======
-    const [errors, fromKeyPair, valueNumber, tokenInfo] = await this.validateCrossChainTransfer(originNetworkKey, destinationNetworkKey, token, from, to, value);
-    const dotSamaApiMap = state.getDotSamaApiMap();
-    const web3ApiMap = state.getApiMap().web3;
->>>>>>> 439ed2f1
     let fee = '0';
     let feeString;
     let fromAccountFree = '0';
@@ -1528,13 +1497,8 @@
 
       if (isEthereumAddress(from) && isEthereumAddress(to)) {
         // Make transfer with EVM API
-<<<<<<< HEAD
-        const { privateKey } = this.accountExportPrivateKey({ address: from, password });
+        const network = state.getNetworkMapByKey(networkKey);
         const web3ApiMap = state.getApiMap().evm;
-=======
-        const web3ApiMap = state.getApiMap().web3;
-        const network = state.getNetworkMapByKey(networkKey);
->>>>>>> 439ed2f1
 
         if (tokenInfo && !tokenInfo.isMainToken && tokenInfo.contractAddress) {
           transferProm = makeERC20Transfer({
@@ -1720,37 +1684,11 @@
       return txState;
     }
 
-<<<<<<< HEAD
-    try {
-      const web3ApiMap = state.getEvmApiMap();
-      const web3 = web3ApiMap[networkKey];
-
-      const common = Common.forCustomChain('mainnet', {
-        name: networkKey,
-        networkId: network.evmChainId as number,
-        chainId: network.evmChainId as number
-      }, 'petersburg');
-      // @ts-ignore
-      const tx = new Transaction(rawTransaction, { common });
-
-      tx.sign(Buffer.from(parsedPrivateKey, 'hex'));
-      const callHash = tx.serialize();
-
-      txState.callHash = callHash.toString('hex');
-      updateState(txState);
-
-      await web3.eth.sendSignedTransaction('0x' + callHash.toString('hex'))
-        .then((receipt: Record<string, any>) => {
-          if (receipt.status) {
-            txState.status = receipt.status as boolean;
-          }
-=======
     web3.eth.sendSignedTransaction(callHash)
       .then((receipt: Record<string, any>) => {
         if (receipt.status) {
           txState.status = receipt.status as boolean;
         }
->>>>>>> 439ed2f1
 
         if (receipt.transactionHash) {
           txState.extrinsicHash = receipt.transactionHash as string;
@@ -2792,12 +2730,7 @@
           });
         }
       } else {
-<<<<<<< HEAD
         const apiProps = await state.getSubstrateApiMap()[networkKey].isReady;
-        const network = state.getNetworkMapByKey(networkKey);
-=======
-        const apiProps = await state.getDotSamaApiMap()[networkKey].isReady;
->>>>>>> 439ed2f1
 
         transferProm = makeTransferExternal({
           network: network,
@@ -3706,18 +3639,6 @@
     }
   }
 
-<<<<<<< HEAD
-  // ChainService -------------------------------------------------
-  private subscribeChainInfoMap (id: string, port: chrome.runtime.Port): Record<string, _ChainInfo> {
-    const cb = createSubscription<'pri(chainService.subscribeChainInfoMap)'>(id, port);
-    const chainInfoMapSubscription = state.subscribeChainInfoMap().subscribe({
-      next: (rs) => {
-        cb(rs);
-      }
-    });
-
-    this.createUnsubscriptionHandle(id, chainInfoMapSubscription.unsubscribe);
-=======
   private keyringStateSubscribe (id: string, port: chrome.runtime.Port): KeyringState {
     const cb = createSubscription<'pri(keyring.subscribe)'>(id, port);
     const subscription = state.subscribeKeyringState().subscribe((value): void =>
@@ -3725,56 +3646,11 @@
     );
 
     this.createUnsubscriptionHandle(id, subscription.unsubscribe);
->>>>>>> 439ed2f1
-
-    port.onDisconnect.addListener((): void => {
-      this.cancelSubscription(id);
-    });
-
-<<<<<<< HEAD
-    return state.getChainInfoMap();
-  }
-
-  private subscribeChainStateMap (id: string, port: chrome.runtime.Port): Record<string, _ChainState> {
-    const cb = createSubscription<'pri(chainService.subscribeChainStateMap)'>(id, port);
-    const chainStateMapSubscription = state.subscribeChainStateMap().subscribe({
-      next: (rs) => {
-        cb(rs);
-      }
-    });
-
-    this.createUnsubscriptionHandle(id, chainStateMapSubscription.unsubscribe);
-
-    port.onDisconnect.addListener((): void => {
-      this.cancelSubscription(id);
-    });
-
-    return state.getChainStateMap();
-  }
-
-  private subscribeAssetRegistry (id: string, port: chrome.runtime.Port): Record<string, _ChainAsset> {
-    const cb = createSubscription<'pri(chainService.subscribeAssetRegistry)'>(id, port);
-    const assetRegistrySubscription = state.subscribeAssetRegistry().subscribe({
-      next: (rs) => {
-        cb(rs);
-      }
-    });
-
-    this.createUnsubscriptionHandle(id, assetRegistrySubscription.unsubscribe);
-
-    port.onDisconnect.addListener((): void => {
-      this.cancelSubscription(id);
-    });
-
-    return state.getAssetRegistry();
-  }
-
-  private getSupportedSmartContractTypes () {
-    return state.getSupportedSmartContractTypes();
-  }
-
-  // --------------------------------------------------------------
-=======
+
+    port.onDisconnect.addListener((): void => {
+      this.cancelSubscription(id);
+    });
+
     return state.getKeyringState();
   }
 
@@ -4059,7 +3935,64 @@
       result: result
     };
   }
->>>>>>> 439ed2f1
+
+  // ChainService -------------------------------------------------
+  private subscribeChainInfoMap (id: string, port: chrome.runtime.Port): Record<string, _ChainInfo> {
+    const cb = createSubscription<'pri(chainService.subscribeChainInfoMap)'>(id, port);
+    const chainInfoMapSubscription = state.subscribeChainInfoMap().subscribe({
+      next: (rs) => {
+        cb(rs);
+      }
+    });
+
+    this.createUnsubscriptionHandle(id, chainInfoMapSubscription.unsubscribe);
+
+    port.onDisconnect.addListener((): void => {
+      this.cancelSubscription(id);
+    });
+
+    return state.getChainInfoMap();
+  }
+
+  private subscribeChainStateMap (id: string, port: chrome.runtime.Port): Record<string, _ChainState> {
+    const cb = createSubscription<'pri(chainService.subscribeChainStateMap)'>(id, port);
+    const chainStateMapSubscription = state.subscribeChainStateMap().subscribe({
+      next: (rs) => {
+        cb(rs);
+      }
+    });
+
+    this.createUnsubscriptionHandle(id, chainStateMapSubscription.unsubscribe);
+
+    port.onDisconnect.addListener((): void => {
+      this.cancelSubscription(id);
+    });
+
+    return state.getChainStateMap();
+  }
+
+  private subscribeAssetRegistry (id: string, port: chrome.runtime.Port): Record<string, _ChainAsset> {
+    const cb = createSubscription<'pri(chainService.subscribeAssetRegistry)'>(id, port);
+    const assetRegistrySubscription = state.subscribeAssetRegistry().subscribe({
+      next: (rs) => {
+        cb(rs);
+      }
+    });
+
+    this.createUnsubscriptionHandle(id, assetRegistrySubscription.unsubscribe);
+
+    port.onDisconnect.addListener((): void => {
+      this.cancelSubscription(id);
+    });
+
+    return state.getAssetRegistry();
+  }
+
+  private getSupportedSmartContractTypes () {
+    return state.getSupportedSmartContractTypes();
+  }
+
+  // --------------------------------------------------------------
 
   // eslint-disable-next-line @typescript-eslint/require-await
   public override async handle<TMessageType extends MessageTypes> (id: string, type: TMessageType, request: RequestTypes[TMessageType], port: chrome.runtime.Port): Promise<ResponseType<TMessageType>> {
