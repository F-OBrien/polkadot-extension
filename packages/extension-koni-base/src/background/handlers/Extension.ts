--- conflicted
+++ resolved
@@ -305,7 +305,6 @@
   private async subscribeNft (id: string, port: chrome.runtime.Port): Promise<NftJson> {
     const cb = createSubscription<'pri(nft.getSubscription)'>(id, port);
     const currentAccount = await state.getAccountAddress();
-<<<<<<< HEAD
     getAllNftsByAccount(currentAccount as string)
       .then((rs) => {
         state.setNft(rs, (nftData) => {
@@ -314,8 +313,6 @@
       })
       .catch((err) => console.log(err));
 
-=======
->>>>>>> 5fa3403b
     const nftSubscription = state.subscribeNft().subscribe({
       next: (rs) => {
         cb(rs);
