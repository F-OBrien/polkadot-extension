// Copyright 2019-2022 @polkadot/extension-koni authors & contributors
// SPDX-License-Identifier: Apache-2.0

import { Subject } from 'rxjs';

import { getTokenPrice } from '@polkadot/extension-koni-base/api/coingecko';
import { getAllNftsByAccount } from '@polkadot/extension-koni-base/api/nft';
import { dotSamaAPIMap, state } from '@polkadot/extension-koni-base/background/handlers';
<<<<<<< HEAD
import { CRON_AUTO_RECOVER_DOTSAMA_INTERVAL, CRON_REFRESH_NFT_INTERVAL, CRON_REFRESH_PRICE_INTERVAL } from '@polkadot/extension-koni-base/constants';
import { reformatAddress } from '@polkadot/extension-koni-base/utils/utils';
=======
import {
  CRON_AUTO_RECOVER_DOTSAMA_INTERVAL,
  CRON_REFRESH_NFT_INTERVAL,
  CRON_REFRESH_PRICE_INTERVAL, CRON_REFRESH_STAKING_INTERVAL
} from '@polkadot/extension-koni-base/constants';
import {getAllNftsByAccount} from "@polkadot/extension-koni-base/api/nft";
import {getStakingInfo} from "@polkadot/extension-koni-base/api/rpc_api/staking_info";
>>>>>>> 0695046c

export class KoniCron {
  private cronMap: Record<string, any> = {};
  private subjectMap: Record<string, Subject<any>> = {};

  getCron (name: string): any {
    return this.cronMap[name];
  }

  getSubjectMap (name: string): any {
    return this.subjectMap[name];
  }

  addCron (name: string, callback: (param?: any) => void, interval: number) {
    callback();

    this.cronMap[name] = setInterval(callback, interval);
  }

  addSubscribeCron<T> (name: string, callback: (subject: Subject<T>) => void, interval: number) {
    const sb = new Subject<T>();

    callback(sb);
    this.subjectMap[name] = sb;
    this.cronMap[name] = setInterval(callback, interval);
  }

  removeCron (name: string) {
    const interval = this.cronMap[name] as number;

    if (interval) {
      clearInterval(interval);
      delete this.cronMap[name];
    }
  }

  init () {
    this.addCron('refreshPrice', this.refreshPrice, CRON_REFRESH_PRICE_INTERVAL);
    this.addCron('recoverAPI', this.recoverAPI, CRON_AUTO_RECOVER_DOTSAMA_INTERVAL);

    state.getCurrentAccount((currentAccountInfo) => {
      if (currentAccountInfo) {
<<<<<<< HEAD
        console.log('refreshing');
        // @ts-ignore
=======
>>>>>>> 0695046c
        this.addCron('refreshNft', this.refreshNft(currentAccountInfo.address), CRON_REFRESH_NFT_INTERVAL);
        this.addCron('refreshStaking', this.refreshStaking(currentAccountInfo.address), CRON_REFRESH_STAKING_INTERVAL);
      }

      state.subscribeCurrentAccount().subscribe({
        next: ({ address }) => {
<<<<<<< HEAD
          console.log('refreshing');
=======
>>>>>>> 0695046c
          this.removeCron('refreshNft');
          this.removeCron('refreshStaking');

          this.addCron('refreshNft', this.refreshNft(address), CRON_REFRESH_NFT_INTERVAL);
          this.addCron('refreshStaking', this.refreshStaking(currentAccountInfo.address), CRON_REFRESH_STAKING_INTERVAL);
        }
      });
    });
  }

  recoverAPI () {
    Object.values(dotSamaAPIMap).forEach(async (apiProp) => {
      if (!apiProp.isApiReady) {
        await apiProp.isReady;
      }
    });
  }

  refreshPrice () {
    getTokenPrice()
      .then((rs) => {
        state.setPrice(rs, () => {
          console.log('Get Token Price From CoinGecko');
        });
      })
      .catch((err) => console.log(err));
  }

  refreshNft (address: string) {
    return () => {
      getAllNftsByAccount(address)
        .then((rs) => {
          state.setNft(rs, (nftData) => {
            console.log(`Update nft state to ${nftData}`);
          });
        })
        .catch((err) => console.log(err));
    };
  }

  refreshStaking(address: string) {
    return () => {
      getStakingInfo(address)
        .then((rs) => {
          state.setStaking(rs, (stakingData) => {
            console.log(`Update staking state to ${stakingData}`);
          })
        })
        .catch((err) => console.log(err));
    }
  }
}<|MERGE_RESOLUTION|>--- conflicted
+++ resolved
@@ -4,12 +4,7 @@
 import { Subject } from 'rxjs';
 
 import { getTokenPrice } from '@polkadot/extension-koni-base/api/coingecko';
-import { getAllNftsByAccount } from '@polkadot/extension-koni-base/api/nft';
 import { dotSamaAPIMap, state } from '@polkadot/extension-koni-base/background/handlers';
-<<<<<<< HEAD
-import { CRON_AUTO_RECOVER_DOTSAMA_INTERVAL, CRON_REFRESH_NFT_INTERVAL, CRON_REFRESH_PRICE_INTERVAL } from '@polkadot/extension-koni-base/constants';
-import { reformatAddress } from '@polkadot/extension-koni-base/utils/utils';
-=======
 import {
   CRON_AUTO_RECOVER_DOTSAMA_INTERVAL,
   CRON_REFRESH_NFT_INTERVAL,
@@ -17,7 +12,6 @@
 } from '@polkadot/extension-koni-base/constants';
 import {getAllNftsByAccount} from "@polkadot/extension-koni-base/api/nft";
 import {getStakingInfo} from "@polkadot/extension-koni-base/api/rpc_api/staking_info";
->>>>>>> 0695046c
 
 export class KoniCron {
   private cronMap: Record<string, any> = {};
@@ -60,21 +54,12 @@
 
     state.getCurrentAccount((currentAccountInfo) => {
       if (currentAccountInfo) {
-<<<<<<< HEAD
-        console.log('refreshing');
-        // @ts-ignore
-=======
->>>>>>> 0695046c
         this.addCron('refreshNft', this.refreshNft(currentAccountInfo.address), CRON_REFRESH_NFT_INTERVAL);
         this.addCron('refreshStaking', this.refreshStaking(currentAccountInfo.address), CRON_REFRESH_STAKING_INTERVAL);
       }
 
       state.subscribeCurrentAccount().subscribe({
         next: ({ address }) => {
-<<<<<<< HEAD
-          console.log('refreshing');
-=======
->>>>>>> 0695046c
           this.removeCron('refreshNft');
           this.removeCron('refreshStaking');
 
