--- conflicted
+++ resolved
@@ -4,9 +4,6 @@
 export const CRON_REFRESH_PRICE_INTERVAL = 30000;
 export const CRON_AUTO_RECOVER_DOTSAMA_INTERVAL = 30000;
 export const ACALA_REFRESH_CROWDLOAN_INTERVAL = 30000;
-<<<<<<< HEAD
 export const CRON_REFRESH_NFT_INTERVAL = 10000;
-=======
 
-export const ALL_ACCOUNT_KEY = 'ALL';
->>>>>>> e61071eb
+export const ALL_ACCOUNT_KEY = 'ALL';