--- conflicted
+++ resolved
@@ -9,7 +9,6 @@
 import type { HexString } from '@polkadot/util/types';
 import type { KeypairType } from '@polkadot/util-crypto/types';
 
-<<<<<<< HEAD
 import {
   AccountsWithCurrentAddress,
   BalanceJson, ChainRegistry, CrowdloanJson,
@@ -17,11 +16,9 @@
   PriceJson,
   RequestSubscribeBalance,
   RequestSubscribeCrowdloan,
-  RequestSubscribePrice, TransactionHistoryItemType
+  RequestSubscribePrice
 } from '@polkadot/extension-base/background/KoniTypes';
-=======
 import { AccountsWithCurrentAddress, BalanceJson, ChainRegistry, CrowdloanJson, NetWorkMetadataDef, NftJson, PriceJson, RequestSubscribeBalance, RequestSubscribeCrowdloan, RequestSubscribePrice, StakingJson } from '@polkadot/extension-base/background/KoniTypes';
->>>>>>> e19fd4c1
 import { PORT_EXTENSION } from '@polkadot/extension-base/defaults';
 import { getId } from '@polkadot/extension-base/utils/getId';
 import { metadataExpand } from '@polkadot/extension-chains';
@@ -306,7 +303,6 @@
   return sendMessage('pri(networkMetadata.list)');
 }
 
-<<<<<<< HEAD
 export async function getTransactionHistory (address: string, networkKey: string, callback: (items: TransactionHistoryItemType[]) => void ): Promise<boolean> {
   return sendMessage('pri(transaction.history.get)', {address, networkKey}, callback);
 }
@@ -321,12 +317,12 @@
 
 export async function initApi (networkKey: string): Promise<ApiInitStatus> {
   return sendMessage('pri(api.init)', { networkKey });
-=======
+}
+
 export async function getNft (account: string): Promise<NftJson> {
   return sendMessage('pri(nft.getNft)', account);
 }
 
 export async function getStaking (account: string): Promise<StakingJson> {
   return sendMessage('pri(staking.getStaking)', account);
->>>>>>> e19fd4c1
 }