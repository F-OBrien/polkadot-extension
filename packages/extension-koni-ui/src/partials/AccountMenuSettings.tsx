--- conflicted
+++ resolved
@@ -41,12 +41,7 @@
     )
     : hierarchy;
 
-<<<<<<< HEAD
   // const { master } = useContext(AccountContext);
-  const networkMap = useMemo(() => getNetworkMap(), []);
-=======
-  const { master } = useContext(AccountContext);
->>>>>>> 6d283a0a
   const mediaAllowed = useContext(MediaContext);
   const isPopup = useIsPopup();
   const isFirefox = window.localStorage.getItem('browserInfo') === 'Firefox';
@@ -149,16 +144,6 @@
               to='/account/import-seed'
             >
               {/* @ts-ignore */}
-              <FontAwesomeIcon icon={faSeedling} />
-              <span>{t<string>('Import account from Seed Phase')}</span>
-            </Link>
-          </MenuSettingItem>
-          <MenuSettingItem className='account-menu-settings__menu-item'>
-            <Link
-              className='account-menu-settings__menu-item-text'
-              to='/account/import-metamask-private-key'
-            >
-              {/* @ts-ignore */}
               <FontAwesomeIcon icon={faKey} />
               <span>{t<string>('Import private key from Metamask')}</span>
             </Link>
@@ -175,6 +160,7 @@
             </Link>
           </MenuSettingItem>
         </div>
+
         <div className='account-menu-settings-items-wrapper'>
           <MenuSettingItem className='account-menu-settings__menu-item'>
             <Link
