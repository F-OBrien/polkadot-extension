--- conflicted
+++ resolved
@@ -55,45 +55,13 @@
   showSubHeader?: boolean;
   smallMargin?: boolean;
   subHeaderName?: string;
-<<<<<<< HEAD
   text?: React.ReactNode;
-=======
-  showCancelButton?: boolean;
   cancelButtonText?: string;
-  isWelcomeScreen?: boolean;
-  isShowNetworkSelect?: boolean;
-  isShowZeroBalances?: boolean;
-  toggleZeroBalances?: () => void;
-  changeAccountCallback?: (address: string) => void;
-  isBusy?: boolean;
-  setShowBalanceDetail?: (isShowBalanceDetail: boolean) => void;
->>>>>>> cf394ff8
   to?: string;
   toggleZeroBalances?: () => void;
 }
 
-<<<<<<< HEAD
-function Header ({ changeAccountCallback,
-  children,
-  className = '',
-  isBusy,
-  isContainDetailHeader,
-  isShowNetworkSelect = true,
-  isShowZeroBalances,
-  isWelcomeScreen,
-  onBack,
-  onCancel,
-  setShowBalanceDetail,
-  showBackArrow,
-  showCancelButton,
-  showSubHeader,
-  smallMargin = false,
-  subHeaderName,
-  to,
-  toggleZeroBalances }: Props): React.ReactElement<Props> {
-=======
-function Header ({ cancelButtonText, changeAccountCallback, children, className = '', isBusy, isContainDetailHeader, isShowNetworkSelect = true, isShowZeroBalances, isWelcomeScreen, setShowBalanceDetail, showBackArrow, showCancelButton, showSubHeader, smallMargin = false, subHeaderName, to, toggleZeroBalances }: Props): React.ReactElement<Props> {
->>>>>>> cf394ff8
+function Header ({ cancelButtonText, changeAccountCallback, children, className = '', isBusy, isContainDetailHeader, isShowNetworkSelect = true, isShowZeroBalances, isWelcomeScreen, setShowBalanceDetail, showBackArrow, showCancelButton, showSubHeader, smallMargin = false, subHeaderName, to, toggleZeroBalances, onBack, onCancel }: Props): React.ReactElement<Props> {
   const [isSettingsOpen, setShowSettings] = useState(false);
   const [isActionOpen, setShowAccountAction] = useState(false);
   const [isNetworkSelectOpen, setShowNetworkSelect] = useState(false);
