// Copyright 2019-2022 @polkadot/extension-ui authors & contributors
// SPDX-License-Identifier: Apache-2.0

import { AttachAccountModal, CreateAccountModal, DeriveAccountModal, ImportAccountModal, NewAccountModal, RequestCreatePasswordModal } from '@subwallet/extension-koni-ui/components/Modal';
import Confirmations from '@subwallet/extension-koni-ui/Popup/Confirmations';
import { Debugger } from '@subwallet/extension-koni-ui/Popup/Debugger';
import { Button, Icon, ModalContext, SwModal, useExcludeModal } from '@subwallet/react-ui';
import { Bug } from 'phosphor-react';
import React, { useCallback, useContext, useEffect, useMemo } from 'react';
import { useSearchParams } from 'react-router-dom';
import styled from 'styled-components';

interface Props {
  children: React.ReactNode;
}

export const PREDEFINED_MODAL_NAMES = ['debugger', 'transaction', 'confirmations'];
type PredefinedModalName = typeof PREDEFINED_MODAL_NAMES[number];

export const usePredefinedModal = () => {
  const [seachParam, setSearchParams] = useSearchParams();
  const openPModal = useCallback((name: PredefinedModalName | null) => {
    setSearchParams((prev) => {
      if (name) {
        prev.set('popup', name);
      } else {
        prev.delete('popup');
      }

      return prev;
    });
  }, [setSearchParams]);

  const isOpenPModal = useCallback(
    (popupName?: string) => {
      const currentPopup = seachParam.get('popup');

      if (popupName) {
        return currentPopup === popupName;
      } else {
        return !!currentPopup;
      }
    },
    [seachParam]
  );

  return { openPModal, isOpenPModal };
};

const DebugIcon = <Icon
  phosphorIcon={Bug}
  type={'phosphor'}
/>;

const DebugTrigger = styled.div(({ theme }) => ({
  position: 'absolute',
  right: 16,
  bottom: 90
}));

export const WalletModalContext = ({ children }: Props) => {
  const { activeList, activeModal, inactiveModals } = useContext(ModalContext);
  const [searchParams, setSearchParams] = useSearchParams();
  const { openPModal } = usePredefinedModal();

  const hasActiveModal = useMemo(() => !!activeList.length, [activeList.length]);

  useExcludeModal('confirmations');

  useEffect(() => {
    const confirmID = searchParams.get('popup');

    // Auto open confirm modal with method modalContext.activeModal else auto close all modal
    if (confirmID) {
      PREDEFINED_MODAL_NAMES.includes(confirmID) && activeModal(confirmID);
    } else {
      inactiveModals(PREDEFINED_MODAL_NAMES);
    }
  }, [activeModal, inactiveModals, searchParams]);

  const onCloseModal = useCallback(() => {
    setSearchParams((prev) => {
      prev.delete('popup');

      return prev;
    });
  }, [setSearchParams]);

  const openDebugger = useCallback(() => {
    openPModal('debugger');
  }, [openPModal]);

  return <>
    <div
      id='popup-container'
      style={{ zIndex: hasActiveModal ? undefined : -1 }}
    />
    {children}
    <DebugTrigger>
      <Button
        block
        icon={DebugIcon}
        onClick={openDebugger}
        shape='round'
        size='md'
      />
    </DebugTrigger>
    <SwModal
      id={'debugger'}
      onCancel={onCloseModal}
      title={'Debugger'}
    >
      <Debugger />
    </SwModal>
    <SwModal
      className={'modal-full'}
<<<<<<< HEAD
      closable={false}
      destroyOnClose={true}
=======
      closable={true}
>>>>>>> 94a9aa7e
      id={'confirmations'}
      onCancel={onCloseModal}
      transitionName={'fade'}
    >
      <Confirmations />
    </SwModal>
    <CreateAccountModal />
    <ImportAccountModal />
    <AttachAccountModal />
    <NewAccountModal />
    <DeriveAccountModal />
    <RequestCreatePasswordModal />
  </>;
};<|MERGE_RESOLUTION|>--- conflicted
+++ resolved
@@ -114,12 +114,7 @@
     </SwModal>
     <SwModal
       className={'modal-full'}
-<<<<<<< HEAD
-      closable={false}
-      destroyOnClose={true}
-=======
       closable={true}
->>>>>>> 94a9aa7e
       id={'confirmations'}
       onCancel={onCloseModal}
       transitionName={'fade'}
