--- conflicted
+++ resolved
@@ -31,57 +31,12 @@
       color: token.colorText,
       fontWeight: token.bodyFontWeight
     },
-<<<<<<< HEAD
-
     pre: {
       fontFamily: 'inherit',
       whiteSpace: 'pre-wrap'
     },
-
-    html: {
-      scrollbarWidth: 'none',
-
-      '&::-webkit-scrollbar': {
-        display: 'none'
-      }
-    },
-
-    '.page': {
-      position: 'absolute',
-      left: 0,
-      right: 0
-    },
-
-    '.page-enter': {
-      opacity: 0
-    },
-
-    '.page-enter-active': {
-      opacity: 1,
-      transition: 'opacity 300ms, transform 300ms'
-    },
-
-    '.page-exit': {
-      opacity: 1
-    },
-
-    '.page-exit-active': {
-      opacity: 0,
-      display: 'none',
-      transition: 'opacity 0ms, transform 300ms'
-    },
-
-    '.modal-full': {
-      height: '100%',
-
-      '& .ant-sw-modal-content': {
-        borderRadius: 0,
-        height: '100%'
-      }
-=======
     '.text-secondary': {
       color: token.colorTextSecondary
->>>>>>> 7463c5a6
     },
 
     '.text-tertiary': {
