// Copyright 2019-2022 @polkadot/extension-ui authors & contributors
// SPDX-License-Identifier: Apache-2.0

import type { ThemeProps } from '../types';

import applyPreloadStyle from '@subwallet/extension-koni-ui/preloadStyle';
import { RootState } from '@subwallet/extension-koni-ui/stores';
import { generateTheme, SW_THEME_CONFIGS, SwThemeConfig } from '@subwallet/extension-koni-ui/themes';
import { ConfigProvider, theme as reactUiTheme } from '@subwallet/react-ui';
import React, { useMemo } from 'react';
import { useSelector } from 'react-redux';
import styled, { createGlobalStyle, ThemeProvider as StyledComponentThemeProvider } from 'styled-components';

import { Theme } from '../types';

interface Props {
  children: React.ReactNode;
  themeConfig: SwThemeConfig
}

const { useToken } = reactUiTheme;

const GlobalStyle = createGlobalStyle<ThemeProps>(({ theme }) => {
  const { extendToken, token } = theme as Theme;

  applyPreloadStyle(extendToken.bodyBackgroundColor);

  return ({
    body: {
      fontFamily: token.fontFamily,
      color: token.colorText,
      fontWeight: token.bodyFontWeight
    },
    pre: {
      fontFamily: 'inherit',
      whiteSpace: 'pre-wrap'
    },
    '.text-secondary': {
      color: token.colorTextSecondary
    },

    '.text-tertiary': {
      color: token.colorTextTertiary
    },

    '.common-text': {
      fontSize: token.fontSize,
      lineHeight: token.lineHeight
    },

    '.text-danger': {
      color: token.colorError
    },

    '.h3-text': {
      fontSize: token.fontSizeHeading3,
      lineHeight: token.lineHeightHeading3,
      fontWeight: token.headingFontWeight
    },

    '.h4-text': {
      fontSize: token.fontSizeHeading4,
      lineHeight: token.lineHeightHeading4,
      fontWeight: token.headingFontWeight
    },

    '.h5-text': {
      fontWeight: token.headingFontWeight,
      fontSize: token.fontSizeHeading5,
      lineHeight: token.lineHeightHeading5
    },

    '.form-space-xs': {
      '.ant-form-item': {
        marginBottom: token.marginXS
      }
    },

    '.form-space-sm': {
      '.ant-form-item': {
        marginBottom: token.marginSM
      }
    },

    '.form-row': {
      display: 'flex',
      gap: token.sizeSM,

      '.ant-form-item': {
        flex: 1,
        overflow: 'hidden'
      }
    }

  });
});

function ThemeGenerator ({ children, themeConfig }: Props): React.ReactElement<Props> {
  const { token } = useToken();

  // Generate theme from config
  const theme = useMemo<Theme>(() => {
    return generateTheme(themeConfig, token);
  }, [themeConfig, token]);

  return (
    <StyledComponentThemeProvider theme={theme}>
      <GlobalStyle theme={theme} />
      {children}
    </StyledComponentThemeProvider>
  );
}

export interface ThemeProviderProps {
  children: React.ReactNode;
}

const getModalContainer = () => document.getElementById('popup-container') || document.body;
<<<<<<< HEAD
const getTooltipContainer = () => document.getElementById('tooltip-container') || document.body;
=======
const getPopupContainer = () => document.getElementById('tooltip-container') || document.body;
>>>>>>> 94a9aa7e

const TooltipContainer = styled.div`z-index: 10000`;

export function ThemeProvider ({ children }: ThemeProviderProps): React.ReactElement<ThemeProviderProps> {
  const themeName = useSelector((state: RootState) => state.settings.theme);
  const themeConfig = SW_THEME_CONFIGS[themeName];

  return (
    <ConfigProvider
      getModalContainer={getModalContainer}
<<<<<<< HEAD
      getPopupContainer={getTooltipContainer}
=======
      getPopupContainer={getPopupContainer}
>>>>>>> 94a9aa7e
      theme={themeConfig}
    >
      <ThemeGenerator themeConfig={themeConfig}>
        <TooltipContainer id='tooltip-container' />
        {children}
      </ThemeGenerator>
    </ConfigProvider>
  );
}<|MERGE_RESOLUTION|>--- conflicted
+++ resolved
@@ -116,11 +116,7 @@
 }
 
 const getModalContainer = () => document.getElementById('popup-container') || document.body;
-<<<<<<< HEAD
-const getTooltipContainer = () => document.getElementById('tooltip-container') || document.body;
-=======
 const getPopupContainer = () => document.getElementById('tooltip-container') || document.body;
->>>>>>> 94a9aa7e
 
 const TooltipContainer = styled.div`z-index: 10000`;
 
@@ -131,11 +127,7 @@
   return (
     <ConfigProvider
       getModalContainer={getModalContainer}
-<<<<<<< HEAD
-      getPopupContainer={getTooltipContainer}
-=======
       getPopupContainer={getPopupContainer}
->>>>>>> 94a9aa7e
       theme={themeConfig}
     >
       <ThemeGenerator themeConfig={themeConfig}>
