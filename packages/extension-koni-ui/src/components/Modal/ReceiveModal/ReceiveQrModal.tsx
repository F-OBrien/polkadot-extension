// Copyright 2019-2022 @subwallet/extension-koni-ui authors & contributors
// SPDX-License-Identifier: Apache-2.0

import { _getBlockExplorerFromChain, _getChainSubstrateAddressPrefix } from '@subwallet/extension-base/services/chain-service/utils';
import InfoIcon from '@subwallet/extension-koni-ui/components/Icon/InfoIcon';
import { RECEIVE_QR_MODAL } from '@subwallet/extension-koni-ui/constants/modal';
import useNotification from '@subwallet/extension-koni-ui/hooks/common/useNotification';
import useTranslation from '@subwallet/extension-koni-ui/hooks/common/useTranslation';
import useFetchChainInfo from '@subwallet/extension-koni-ui/hooks/screen/common/useFetchChainInfo';
import { ThemeProps } from '@subwallet/extension-koni-ui/types';
import { getScanExplorerAddressInfoUrl } from '@subwallet/extension-koni-ui/util';
import reformatAddress from '@subwallet/extension-koni-ui/util/reformatAddress';
import { Button, Icon, Logo, ModalContext, QRCode, SwModal } from '@subwallet/react-ui';
import AccountItem from '@subwallet/react-ui/es/web3-block/account-item';
import CN from 'classnames';
<<<<<<< HEAD
import { CopySimple } from 'phosphor-react';
=======
import { CaretLeft, CopySimple, GlobeHemisphereWest, Info } from 'phosphor-react';
>>>>>>> 2b2901b7
import React, { useCallback, useContext, useMemo } from 'react';
import CopyToClipboard from 'react-copy-to-clipboard';
import styled from 'styled-components';

interface Props extends ThemeProps {
  address?: string;
  selectedNetwork?: string;
}

const modalId = RECEIVE_QR_MODAL;

const Component: React.FC<Props> = ({ address, className, selectedNetwork }: Props) => {
  const { t } = useTranslation();
  const { inactiveModal } = useContext(ModalContext);
  const notify = useNotification();
  const chainInfo = useFetchChainInfo(selectedNetwork || '');
  const formattedAddress = useMemo(() => {
    if (chainInfo) {
      const isEvmChain = !!chainInfo.evmInfo;
      const networkPrefix = _getChainSubstrateAddressPrefix(chainInfo);

      return reformatAddress(address || '', networkPrefix, isEvmChain);
    } else {
      return address || '';
    }
  }, [address, chainInfo]);
  const scanExplorerAddressUrl = useMemo(() => {
    let route = '';
    const blockExplorer = selectedNetwork && _getBlockExplorerFromChain(chainInfo);

    if (blockExplorer && blockExplorer.includes('subscan.io')) {
      route = 'account';
    } else {
      route = 'address';
    }

    if (blockExplorer) {
      return `${blockExplorer}${route}/${formattedAddress}`;
    } else {
      return getScanExplorerAddressInfoUrl(selectedNetwork || '', formattedAddress);
    }
  }, [selectedNetwork, formattedAddress, chainInfo]);

  const handleClickViewOnExplorer = useCallback(() => {
    try {
      if (scanExplorerAddressUrl) {
        // eslint-disable-next-line no-void
        void chrome.tabs.create({ url: scanExplorerAddressUrl, active: true }).then(() => console.log('redirecting'));
      }
    } catch (e) {
      console.log('error redirecting to a new tab');
    }
  }, [scanExplorerAddressUrl]);

  const onClickCopyBtn = useCallback(() => notify({ message: t('Copied to clipboard') }), [notify, t]);

  const onCancel = useCallback(() => {
    inactiveModal(modalId);
  }, [inactiveModal]);

  return (
    <SwModal
      className={CN(className)}
      closeIcon={
        <Icon
          phosphorIcon={CaretLeft}
          size='md'
        />
      }
      id={modalId}
      onCancel={onCancel}
      rightIconProps={{
<<<<<<< HEAD
        icon: <InfoIcon />
=======
        icon: (
          <Icon
            phosphorIcon={Info}
            size='md'
          />
        )
>>>>>>> 2b2901b7
      }}
      title={t<string>('Your QR code')}
    >
      <>
        <div className='receive-qr-code-wrapper'>
          <QRCode
            errorLevel='H'
            size={264}
            value={formattedAddress}
          />
        </div>

        <div className={'receive-account-item-wrapper'}>
          <AccountItem
            address={formattedAddress}
            addressPreLength={7}
            addressSufLength={7}
            avatarIdentPrefix={42}
            className={'receive-account-item'}
            leftItem={
              <Logo
                network={chainInfo?.slug}
                size={24}
              />
            }
            rightItem={
              <CopyToClipboard text={formattedAddress}>
                <Button
                  className='__copy-button'
                  icon={
                    <Icon
                      phosphorIcon={CopySimple}
                      size='sm'
                    />
                  }
                  onClick={onClickCopyBtn}
                  size='xs'
                  type='ghost'
                />
              </CopyToClipboard>
            }
          />
        </div>

        <Button
          block
          className={'__view-on-explorer'}
          disabled={!scanExplorerAddressUrl}
          icon={
            <Icon
              customSize={'28px'}
              phosphorIcon={GlobeHemisphereWest}
              size='sm'
              weight={'fill'}
            />
          }
          onClick={handleClickViewOnExplorer}
        >{t('View on explorer')}</Button>
      </>
    </SwModal>
  );
};

const ReceiveQrModal = styled(Component)<Props>(({ theme: { token } }: Props) => {
  return {
    '.items-container': {
      display: 'flex',
      flexDirection: 'column',
      gap: token.sizeXS
    },

    '.disabled': {
      opacity: 0.4,

      '.ant-web3-block': {
        cursor: 'not-allowed',

        '&:hover': {
          backgroundColor: token['gray-1']
        }
      }
    },

    '.ant-web3-block-middle-item': {
      width: 'auto'
    },

    '.__view-on-explorer': {
      fontSize: token.fontSizeLG
    },

    '.ant-account-item': {
      backgroundColor: token.colorBgSecondary
    },

    '.receive-account-item-wrapper': {
      display: 'flex',
      marginTop: token.margin,
      marginBottom: token.margin,
      justifyContent: 'center'
    },

    '.receive-account-item': {
      position: 'relative',
      paddingTop: token.paddingXXS,
      paddingBottom: token.paddingXXS,

      '.ant-account-item-address': {
        fontSize: token.fontSize,
        lineHeight: token.lineHeight,
        color: token.colorTextLight4,
        fontWeight: token.bodyFontWeight,
        paddingRight: token.paddingXS
      }
    },

    '.receive-qr-code-wrapper': {
      display: 'flex',
      paddingTop: 16,
      flex: 1,
      justifyContent: 'center'
    },

    '.__copy-button': {
      color: token.colorTextLight3,

      '&:hover': {
        color: token.colorTextLight2
      }
    }
  };
});

export default ReceiveQrModal;<|MERGE_RESOLUTION|>--- conflicted
+++ resolved
@@ -13,11 +13,7 @@
 import { Button, Icon, Logo, ModalContext, QRCode, SwModal } from '@subwallet/react-ui';
 import AccountItem from '@subwallet/react-ui/es/web3-block/account-item';
 import CN from 'classnames';
-<<<<<<< HEAD
-import { CopySimple } from 'phosphor-react';
-=======
-import { CaretLeft, CopySimple, GlobeHemisphereWest, Info } from 'phosphor-react';
->>>>>>> 2b2901b7
+import { CaretLeft, CopySimple, GlobeHemisphereWest } from 'phosphor-react';
 import React, { useCallback, useContext, useMemo } from 'react';
 import CopyToClipboard from 'react-copy-to-clipboard';
 import styled from 'styled-components';
@@ -90,16 +86,7 @@
       id={modalId}
       onCancel={onCancel}
       rightIconProps={{
-<<<<<<< HEAD
         icon: <InfoIcon />
-=======
-        icon: (
-          <Icon
-            phosphorIcon={Info}
-            size='md'
-          />
-        )
->>>>>>> 2b2901b7
       }}
       title={t<string>('Your QR code')}
     >
