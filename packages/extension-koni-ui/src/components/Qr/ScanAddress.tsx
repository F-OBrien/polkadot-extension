// Copyright 2019-2022 @subwallet/extension-koni-ui authors & contributors
// SPDX-License-Identifier: Apache-2.0

import Scanner from '@subwallet/extension-koni-ui/components/Qr/Scanner';
import { SCAN_TYPE } from '@subwallet/extension-koni-ui/constants/qr';
import { ThemeProps } from '@subwallet/extension-koni-ui/types';
import { QrAccount } from '@subwallet/extension-koni-ui/types/scanner';
import { getFunctionScan } from '@subwallet/extension-koni-ui/util/scanner/attach';
import { Result } from '@zxing/library';
import CN from 'classnames';
import React, { useCallback } from 'react';
import styled from 'styled-components';

interface Props extends ThemeProps {
  className?: string;
  onError?: (error?: Error) => void;
  onScan: (scanned: QrAccount) => void;
  type: SCAN_TYPE;
}

const PATH = '@subwallet/extension-koni-ui/components/Qr/ScanAddress';

const ScanAddress = (props: Props) => {
  const { className, onError, onScan, type } = props;

  const _onScan = useCallback((result: Result | undefined | null, error: Error | undefined | null) => {
    if (result) {
      try {
        const data = result.getText();
        const funcRead = getFunctionScan(type);
        const qrAccount = funcRead(data);

<<<<<<< HEAD
        let prefix = arr[0];
        let content = '';
        let genesisHash = '';
        let name: string[] = [];
        let isEthereum = false;

        if (prefix === SUBSTRATE_PREFIX || prefix === SECRET_PREFIX) {
          [prefix, content, genesisHash, ...name] = arr;
        } else if (prefix === ETHEREUM_PREFIX) {
          [prefix, content, ...name] = arr;
          genesisHash = content.split('@')[1] || '';
          content = content.substring(0, 42);
          isEthereum = true;

          // Todo: Comment this again after finish #426
          // onError && onError(new Error(`Invalid prefix received, expected '${ACCEPT_PREFIXES.join(' or ')}' , found '${prefix}'`));
          //
          // throw Error(`Invalid prefix received, expected '${SUBSTRATE_PREFIX} or ${SECRET_PREFIX} or ${ETHEREUM_PREFIX}' , found '${prefix}'`);
        } else {
=======
        if (!qrAccount) {
>>>>>>> 51758af0
          onError && onError(new Error('Invalid QR code'));

          throw Error('Invalid QR code');
        }

        onError && onError();
        onScan(qrAccount);
      } catch (error) {
        onError && onError(error as Error);
        console.error(PATH, (error as Error).message, result.getText());
      }
    }

    if (error) {
      error.message && onError && onError(error);
      error.message && console.error(PATH, error.message);
    }
  }, [type, onError, onScan]);

  return (
    <div className={CN(className)}>
      <Scanner onResult={_onScan} />
    </div>
  );
};

export default React.memo(styled(ScanAddress)(({ theme }: Props) => `
  position: relative;
`));<|MERGE_RESOLUTION|>--- conflicted
+++ resolved
@@ -30,29 +30,7 @@
         const funcRead = getFunctionScan(type);
         const qrAccount = funcRead(data);
 
-<<<<<<< HEAD
-        let prefix = arr[0];
-        let content = '';
-        let genesisHash = '';
-        let name: string[] = [];
-        let isEthereum = false;
-
-        if (prefix === SUBSTRATE_PREFIX || prefix === SECRET_PREFIX) {
-          [prefix, content, genesisHash, ...name] = arr;
-        } else if (prefix === ETHEREUM_PREFIX) {
-          [prefix, content, ...name] = arr;
-          genesisHash = content.split('@')[1] || '';
-          content = content.substring(0, 42);
-          isEthereum = true;
-
-          // Todo: Comment this again after finish #426
-          // onError && onError(new Error(`Invalid prefix received, expected '${ACCEPT_PREFIXES.join(' or ')}' , found '${prefix}'`));
-          //
-          // throw Error(`Invalid prefix received, expected '${SUBSTRATE_PREFIX} or ${SECRET_PREFIX} or ${ETHEREUM_PREFIX}' , found '${prefix}'`);
-        } else {
-=======
         if (!qrAccount) {
->>>>>>> 51758af0
           onError && onError(new Error('Invalid QR code'));
 
           throw Error('Invalid QR code');
