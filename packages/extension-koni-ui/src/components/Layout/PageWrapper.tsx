// Copyright 2019-2022 @polkadot/extension-ui authors & contributors
// SPDX-License-Identifier: Apache-2.0

import { LoadingContainer } from '@subwallet/extension-koni-ui/components';
import { ThemeProps } from '@subwallet/extension-koni-ui/types';
import React, { useEffect, useState } from 'react';
import { Await, useLocation } from 'react-router-dom';
import { CSSTransition } from 'react-transition-group';
import styled from 'styled-components';

export interface PageWrapperProps extends ThemeProps{
  resolve?: Promise<any>;
<<<<<<< HEAD
  children?: React.ReactNode;
=======
  children?: React.ReactElement;
  animateOnce?: boolean;
>>>>>>> d234e154
}

const defaultResolver = Promise.resolve(true);

<<<<<<< HEAD
function Component ({ children, className = '', resolve }: PageWrapperProps) {
=======
function Component ({ animateOnce, children, className, resolve }: PageWrapperProps) {
>>>>>>> d234e154
  const nodeRef = React.useRef(null);
  const location = useLocation();
  const [pathName, setPathName] = useState<string | undefined>();

  useEffect(() => {
    setPathName((prevPathName) => {
      if (animateOnce && prevPathName) {
        return prevPathName;
      }

      return location.pathname;
    });
  }, [animateOnce, location.pathname]);

  return <React.Suspense fallback={<LoadingContainer />}>
    <Await resolve={resolve || defaultResolver}>
      <CSSTransition
        classNames={'page'}
        in={!!(animateOnce && pathName) || pathName === location.pathname}
        nodeRef={nodeRef}
        timeout={300}
        unmountOnExit
      >
        <div
          className={className}
          ref={nodeRef}
        >
<<<<<<< HEAD
          <div
            className={`${className}__inner`}
            ref={nodeRef}
          >
            {children}
          </div>
        </CSSTransition>
      </Await>
    </React.Suspense>
  </div>;
=======
          {children}
        </div>
      </CSSTransition>
    </Await>
  </React.Suspense>;
>>>>>>> d234e154
}

const PageWrapper = styled(Component)<PageWrapperProps>(({ theme }) => ({
  height: '100%',

  '&__inner': {
    height: '100%'
  }
}));

export default PageWrapper;<|MERGE_RESOLUTION|>--- conflicted
+++ resolved
@@ -10,21 +10,13 @@
 
 export interface PageWrapperProps extends ThemeProps{
   resolve?: Promise<any>;
-<<<<<<< HEAD
-  children?: React.ReactNode;
-=======
   children?: React.ReactElement;
   animateOnce?: boolean;
->>>>>>> d234e154
 }
 
 const defaultResolver = Promise.resolve(true);
 
-<<<<<<< HEAD
-function Component ({ children, className = '', resolve }: PageWrapperProps) {
-=======
 function Component ({ animateOnce, children, className, resolve }: PageWrapperProps) {
->>>>>>> d234e154
   const nodeRef = React.useRef(null);
   const location = useLocation();
   const [pathName, setPathName] = useState<string | undefined>();
@@ -52,24 +44,11 @@
           className={className}
           ref={nodeRef}
         >
-<<<<<<< HEAD
-          <div
-            className={`${className}__inner`}
-            ref={nodeRef}
-          >
-            {children}
-          </div>
-        </CSSTransition>
-      </Await>
-    </React.Suspense>
-  </div>;
-=======
           {children}
         </div>
       </CSSTransition>
     </Await>
   </React.Suspense>;
->>>>>>> d234e154
 }
 
 const PageWrapper = styled(Component)<PageWrapperProps>(({ theme }) => ({
