// Copyright 2019-2022 @polkadot/extension-ui authors & contributors
// SPDX-License-Identifier: Apache-2.0

import { ChainRegistry, NetworkJson } from '@subwallet/extension-base/background/KoniTypes';
import FormatBalance from '@subwallet/extension-koni-ui/components/FormatBalance';
import { useTranslation } from '@subwallet/extension-koni-ui/components/translate';
import { BalanceFormatType, SenderInputAddressType, TokenItemType } from '@subwallet/extension-koni-ui/components/types';
import { ThemeProps } from '@subwallet/extension-koni-ui/types';
import { toShort } from '@subwallet/extension-koni-ui/util';
import reformatAddress from '@subwallet/extension-koni-ui/util/reformatAddress';
import React, { useCallback, useMemo, useState } from 'react';
import styled from 'styled-components';

import InputAddress from './InputAddress';
import TokenDropdown from './TokenDropdown';

interface Props {
  className: string;
  onChange: (value: SenderInputAddressType) => void;
  initValue: SenderInputAddressType;
  chainRegistryMap: Record<string, ChainRegistry>;
  balance: string;
<<<<<<< HEAD
  balanceFormat: [number, string];
  isDonation?: boolean;
  networkMap: Record<string, NetworkJson>;
=======
  balanceFormat: BalanceFormatType;
  isDonation?: boolean
>>>>>>> 1e185433
}

function getOptions (chainRegistryMap: Record<string, ChainRegistry>): TokenItemType[] {
  const options: TokenItemType[] = [];

  Object.keys(chainRegistryMap).forEach((networkKey) => {
    Object.keys(chainRegistryMap[networkKey].tokenMap).forEach((token) => {
      const tokenInfo = chainRegistryMap[networkKey].tokenMap[token];

      options.push({
        networkKey: networkKey,
        token: tokenInfo.symbol,
        tokenAlt: tokenInfo.symbolAlt,
        decimals: tokenInfo.decimals,
        isMainToken: tokenInfo.isMainToken,
        specialOption: tokenInfo?.specialOption
      });
    });
  });

  return options;
}

function SenderInputAddress ({ balance, balanceFormat, chainRegistryMap, className = '', initValue, isDonation, networkMap, onChange }: Props): React.ReactElement {
  const { t } = useTranslation();
  const [{ address, networkKey, token }, setValue] = useState<SenderInputAddressType>(initValue);

  const networkPrefix = networkMap[networkKey].ss58Format;

  const formattedAddress = useMemo<string>(() => {
    return reformatAddress(address, networkPrefix);
  }, [address, networkPrefix]);

  const options: TokenItemType[] = getOptions(chainRegistryMap);

  const onChangeInputAddress = useCallback((address: string | null) => {
    if (address) {
      setValue((prev) => {
        const newVal = {
          ...prev,
          address
        };

        onChange(newVal);

        return newVal;
      });
    } else {
      // handle null case
    }
  }, [onChange]);

  const onChangeTokenValue = useCallback((tokenValueStr: string) => {
    const tokenVal = tokenValueStr.split('|');

    setValue((prev) => {
      const newVal = {
        ...prev,
        token: tokenVal[0],
        networkKey: tokenVal[1]
      };

      onChange(newVal);

      return newVal;
    });
  }, [onChange]);

  return (
    <div className={className}>
      <InputAddress
        className={'sender-input-address'}
        defaultValue={initValue.address}
        help={t<string>(isDonation ? 'The account you will donate from.' : 'The account you will send funds from.')}
        isSetDefaultValue={true}
        label={t<string>(isDonation ? 'Donate from account' : 'Send from account')}
        networkPrefix={networkPrefix}
        onChange={onChangeInputAddress}
        type='account'
        withEllipsis
      />

      <div className='sender-input-address__balance'>
        <FormatBalance
          format={balanceFormat}
          value={balance}
        />
      </div>

      <div className='sender-input-address__address'>
        {toShort(formattedAddress, 4, 4)}
      </div>

      <TokenDropdown
        className='sender-input-address__token-dropdown'
        networkMap={networkMap}
        onChangeTokenValue={onChangeTokenValue}
        options={options}
        value={`${token}|${networkKey}`}
      />
    </div>
  );
}

export default styled(SenderInputAddress)(({ theme }: ThemeProps) => `
  position: relative;
  margin-bottom: 10px;

  .sender-input-address__address {
    position: absolute;
    font-size: 14px;
    line-height: 26px;
    color: ${theme.textColor2};
    right: 70px;
    top: 36px;
    pointer-events: none;
  }

  .sender-input-address .key-pair__address {
    display: none;
  }

  .sender-input-address__balance {
    position: absolute;
    font-size: 15px;
    line-height: 26px;
    color: ${theme.textColor2};
    right: 70px;
    top: 8px;
    pointer-events: none;
  }

  .sender-input-address__token-dropdown {
    position: absolute;
    top: 0;
    right: 0;
    height: 72px;
  }

  .sender-input-address {
    .input-address-dropdown__input {
      width: 180px !important;
    }
  }

  .format-balance__value {
    font-weight: 400;
    font-size: 14px;
    color: ${theme.textColor};
  }

  .format-balance__postfix {
    color: ${theme.textColor2};
  }
`);<|MERGE_RESOLUTION|>--- conflicted
+++ resolved
@@ -20,14 +20,9 @@
   initValue: SenderInputAddressType;
   chainRegistryMap: Record<string, ChainRegistry>;
   balance: string;
-<<<<<<< HEAD
-  balanceFormat: [number, string];
+  balanceFormat: BalanceFormatType;
   isDonation?: boolean;
   networkMap: Record<string, NetworkJson>;
-=======
-  balanceFormat: BalanceFormatType;
-  isDonation?: boolean
->>>>>>> 1e185433
 }
 
 function getOptions (chainRegistryMap: Record<string, ChainRegistry>): TokenItemType[] {
