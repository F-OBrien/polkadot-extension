--- conflicted
+++ resolved
@@ -1,9 +1,9 @@
 // Copyright 2019-2022 @polkadot/extension-koni-ui authors & contributors
 // SPDX-License-Identifier: Apache-2.0
 
-import { faTimes } from '@fortawesome/free-solid-svg-icons';
-import { FontAwesomeIcon } from '@fortawesome/react-fontawesome';
-import React, { useCallback, useMemo, useState } from 'react';
+import {faTimes} from '@fortawesome/free-solid-svg-icons';
+import {FontAwesomeIcon} from '@fortawesome/react-fontawesome';
+import React, {useCallback, useMemo, useState} from 'react';
 import CopyToClipboard from 'react-copy-to-clipboard';
 import QRCode from 'react-qr-code';
 import styled from 'styled-components';
@@ -14,21 +14,16 @@
 import Modal from '@polkadot/extension-koni-ui/components/Modal';
 import useToast from '@polkadot/extension-koni-ui/hooks/useToast';
 import useTranslation from '@polkadot/extension-koni-ui/hooks/useTranslation';
-import { editAccount } from '@polkadot/extension-koni-ui/messaging';
+import {editAccount} from '@polkadot/extension-koni-ui/messaging';
 import HeaderEditName from '@polkadot/extension-koni-ui/partials/HeaderEditName';
-<<<<<<< HEAD
-import { ThemeProps } from '@polkadot/extension-koni-ui/types';
-import { getLogoByNetworkName, getScanExplorerAddressInfoUrl, isSupportScanExplorer, toShort } from '@polkadot/extension-koni-ui/util';
-=======
 import {ThemeProps} from '@polkadot/extension-koni-ui/types';
 import {
   getLogoByNetworkKey,
   getScanExplorerAddressInfoUrl,
   isSupportScanExplorer, toShort
 } from '@polkadot/extension-koni-ui/util';
->>>>>>> b14f448d
 import reformatAddress from '@polkadot/extension-koni-ui/util/reformatAddress';
-import { IconTheme } from '@polkadot/react-identicon/types';
+import {IconTheme} from '@polkadot/react-identicon/types';
 
 import cloneLogo from '../assets/clone.svg';
 import pencil from '../assets/pencil.svg';
@@ -49,16 +44,6 @@
   toggleActions: number;
 }
 
-<<<<<<< HEAD
-function AccountQrModal ({ accountName, address, className,
-  closeModal,
-  iconTheme,
-  networkName,
-  networkPrefix,
-  showExportButton }: Props): React.ReactElement<Props> {
-  const { t } = useTranslation();
-  const { show } = useToast();
-=======
 function AccountQrModal({
                           accountName, address, className,
                           closeModal,
@@ -69,13 +54,12 @@
                         }: Props): React.ReactElement<Props> {
   const {t} = useTranslation();
   const {show} = useToast();
->>>>>>> b14f448d
   const [editedName, setName] = useState<string | undefined | null>(accountName);
-  const [{ isEditing }, setEditing] = useState<EditState>({ isEditing: false, toggleActions: 0 });
+  const [{isEditing}, setEditing] = useState<EditState>({isEditing: false, toggleActions: 0});
 
   const _toggleEdit = useCallback(
     (): void => {
-      setEditing(({ toggleActions }) => ({ isEditing: !isEditing, toggleActions: ++toggleActions }));
+      setEditing(({toggleActions}) => ({isEditing: !isEditing, toggleActions: ++toggleActions}));
     },
     [isEditing]
   );
@@ -207,17 +191,8 @@
   );
 }
 
-<<<<<<< HEAD
-export default styled(AccountQrModal)(({ theme }: ThemeProps) => `
-  .koni-modal {
-    max-width: 460px;
-  }
-
-  .buy-token-container {
-=======
 export default styled(AccountQrModal)(({theme}: ThemeProps) => `
   .account-qr-modal {
->>>>>>> b14f448d
     position: relative;
   }
 
