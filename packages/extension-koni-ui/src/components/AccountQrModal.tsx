// Copyright 2019-2022 @polkadot/extension-ui authors & contributors
// SPDX-License-Identifier: Apache-2.0

import { faCircleQuestion } from '@fortawesome/free-regular-svg-icons';
import { faTimes } from '@fortawesome/free-solid-svg-icons';
import { FontAwesomeIcon } from '@fortawesome/react-fontawesome';
<<<<<<< HEAD
import { AccountJson } from '@subwallet/extension-base/background/types';
=======
import { NETWORK_STATUS } from '@subwallet/extension-base/background/KoniTypes';
import { AccountJson } from '@subwallet/extension-base/background/types';
import { ALL_NETWORK_KEY } from '@subwallet/extension-koni-base/constants';
import signalSlashIcon from '@subwallet/extension-koni-ui/assets/signal-stream-slash-solid.svg';
import signalIcon from '@subwallet/extension-koni-ui/assets/signal-stream-solid.svg';
import { AccountContext } from '@subwallet/extension-koni-ui/components/contexts';
>>>>>>> 14e12d4e
import Identicon from '@subwallet/extension-koni-ui/components/Identicon';
import { AccountInfoEl } from '@subwallet/extension-koni-ui/components/index';
import InputFilter from '@subwallet/extension-koni-ui/components/InputFilter';
import Link from '@subwallet/extension-koni-ui/components/Link';
import Modal from '@subwallet/extension-koni-ui/components/Modal';
import Tooltip from '@subwallet/extension-koni-ui/components/Tooltip';
import useScanExplorerAddressUrl from '@subwallet/extension-koni-ui/hooks/screen/home/useScanExplorerAddressUrl';
import useSupportScanExplorer from '@subwallet/extension-koni-ui/hooks/screen/home/useSupportScanExplorer';
import useGenesisHashOptions, { NetworkSelectOption } from '@subwallet/extension-koni-ui/hooks/useGenesisHashOptions';
import useToast from '@subwallet/extension-koni-ui/hooks/useToast';
import useTranslation from '@subwallet/extension-koni-ui/hooks/useTranslation';
import { editAccount } from '@subwallet/extension-koni-ui/messaging';
import HeaderEditName from '@subwallet/extension-koni-ui/partials/HeaderEditName';
import { RootState } from '@subwallet/extension-koni-ui/stores';
import { ModalQrProps, ThemeProps } from '@subwallet/extension-koni-ui/types';
import { getGenesisOptionsByAddressType, getLogoByNetworkKey, isAccountAll, toShort } from '@subwallet/extension-koni-ui/util';
import { getLogoByGenesisHash } from '@subwallet/extension-koni-ui/util/logoByGenesisHashMap';
import reformatAddress from '@subwallet/extension-koni-ui/util/reformatAddress';
import CN from 'classnames';
import React, { useCallback, useContext, useEffect, useMemo, useState } from 'react';
import CopyToClipboard from 'react-copy-to-clipboard';
import QRCode from 'react-qr-code';
import { useSelector } from 'react-redux';
import styled from 'styled-components';

import { IconTheme } from '@polkadot/react-identicon/types';

import cloneLogo from '../assets/clone.svg';
import pencil from '../assets/pencil.svg';

interface Props extends ThemeProps {
  className?: string;
  closeModal?: () => void;
<<<<<<< HEAD
  account: AccountJson;
  address: string;
  networkPrefix: number;
  networkKey: string;
  iconTheme: string;
  showExportButton: boolean
=======
  modalQrProp: ModalQrProps;
  updateModalQr: (value: Partial<ModalQrProps>) => void;
>>>>>>> 14e12d4e
}

interface EditState {
  isEditing: boolean;
  toggleActions: number;
}

<<<<<<< HEAD
function AccountQrModal ({ account, address, className,
  closeModal,
  iconTheme,
  networkKey,
  networkPrefix,
  showExportButton }: Props): React.ReactElement<Props> {
  const { t } = useTranslation();
  const { show } = useToast();
  const { isExternal, name: accountName } = account;
=======
interface WrapperProps {
  children?: JSX.Element;
  closeModal?: () => void;
  className?: string;
}

const Wrapper = (props: WrapperProps) => {
  const { children, className, closeModal } = props;

  return (
    <Modal
      className={CN(className, 'modal-container')}
      maskClosable={true}
      onClose={closeModal}
      wrapperClassName={'select-modal'}
    >
      <div className={'account-qr-modal'}>
        {children}
      </div>
    </Modal>
  );
};

function AccountQrModal (props: Props): React.ReactElement<Props> {
  const { className, closeModal, modalQrProp, updateModalQr } = props;
  const { account: accountQr, network: networkQr, showExportButton } = modalQrProp;

  const { t } = useTranslation();
  const { show } = useToast();

  const { accounts } = useContext(AccountContext);

  const account = useMemo((): AccountJson | undefined => {
    return accounts.find((acc) => acc.address === accountQr?.address);
  }, [accounts, accountQr?.address]);

  const genesisOptions = getGenesisOptionsByAddressType(account?.address, accounts, useGenesisHashOptions());

  const network = useMemo((): NetworkSelectOption | undefined => {
    return genesisOptions.find((net) => net.networkKey === networkQr?.networkKey);
  }, [genesisOptions, networkQr?.networkKey]);

  const { address, isExternal, name: accountName } = (account as AccountJson);
  const { icon: iconTheme, networkKey, networkPrefix } = (network as NetworkSelectOption);

>>>>>>> 14e12d4e
  const [editedName, setName] = useState<string | undefined | null>(accountName);
  const [{ isEditing }, setEditing] = useState<EditState>({ isEditing: false, toggleActions: 0 });
  const networkMap = useSelector((state: RootState) => state.networkMap);
  const formatted = useMemo(() => {
    const networkInfo = networkMap[networkKey];

    return reformatAddress(address, networkPrefix, networkInfo?.isEthereum);
  }, [networkMap, networkKey, address, networkPrefix]);
  const isSupportScanExplorer = useSupportScanExplorer(networkKey);
  const scanExplorerAddressUrl = useScanExplorerAddressUrl(networkKey, formatted);

  const [filter, setFilter] = useState('');

  const filteredAccount = useMemo(() => {
    return accounts.filter((account) => {
      const _network: NetworkSelectOption | null = (network !== undefined && network.networkKey !== ALL_NETWORK_KEY) ? network : null;
      const typeCondition = _network ? (_network.isEthereum ? account.type === 'ethereum' : account.type !== 'ethereum') : true;
      const filterCondition = filter ? account.name?.toLowerCase().includes(filter.toLowerCase()) : true;

      return filterCondition && typeCondition;
    });
  }, [filter, accounts, network]);

  const filteredNetwork = useMemo(() => {
    return filter ? genesisOptions.filter((network) => network.networkKey?.toLowerCase().includes(filter.toLowerCase())) : genesisOptions;
  }, [filter, genesisOptions]);

  const _toggleEdit = useCallback(
    (): void => {
      setEditing(({ toggleActions }) => ({ isEditing: !isEditing, toggleActions: ++toggleActions }));
    },
    [isEditing]
  );

  const _saveChanges = useCallback(
    (): void => {
      editedName && editAccount(address, editedName)
        .catch(console.error);

      _toggleEdit();
    },
    [editedName, address, _toggleEdit]
  );

  const _onCopy = useCallback(
    () => show(t('Copied')),
    [show, t]
  );

  const onChangeFilter = useCallback((value: string) => {
    setFilter(value);
  }, []);

  const onChangeAccount = useCallback((address: string) => {
    setFilter('');
    updateModalQr({ account: { address: address } });
  }, [updateModalQr]);

  const onChangeNetwork = useCallback((networkKey: string) => {
    setFilter('');
    updateModalQr({ network: { networkKey: networkKey } });
  }, [updateModalQr]);

  const handleStatusIcon = useCallback((apiStatus: NETWORK_STATUS, index: number) => {
    if (apiStatus === NETWORK_STATUS.CONNECTED) {
      return <img
        alt='network-status'
        className={'network-status network-status-icon'}
        data-for={`network-status-icon-${index}`}
        data-tip={true}
        src={signalIcon}
      />;
    } else {
      return <img
        alt='network-status'
        className={'network-status network-status-icon'}
        data-for={`network-status-icon-${index}`}
        data-tip={true}
        src={signalSlashIcon}
      />;
    }
  }, []);

  const handleStatusText = useCallback((apiStatus: NETWORK_STATUS) => {
    if (apiStatus === NETWORK_STATUS.CONNECTED) {
      return 'Connected';
    } else {
      return 'Unable to connect';
    }
  }, []);

  useEffect(() => {
    setName(accountName);
  }, [accountName]);

  if (!accountQr || isAccountAll(accountQr.address)) {
    return (
      <Wrapper
        className={className}
        closeModal={closeModal}
      >
        <>
          <div className={CN('modal-header')}>
            <div className={CN('header-title')}>Account Selection</div>
            <div
              className={CN('header-icon')}
              data-for={'header-icon'}
              data-tip={true}
            >
              <FontAwesomeIcon
                icon={faCircleQuestion}
              />
            </div>
            <Tooltip
              text={t<string>('Select the account you would like to send from')}
              trigger={'header-icon'}
            />
          </div>
          <InputFilter
            className={CN('query-input')}
            onChange={onChangeFilter}
            placeholder='Search account...'
            value={filter}
            withReset
          />
          <div className={CN('account-container')}>
            {filteredAccount.map((account, index): React.ReactNode => {
              const { address, genesisHash, name, suri, type } = account;

              const _isAllAccount = isAccountAll(address);

              const onClick = () => {
                onChangeAccount(address);
              };

              if (_isAllAccount) {
                return null;
              }

              return (
                <div
                  className={CN('account-item')}
                  key={index}
                  // eslint-disable-next-line react/jsx-no-bind
                  onClick={onClick}
                >
                  <AccountInfoEl
                    address={address}
                    className='account__account-item'
                    genesisHash={genesisHash}
                    name={name}
                    showCopyBtn={false}
                    suri={suri}
                    type={type}
                  />
                </div>
              );
            })}
          </div>
        </>
      </Wrapper>
    );
  }

  if (!networkQr || networkQr.networkKey === ALL_NETWORK_KEY) {
    return (
      <Wrapper
        className={className}
        closeModal={closeModal}
      >
        <>
          <div className={CN('modal-header')}>
            <div className={CN('header-title')}>Network Selection</div>
            <div
              className={CN('header-icon')}
              data-for={'header-icon'}
              data-tip={true}
            >
              <FontAwesomeIcon
                icon={faCircleQuestion}
              />
            </div>
            <Tooltip
              text={t<string>('Select the network to obtain the sending address')}
              trigger={'header-icon'}
            />
          </div>
          <InputFilter
            className={CN('query-input')}
            onChange={onChangeFilter}
            placeholder='Search network...'
            value={filter}
            withReset
          />
          <div className={CN('network-container')}>
            {filteredNetwork.map((network, index): React.ReactNode => {
              const { apiStatus, networkKey, text, value } = network;

              const _isAllNetwork = networkKey === ALL_NETWORK_KEY;

              const onClick = () => {
                onChangeNetwork(networkKey);
              };

              if (_isAllNetwork) {
                return null;
              }

              return (
                <div
                  className='network-item-container'
                  key={value}
                  // eslint-disable-next-line react/jsx-no-bind
                  onClick={onClick}
                >
                  <div className={'network-item'}>
                    <img
                      alt='logo'
                      className={'network-logo'}
                      src={getLogoByGenesisHash(value)}
                    />

                    <span className={'network-text'}>{text}</span>
                  </div>
                  <div className={'icon-container'}>
                    { handleStatusIcon(apiStatus, index) }
                    <Tooltip
                      text={handleStatusText(apiStatus)}
                      trigger={`network-status-icon-${index}`}
                    />
                  </div>
                </div>
              );
            })}
          </div>
        </>
      </Wrapper>
    );
  }

  return (
    <Modal className={className}>
      <div className={'account-qr-modal'}>
        <div className='account-qr-modal__header'>
          <FontAwesomeIcon
            className='account-qr-modal__icon'
            // @ts-ignore
            icon={faTimes}
            onClick={closeModal}
          />
        </div>
        <div className='account-qr-modal__content'>
          <Identicon
            className='account-qr-modal__logo'
            iconTheme={iconTheme as IconTheme}
            prefix={networkPrefix}
            size={54}
            value={formatted}
          />
          <div className='account-qr-modal-token-name'>
            <div className='account-qr-modal-token-name__text'>
              {accountName}
            </div>
            <div
              className='account-qr-modal-token-name__edit-btn'
              onClick={_toggleEdit}
            >
              <img
                alt='edit'
                src={pencil}
              />
            </div>
            {isEditing && (
              <HeaderEditName
                className='account-qr-modal__edit-name'
                defaultValue={account.name}
                isFocused
                label={' '}
                onBlur={_saveChanges}
                onChange={setName}
              />
            )}
          </div>
          <div className='account-qr-modal__qr-code'>
            <QRCode
              size={140}
              value={formatted}
            />
          </div>
          <CopyToClipboard text={formatted || ''}>
            <div
              className='account-qr-modal__address'
              onClick={_onCopy}
            >
              <div className='account-qr-modal__address-text'>
                <img
                  alt='logo'
                  className={'account-qr-modal__network-logo'}
                  src={getLogoByNetworkKey(networkKey)}
                />
                {toShort(formatted, 13, 13)}
                <img
                  alt='clone'
                  className='account-qr-modal__clone-logo'
                  src={cloneLogo}
                />
              </div>
            </div>
          </CopyToClipboard>

          {isSupportScanExplorer
            ? (
              <a
                className='account-qr-modal-button'
                href={scanExplorerAddressUrl}
                rel='noreferrer'
                target='_blank'
              >
                <div className='account-qr-modal-button__text'>
                  {t<string>('View Account on Explorer')}
                </div>
              </a>
            )
            : (
              <span className='account-qr-modal-button -disabled'>
                <div className='account-qr-modal-button__text'>
                  {t<string>('View Account on Explorer')}
                </div>
              </span>
            )}

<<<<<<< HEAD
          {(showExportButton && !isExternal) && (
=======
          {showExportButton && !isAccountAll(address) && !isExternal && (
>>>>>>> 14e12d4e
            <Link
              className='account-qr-modal-button'
              to={`/account/export/${formatted}`}
            >
              <div className='account-qr-modal-button__text'>
                {t<string>('Export Private Key')}
              </div>
            </Link>
          )}
        </div>
      </div>
    </Modal>
  );
}

export default styled(AccountQrModal)(({ theme }: ThemeProps) => `
  .account-qr-modal {
    position: relative;
    display: flex;
    flex-direction: column;
  }

  .account-qr-modal__header {
    position: absolute;
    top: -5px;
    right: -5px;
    cursor: pointer;
  }

  .account-qr-modal__icon {
    cursor: pointer;
    color: ${theme.textColor};
  }

  .account-qr-modal__content {
    display: flex;
    flex-direction: column;
    align-items: center;
  }

  .account-qr-modal__logo {
    margin-top: 11px;
    width: 58px;
    height: 58px;
  }

  .account-qr-modal__network-logo {
    width: 20px;
    height: 20px;
    border: 1px solid #fff;
    border-radius: 50%;
    margin-right: 10px;
    background-color: #fff;
  }

  .account-qr-modal-token-name {
    margin-top: 3px;
    display: flex;
    align-items: center;
    position: relative;
  }

  .account-qr-modal-token-name__text {
    font-size: 18px;
    line-height: 30px;
    font-weight: 500;
    margin-right: 5px;
    max-width: 200px;
    text-overflow: ellipsis;
    overflow: hidden;
    white-space: nowrap;
  }

  .account-qr-modal-token-name__edit-btn {
    height: 30px;
    display: flex;
    justify-content: center;
    align-items: center;
    cursor: pointer;
  }

  .account-qr-modal__qr-code {
    margin: 20px 0;
    border: 2px solid #fff;
<<<<<<< HEAD
    width: 144px;
    height: 144px;
    
=======

>>>>>>> 14e12d4e
    svg {
      display:block;
    }
  }

  .account-qr-modal__address {
    border-radius: 8px;
    background-color: ${theme.backgroundAccountAddress};
    width: 100%;
    margin-bottom: 15px;
    cursor: pointer;
  }

  .account-qr-modal__address-text {
    font-size: 15px;
    line-height: 26px;
    color: ${theme.textColor2};
    max-width: 100%;
    text-overflow: ellipsis;
    overflow: hidden;
    white-space: nowrap;
    padding: 11px 43px 11px 43px;
    display: flex;
    justify-content: center;
    align-items: center;
  }

  .account-qr-modal__clone-logo {
    padding-left: 10px;
  }

  .account-qr-modal-button {
    width: 320px;
    padding: 11px;
    display: flex;
    justify-content: center;
    align-items: center;
    background-color: ${theme.buttonBackground1};
    border-radius: 8px;
    margin-bottom: 10px;
    cursor: pointer;
    text-decoration: none;
    opacity: 1;
  }

  .account-qr-modal-button__text {
    font-size: 15px;
    line-height: 26px;
    font-weight: 500;
    color: ${theme.textColor3};
  }

  .account-qr-modal-button.-disabled {
    cursor: not-allowed;

    .account-qr-modal-button__text {
      opacity: 0.5;
    }
  }

  .account-qr-modal__edit-name {
    position: absolute;
    flex: 1;
    left: calc(50% - 120px);
    top: -5px;
    width: 240px;
    display: flex;
    align-items: center;
    z-index: 1050;
    > div {
      margin-top: 0;
      width: 100%
    }

    input {
      height: 32px;
    }
  }

  .modal-header {
    display: flex;
    align-items: center;
    justify-content: center;

    .header-title {
      font-weight: 500;
      font-size: 20px;
      line-height: 32px;
    }

    .header-icon {
      color: ${theme.primaryColor};
      margin-left: 4px;
    }
  }

  .query-input {
    margin-top: 12px;
    flex-shrink: 0;
  }

  &.modal-container {

    .select-modal {
      max-width: 390px !important;
      background-color: ${theme.popupBackground};

      .account-qr-modal{
        height: 450px;
      }
    }
  }

  .account-container {
    flex: 1 1 0%;
    overflow-y: auto;
    margin-top: 10px;
    margin-bottom: 10px;

    .account-item {
      padding: 10px 0;
      position: relative;
      cursor: pointer;

      .account-info-row {
        height: 40px;

        .account-info__name {
          line-height: 20px;
          margin: 0;
        }

        .account-info-full-address {
          line-height: 20px;
          font-size: 12px;
        }
      }

      .account-info-identity-icon {
        padding: 0;
      }
    }
  }

  .network-container {
    flex: 1 1 0%;
    overflow-y: auto;
    margin-top: 15px;
    margin-bottom: 10px;
    padding-right: 10px;

    .network-item-container {
      padding: 5px 0;
      cursor: pointer;
      display: flex;
      justify-content: space-between;
      align-items: center;

      .network-item {
        display: flex;
        align-items: center;
      }

      .network-logo {
        min-width: 30px;
        width: 32px;
        height: 32px;
        border-radius: 100%;
        overflow: hidden;
        image-rendering: -webkit-optimize-contrast;
        image-rendering: crisp-edges;
        border: 1px solid #fff;
        background: #fff;
        margin-right: 10px;
      }

      .network-text {
        font-weight: 500;
        font-size: 15px;
        line-height: 40px;
        color: ${theme.textColor2};
      }

      &:hover {
        .network-text {
          color: ${theme.textColor};
        }
      }
    }
  }

`);<|MERGE_RESOLUTION|>--- conflicted
+++ resolved
@@ -4,16 +4,12 @@
 import { faCircleQuestion } from '@fortawesome/free-regular-svg-icons';
 import { faTimes } from '@fortawesome/free-solid-svg-icons';
 import { FontAwesomeIcon } from '@fortawesome/react-fontawesome';
-<<<<<<< HEAD
-import { AccountJson } from '@subwallet/extension-base/background/types';
-=======
 import { NETWORK_STATUS } from '@subwallet/extension-base/background/KoniTypes';
 import { AccountJson } from '@subwallet/extension-base/background/types';
 import { ALL_NETWORK_KEY } from '@subwallet/extension-koni-base/constants';
 import signalSlashIcon from '@subwallet/extension-koni-ui/assets/signal-stream-slash-solid.svg';
 import signalIcon from '@subwallet/extension-koni-ui/assets/signal-stream-solid.svg';
-import { AccountContext } from '@subwallet/extension-koni-ui/components/contexts';
->>>>>>> 14e12d4e
+import { AccountContext } from '@subwallet/extension-koni-ui/contexts';
 import Identicon from '@subwallet/extension-koni-ui/components/Identicon';
 import { AccountInfoEl } from '@subwallet/extension-koni-ui/components/index';
 import InputFilter from '@subwallet/extension-koni-ui/components/InputFilter';
@@ -47,17 +43,8 @@
 interface Props extends ThemeProps {
   className?: string;
   closeModal?: () => void;
-<<<<<<< HEAD
-  account: AccountJson;
-  address: string;
-  networkPrefix: number;
-  networkKey: string;
-  iconTheme: string;
-  showExportButton: boolean
-=======
   modalQrProp: ModalQrProps;
   updateModalQr: (value: Partial<ModalQrProps>) => void;
->>>>>>> 14e12d4e
 }
 
 interface EditState {
@@ -65,17 +52,6 @@
   toggleActions: number;
 }
 
-<<<<<<< HEAD
-function AccountQrModal ({ account, address, className,
-  closeModal,
-  iconTheme,
-  networkKey,
-  networkPrefix,
-  showExportButton }: Props): React.ReactElement<Props> {
-  const { t } = useTranslation();
-  const { show } = useToast();
-  const { isExternal, name: accountName } = account;
-=======
 interface WrapperProps {
   children?: JSX.Element;
   closeModal?: () => void;
@@ -121,7 +97,6 @@
   const { address, isExternal, name: accountName } = (account as AccountJson);
   const { icon: iconTheme, networkKey, networkPrefix } = (network as NetworkSelectOption);
 
->>>>>>> 14e12d4e
   const [editedName, setName] = useState<string | undefined | null>(accountName);
   const [{ isEditing }, setEditing] = useState<EditState>({ isEditing: false, toggleActions: 0 });
   const networkMap = useSelector((state: RootState) => state.networkMap);
@@ -397,7 +372,7 @@
             {isEditing && (
               <HeaderEditName
                 className='account-qr-modal__edit-name'
-                defaultValue={account.name}
+                defaultValue={accountName}
                 isFocused
                 label={' '}
                 onBlur={_saveChanges}
@@ -453,11 +428,7 @@
               </span>
             )}
 
-<<<<<<< HEAD
-          {(showExportButton && !isExternal) && (
-=======
           {showExportButton && !isAccountAll(address) && !isExternal && (
->>>>>>> 14e12d4e
             <Link
               className='account-qr-modal-button'
               to={`/account/export/${formatted}`}
@@ -542,13 +513,9 @@
   .account-qr-modal__qr-code {
     margin: 20px 0;
     border: 2px solid #fff;
-<<<<<<< HEAD
     width: 144px;
     height: 144px;
     
-=======
-
->>>>>>> 14e12d4e
     svg {
       display:block;
     }
