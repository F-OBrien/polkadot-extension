--- conflicted
+++ resolved
@@ -90,7 +90,7 @@
   toggleInactiveThumbBoxShadow: '0px 0px 4px rgba(0, 0, 0, 0.25)',
   scrollBarThumb: 'rgba(128, 135, 139, .8)',
   scrollBarThumbInactive: 'rgba(145, 150, 171, .5)',
-  scrollBarThumbHover: '#9196AB'
+  scrollBarThumbHover: '#9196AB',
 };
 
 export declare type Theme = typeof darkTheme;
@@ -149,12 +149,8 @@
   toggleInactiveBgc: '#ddd',
   toggleInactiveThumbColor: '#fff',
   toggleInactiveThumbBoxShadow: '0px 0px 4px rgba(0, 0, 0, 0.25)',
-<<<<<<< HEAD
-  scrollBarThumb: 'rgba(0, 0, 0, .25)'
-=======
   scrollBarThumb: 'rgba(0, 0, 0, .25)',
 
->>>>>>> b14f448d
 };
 
 export const themes = {
