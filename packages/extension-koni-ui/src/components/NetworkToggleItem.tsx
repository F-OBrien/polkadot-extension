// Copyright 2019-2022 @subwallet/extension-koni-ui authors & contributors
// SPDX-License-Identifier: Apache-2.0

import { _ChainConnectionStatus } from '@subwallet/extension-base/services/chain-service/types';
import ChainItemFooter from '@subwallet/extension-koni-ui/components/ChainItemFooter';
import { ChainInfoWithState } from '@subwallet/extension-koni-ui/hooks/chain/useChainInfoWithState';
import { ThemeProps } from '@subwallet/extension-koni-ui/types';
import { NetworkItem } from '@subwallet/react-ui';
import React from 'react';
import { useNavigate } from 'react-router-dom';
import styled from 'styled-components';

type Props = ThemeProps & {
  chainInfo: ChainInfoWithState;
  isShowSubLogo?: boolean;
}

const Component: React.FC<Props> = (props: Props) => {
  const { chainInfo, className, isShowSubLogo = false } = props;
  const navigate = useNavigate();
  const connectSymbol = (chainInfo.connectionStatus === _ChainConnectionStatus.CONNECTED) ? '__connected__' : '__disconnected__';

  return (
    <NetworkItem
      className={className}
      dividerPadding={56}
<<<<<<< HEAD
      isShowSubLogo
=======
      isShowSubLogo={isShowSubLogo}
>>>>>>> e1a3b614
      key={chainInfo.slug}
      name={chainInfo.name}
      networkKey={chainInfo.slug}
      networkMainLogoSize={36}
      rightItem={<ChainItemFooter
        chainInfo={chainInfo}
        className={'__toggle-area'}
        navigate={navigate}
        showDetailNavigation={true}
      />}
      subSymbol={connectSymbol}
      withDivider={true}
    />
  );
};

const NetworkToggleItem = styled(Component)<Props>(({ theme: { token } }: Props) => {
  return {
    '.ant-web3-block': {
      cursor: 'default',
      padding: `${token.padding - 2}px ${token.paddingSM}px ${token.paddingXS - 2}px`,

      '.ant-web3-block-right-item': {
        marginRight: `-${token.padding + 2}px`
      }
    },

    '.ant-logo': {
      marginRight: token.marginXXS
    },

    '.-sub-logo .ant-image-img': {
      width: `${token.size}px !important`,
      height: `${token.size}px !important`
    },

    '.manage_tokens__right_item_container': {
      display: 'flex',
      alignItems: 'center',
      justifyContent: 'center'
    },

    '.ant-divider': {
      borderBlockStartColor: token.colorBgDivider
    }
  };
});

export default NetworkToggleItem;<|MERGE_RESOLUTION|>--- conflicted
+++ resolved
@@ -24,11 +24,7 @@
     <NetworkItem
       className={className}
       dividerPadding={56}
-<<<<<<< HEAD
-      isShowSubLogo
-=======
       isShowSubLogo={isShowSubLogo}
->>>>>>> e1a3b614
       key={chainInfo.slug}
       name={chainInfo.name}
       networkKey={chainInfo.slug}
