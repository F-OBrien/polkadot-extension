// Copyright 2019-2022 @subwallet/extension-koni-ui authors & contributors
// SPDX-License-Identifier: Apache-2.0

import type { KeyringOption$Type, KeyringSectionOption } from '@polkadot/ui-keyring/options/types';
import type { Option } from './types';

<<<<<<< HEAD
import { ThemeProps } from '@subwallet/extension-koni-ui/types';
import React from 'react';
import styled from 'styled-components';
//
// import Dropdown from '../AdvanceDropdown';
=======
import { DropdownTransformGroupOptionType, DropdownTransformOptionType, OptionInputAddress } from '@subwallet/extension-base/background/KoniTypes';
import Dropdown from '@subwallet/extension-koni-ui/components/InputAddress/Dropdown';
import KeyPair from '@subwallet/extension-koni-ui/components/InputAddress/KeyPair';
import { cancelSubscription, saveRecentAccountId, subscribeAccountsInputAddress } from '@subwallet/extension-koni-ui/messaging';
import createItem from '@subwallet/extension-koni-ui/Popup/Sending/old/component/InputAddress/createItem';
import LabelHelp from '@subwallet/extension-koni-ui/Popup/Sending/old/component/LabelHelp';
import { ThemeProps } from '@subwallet/extension-koni-ui/types';
import { toAddress } from '@subwallet/extension-koni-ui/util';
import React, { useCallback, useEffect, useRef, useState } from 'react';
import store from 'store';
import styled from 'styled-components';

import { keyring } from '@polkadot/ui-keyring';
import { createOptionItem } from '@polkadot/ui-keyring/options/item';

import { AccountOption } from './types';
>>>>>>> 80cc9d57

interface Props {
  className?: string;
  defaultValue?: string;
  filter?: string[] | null;
  help?: React.ReactNode;
  hideAddress?: boolean;
  isDisabled?: boolean;
  isError?: boolean;
  isInput?: boolean;
  autoPrefill?: boolean;
  label?: React.ReactNode;
  onChange?: (value: string | null) => void;
  options?: KeyringSectionOption[];
  optionsAll?: Record<string, Option[]>;
  placeholder?: string;
  networkPrefix?: number;
  type?: KeyringOption$Type;
  withEllipsis?: boolean;
  value: string;
  isSetDefaultValue?: boolean;
  setInputAddressValue?: (value: string) => void;
}

const STORAGE_KEY = 'options:InputAddress';
const DEFAULT_TYPE = 'all';

function transformToAddress (value?: string | Uint8Array | null): string | null {
  try {
    return toAddress(value) || null;
  } catch (error) {
    // noop, handled by return
  }

  return null;
}

function transformToAccountId (value: string): string | null {
  if (!value) {
    return null;
  }

  const accountId = transformToAddress(value);

  return !accountId
    ? null
    : accountId;
}

function createOption (address: string): Option {
  let isRecent: boolean | undefined;
  const pair = keyring.getAccount(address);
  let name: string | undefined;

  if (pair) {
    name = pair.meta.name;
  } else {
    const addr = keyring.getAddress(address);

    if (addr) {
      name = addr.meta.name;
      isRecent = addr.meta.isRecent;
    } else {
      isRecent = true;
    }
  }

  return createItem(createOptionItem(address, name), !isRecent);
}

function readOptions (): Record<string, Record<string, string>> {
  return store.get(STORAGE_KEY) as Record<string, Record<string, string>> || { defaults: {} };
}

function getLastValue (type: KeyringOption$Type = DEFAULT_TYPE): string {
  const options = readOptions();

  return options.defaults[type];
}

function setLastValue (type: KeyringOption$Type = DEFAULT_TYPE, value: string): void {
  const options = readOptions();

  options.defaults[type] = value;
  store.set(STORAGE_KEY, options);
}

function dedupe (options: Option[]): Option[] {
  return options.reduce<Option[]>((all, o, index) => {
    const hasDupe = all.some(({ key }, eindex) =>
      eindex !== index &&
      key === o.key
    );

    if (!hasDupe) {
      all.push(o);
    }

    return all;
  }, []);
}

function getTransformOptions (options: AccountOption[]): DropdownTransformOptionType[] {
  return options.map((t) => ({ label: t.text, value: t.value || '' }));
}

function transformGrOptions (options: AccountOption[]) {
  const transformGrOptions: DropdownTransformGroupOptionType[] = [];
  const transformOptions = getTransformOptions(options);
  let index = 0;

  for (let i = 0; i < transformOptions.length; i++) {
    if (!transformOptions[i].value) {
      transformGrOptions.push({ label: transformOptions[i].label, options: [] });
      index++;
    } else {
      transformGrOptions[index - 1].options.push(transformOptions[i]);
    }
  }

  return transformGrOptions;
}

// eslint-disable-next-line no-empty-pattern
function InputAddress ({ className = '', defaultValue, filter, help, isDisabled, isSetDefaultValue, label, networkPrefix, onChange, optionsAll, type = DEFAULT_TYPE, withEllipsis }: Props): React.ReactElement {
  const inputAddressRef = useRef(null);
  const [options, setOptions] = useState<AccountOption[]>([]);
  const defaultLastValue = getLastValue(type) || '';
  const [lastValue, setInputAddressLastValue] = useState(defaultLastValue);

  useEffect(() => {
    let isSync = true;
    let subscriptionId = '';

    subscribeAccountsInputAddress((data: OptionInputAddress) => {
      if (isSync) {
        const { options } = data;
        const addressList = options[type].map((acc) => ({
          value: acc.value,
          text: acc.name,
          name: acc.name,
          key: acc.key
        }));

        setOptions(addressList);
      }
    })
      .then((id) => {
        if (isSync) {
          subscriptionId = id;
        } else {
          cancelSubscription(id).catch((e) => console.log('Error when cancel subscription', e));
        }
      })
      .catch(console.error);

    return () => {
      isSync = false;

      if (subscriptionId) {
        cancelSubscription(subscriptionId).catch((e) => console.log('Error when cancel subscription', e));
      }
    };
  }, [type]);

  const getFiltered = (): Option[] => {
    return !optionsAll
      ? []
      : optionsAll[type].filter(({ value }) => !filter || (!!value && filter.includes(value)));
  };

  function hasValue (test?: Uint8Array | string | null): boolean {
    return getFiltered().some(({ value }) => test === value);
  }

  const getLastOptionValue = (): KeyringSectionOption | undefined => {
    const available = getFiltered();

    return available.length
      ? available[available.length - 1]
      : undefined;
  };

  const lastOption = getLastOptionValue();

  const actualValue = transformToAddress(
    isDisabled || (defaultValue && hasValue(defaultValue))
      ? defaultValue
      : lastValue || (lastOption && lastOption.value)
  );

  const actualOptions: KeyringSectionOption[] = options
    ? dedupe(options)
    : isDisabled && actualValue
      ? [createOption(actualValue)]
      : getFiltered();

  const onChangeData = useCallback((address: string): void => {
    !filter && setLastValue(type, address);
    setInputAddressLastValue(getLastValue(type));

    onChange && onChange(
      address
        ? transformToAccountId(address)
        : null
    );
  }, [filter, onChange, type]);

  const loadOptions = useCallback((input: string, callback: (options: DropdownTransformGroupOptionType[]) => void) => {
    if (input) {
      const query = input.trim();
      const queryLower = query.toLowerCase();
      const matches = options.filter((item) => !item.value || (item.value && (item.text.toLowerCase().includes(queryLower) || item.value.toLowerCase().includes(queryLower))));
      const matchesWithoutHeader = matches.filter((match) => match.value !== null);

      if (!matchesWithoutHeader.length) {
        const accountId = transformToAccountId(query);

        if (accountId) {
          saveRecentAccountId(accountId.toString()).then((res) => {
            matches.push({
              key: res.option.key,
              text: res.option.name,
              value: res.option.value,
              name: res.option.name
            });
            // eslint-disable-next-line node/no-callback-literal
            callback(transformGrOptions(matches));
          }).catch(console.error);
        } else {
          callback(transformGrOptions(matchesWithoutHeader));
        }
      } else {
        callback(transformGrOptions(matches));
      }
    } else {
      transformGrOptions(options);
    }
  }, [options]);

  // @ts-ignore
  const formatOptionLabel = useCallback((label: string, value: string) => {
    return (
      <KeyPair
        address={value}
        name={label}
        networkPrefix={networkPrefix}
      />
    );
  }, [networkPrefix]);

  return (
    <div className={className}>
      <Dropdown
        className={`input-address__dropdown ${isDisabled ? 'is-disabled' : ''}`}
        defaultOptions={transformGrOptions(options)}
        defaultValue={defaultValue}
        getFormatOptLabel={formatOptionLabel}
        isDisabled={isDisabled}
        isSetDefaultValue={isSetDefaultValue}
        loadOptions={loadOptions}
        onChange={onChangeData}
        options={actualOptions}
        reference={inputAddressRef}
      />
      <label>{withEllipsis
        ? <div className='input-address__dropdown-label'>{label}</div>
        : label
      }{help &&
      <LabelHelp
        className='input-address__dropdown-label-help'
        help={help}
      />}</label>
      <div>

      </div>
    </div>
  );
}

export default React.memo(styled(InputAddress)(({ theme }: ThemeProps) => `
  position: relative;

  > label {
    position: absolute;
  }

  > label {
    flex: 1;
    font-size: 14px;
    color: ${theme.textColor2};
    display: flex;
    align-items: center;
    overflow: hidden;
    margin-right: 10px;
    top: 8px;
    left: 60px;
  }

  .format-balance {
    font-weight: 500;
    font-size: 15px;
    color: ${theme.textColor};
  }

  .format-balance__postfix {
    color: ${theme.textColor2};
  }

  .advance-dropdown-wrapper {
    position: absolute;
    top: 0;
    left: 0;
    bottom: 0;
    right: 0;
  }

  .advance-dropdown-wrapper .advance-dropdown__value-container {
    padding: 28px 10px 10px 60px;
  }

  .advance-dropdown__input-container {
    cursor: text
  }

  .key-pair {
    width: 100%;
    height: 100%;
    display: flex;
    align-items: center;
    border-radius: 8px;
    background-color: transparent;
  }

  .key-pair__name {
    overflow: hidden;
    text-overflow: ellipsis;
    white-space: nowrap;
    padding-right: 16px;
    flex: 1;
    font-size: 16px;
    line-height: 26px;
    color: ${theme.textColor};
    font-weight: 500;
    padding-left: 50px;
    padding-top: 24px;
  }

  .key-pair__icon {
    position: absolute;
    width: 42px;
    height: 42px;
    background: ${theme.backgroundAccountAddress};
  }

  .key-pair__icon .icon {
    width: 100%;
    height: 100%;

    svg, img {
      width: 100%;
      height: 100%;
    }
  }

  .key-pair__address {
    color: ${theme.textColor2};
    font-weight: 400;
    padding-top: 24px;
  }

  .input-address__dropdown {
    border: 2px solid ${theme.boxBorderColor};
    border-radius: 8px;
    height: 72px;
  }

  .input-address__dropdown.is-disabled {
    border-style: dashed;
  }

  .input-address__dropdown-label-help {
    font-size: 15px;
    z-index: 1;
  }

  .dropdown__option .input-address__address-list-label {
    pointer-events: none;
  }
  `));<|MERGE_RESOLUTION|>--- conflicted
+++ resolved
@@ -4,13 +4,8 @@
 import type { KeyringOption$Type, KeyringSectionOption } from '@polkadot/ui-keyring/options/types';
 import type { Option } from './types';
 
-<<<<<<< HEAD
 import { ThemeProps } from '@subwallet/extension-koni-ui/types';
 import React from 'react';
-import styled from 'styled-components';
-//
-// import Dropdown from '../AdvanceDropdown';
-=======
 import { DropdownTransformGroupOptionType, DropdownTransformOptionType, OptionInputAddress } from '@subwallet/extension-base/background/KoniTypes';
 import Dropdown from '@subwallet/extension-koni-ui/components/InputAddress/Dropdown';
 import KeyPair from '@subwallet/extension-koni-ui/components/InputAddress/KeyPair';
@@ -22,12 +17,13 @@
 import React, { useCallback, useEffect, useRef, useState } from 'react';
 import store from 'store';
 import styled from 'styled-components';
+//
+// import Dropdown from '../AdvanceDropdown';
 
 import { keyring } from '@polkadot/ui-keyring';
 import { createOptionItem } from '@polkadot/ui-keyring/options/item';
 
 import { AccountOption } from './types';
->>>>>>> 80cc9d57
 
 interface Props {
   className?: string;
