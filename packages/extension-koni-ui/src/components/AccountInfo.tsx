// Copyright 2019-2022 @polkadot/extension-ui authors & contributors
// SPDX-License-Identifier: Apache-2.0

import type { IconTheme } from '@polkadot/react-identicon/types';
import type { KeypairType } from '@polkadot/util-crypto/types';
import type { Recoded, ThemeProps } from '../types';

import { faUsb } from '@fortawesome/free-brands-svg-icons';
import { faCodeBranch, faQrcode } from '@fortawesome/free-solid-svg-icons';
import { FontAwesomeIcon } from '@fortawesome/react-fontawesome';
import { NetworkJson } from '@subwallet/extension-base/background/KoniTypes';
import cloneLogo from '@subwallet/extension-koni-ui/assets/clone.svg';
import Identicon from '@subwallet/extension-koni-ui/components/Identicon';
import { RootState } from '@subwallet/extension-koni-ui/stores';
import { accountAllRecoded, defaultRecoded, isAccountAll, recodeAddress } from '@subwallet/extension-koni-ui/util';
import Avatar from 'boring-avatars';
import React, { useCallback, useContext, useEffect, useState } from 'react';
import CopyToClipboard from 'react-copy-to-clipboard';
import { useSelector } from 'react-redux';
import styled from 'styled-components';

import { AccountContext } from '../contexts';
import useToast from '../hooks/useToast';
import useTranslation from '../hooks/useTranslation';
import getParentNameSuri from '../util/getParentNameSuri';

export interface Props {
  address?: string | null;
  className?: string;
  genesisHash?: string | null;
  isExternal?: boolean | null;
  isHardware?: boolean | null;
  name?: string | null;
  parentName?: string | null;
  suri?: string;
  showCopyBtn?: boolean
  type?: KeypairType;
  isShowAddress?: boolean;
  isShowBanner?: boolean;
  iconSize?: number;
  isEthereum?: boolean;
  addressHalfLength?: number;
  accountSplitPart?: 'both' | 'left' | 'right';
}

<<<<<<< HEAD
function AccountInfo ({ address, addressHalfLength, className, genesisHash, iconSize = 32, isEthereum, isExternal, isHardware, isShowAddress = true, isShowBanner = true, name, parentName, showCopyBtn = true, suri, type: givenType }: Props): React.ReactElement<Props> {
=======
function AccountInfo ({ accountSplitPart = 'both', address, addressHalfLength = 10, className, genesisHash, iconSize = 32, isExternal, isHardware, isShowAddress = true, isShowBanner = true, name, parentName, showCopyBtn = true, suri, type: givenType }: Props): React.ReactElement<Props> {
>>>>>>> 7b2dc58b
  const { t } = useTranslation();
  const { accounts } = useContext(AccountContext);
  const [{ account,
    formatted,
    genesisHash: recodedGenesis,
    isEthereum: _isEthereum,
    prefix }, setRecoded] = useState<Recoded>(defaultRecoded);
  const networkMap = useSelector((state: RootState) => state.networkMap);
  const { show } = useToast();
  const accountName = name || account?.name;
  const displayName = accountName || t('<unknown>');
  const { settings: { accountAllLogo } } = useSelector((state: RootState) => state);
  const randomVariant = window.localStorage.getItem('randomVariant') as 'beam' | 'marble' | 'pixel' | 'sunset' | 'ring';
  const randomNameForLogo = window.localStorage.getItem('randomNameForLogo') as string;
  const _isAccountAll = address && isAccountAll(address);

  const getNetworkInfoByGenesisHash = useCallback((hash?: string | null): NetworkJson | null => {
    if (!hash) {
      return null;
    }

    for (const n in networkMap) {
      if (!Object.prototype.hasOwnProperty.call(networkMap, n)) {
        continue;
      }

      const networkInfo = networkMap[n];

      if (networkInfo.genesisHash === hash) {
        return networkInfo;
      }
    }

    return null;
  }, [networkMap]);

  const networkInfo = getNetworkInfoByGenesisHash(genesisHash || recodedGenesis);

  useEffect((): void => {
    if (!address) {
      setRecoded(defaultRecoded);

      return;
    }

    if (_isAccountAll) {
      setRecoded(accountAllRecoded);

      return;
    }

    setRecoded(recodeAddress(address, accounts, networkInfo, givenType));
  }, [accounts, _isAccountAll, address, networkInfo, givenType]);

  const iconTheme = ((!!isEthereum || _isEthereum) ? 'ethereum' : (networkInfo?.icon || 'polkadot')) as IconTheme;

  const _onCopy = useCallback(
    () => show(t('Copied')),
    [show, t]
  );

  const toShortAddress = (_address: string | null, halfLength?: number) => {
    const address = (_address || '').toString();

    const addressLength = halfLength || 7;

    if (address.length <= addressLength * 2) {
      return address;
    } else {
      if (accountSplitPart === 'left') {
        return `${address.slice(0, addressLength)}…`;
      } else if (accountSplitPart === 'right') {
        return `…${address.slice(-addressLength)}`;
      } else {
        return `${address.slice(0, addressLength)}…${address.slice(-addressLength)}`;
      }
    }
  };

  const Name = () => {
    return (
      <>
        {!!accountName && (account?.isExternal || isExternal) && (
          (account?.isHardware || isHardware)
            ? (
              <FontAwesomeIcon
                className='hardwareIcon'
                // @ts-ignore
                icon={faUsb}
                rotation={270}
                title={t('hardware wallet account')}
              />
            )
            : (
              <FontAwesomeIcon
                className='externalIcon'
                // @ts-ignore
                icon={faQrcode}
                title={t('external account')}
              />
            )
        )}
        <span title={displayName}>{(_isAccountAll && (!name || name === 'All')) ? t<string>('All Accounts') : displayName}</span>
      </>);
  };

  const parentNameSuri = getParentNameSuri(parentName, suri);

  return (
    <div className={className}>
      <div className='account-info-row'>
        {_isAccountAll
          ? accountAllLogo
            ? <img
              alt='all-account-icon'
              className='account-info__all-account-icon'
              src={accountAllLogo}
            />
            : <div className='account-info__all-account-icon'>
              <Avatar
                colors={['#5F545C', '#EB7072', '#F5BA90', '#F5E2B8', '#A2CAA5']}
                name={randomNameForLogo}
                size={34}
                variant={randomVariant}
              />
            </div>
          : <Identicon
            className='account-info-identity-icon'
            iconTheme={iconTheme}
            isExternal={isExternal}
            prefix={prefix}
            size={iconSize}
            value={formatted || address}
          />}
        <div className='account-info'>
          {parentName
            ? (
              <>
                <div className='account-info-derive-name'>
                  <FontAwesomeIcon
                    className='account-info-derive-icon'
                    // @ts-ignore
                    icon={faCodeBranch}
                  />
                  <div
                    className='account-info-parent-name'
                    data-field='parent'
                    title={parentNameSuri}
                  >
                    {parentNameSuri}
                  </div>
                </div>
                <div className='account-info__name displaced'>
                  <Name />
                </div>
              </>
            )
            : (
              <div
                className='account-info__name'
                data-field='name'
              >
                <Name />
              </div>
            )
          }
          {networkInfo?.genesisHash && isShowBanner && (
            <div
              className='account-info-banner account-info-chain'
              data-field='chain'
            >
              {networkInfo.chain.replace(' Relay Chain', '')}
            </div>
          )}
          <div className='account-info-address-display'>
            {isShowAddress && <div
              className='account-info-full-address'
              data-field='address'
            >
              {_isAccountAll ? t<string>('All Accounts') : toShortAddress(formatted || address || t('<unknown>'), addressHalfLength)}
            </div>}
            {showCopyBtn && <CopyToClipboard text={(formatted && formatted) || ''}>
              <img
                alt='copy'
                className='account-info-copy-icon'
                onClick={_onCopy}
                src={cloneLogo}
              />
            </CopyToClipboard>}
          </div>
        </div>
      </div>
    </div>

  );
}

export default styled(AccountInfo)(({ theme }: ThemeProps) => `
  .account-info-banner {
    font-size: 12px;
    line-height: 16px;
    position: absolute;
    top: 10px;

    &.account-info-chain {
      background: ${theme.chainBackgroundColor};
      border-radius: 4px;
      color: ${theme.chainTextColor};
      font-size: 15px;
      line-height: 24px;
      padding: 0 8px;
      right: 15px;
      z-index: 1;
      text-overflow: ellipsis;
      overflow: hidden;
      max-width: 100px;
      white-space: nowrap;
    }
  }

  .account-info-derive-name {
    font-size: 12px;
    line-height: 16px;
    position: absolute;
    top: 0;
  }

  .account-info-address-display {
    display: flex;
    justify-content: space-between;
    align-items: center;
    position: relative;
  }

  .account-info__all-account-icon {
    width: 40px;
    min-width: 40px;
    height: 40px;
    border: 2px solid ${theme.checkDotColor};
    margin-right: 10px;
    padding: 2px;
    border-radius: 50%;
    display: flex;
    justify-content: center;
    align-items: center;
  }

  .account-info-address-display .svg-inline--fa {
    width: 14px;
    height: 14px;
    margin-right: 10px;
    color: ${theme.accountDotsIconColor};
    &:hover {
      color: ${theme.labelColor};
      cursor: pointer;
    }
  }

  .account-info-identity-icon {
    border: 2px solid ${theme.checkDotColor};
    margin-right: 10px;
  }

  .account-info {
    width: 100%;
  }

  .account-info-row {
    display: flex;
    flex-direction: row;
    justify-content: flex-start;
    align-items: center;
    height: 72px;
    border-radius: 4px;
  }

  .account-info__name {
    font-size: 15px;
    line-height: 24px;
    font-weight: 500;
    color: ${theme.textColor};
    margin: 2px 0;
    overflow: hidden;
    text-overflow: ellipsis;
    max-width: 150px;
    white-space: nowrap;

    &.displaced {
      padding-top: 10px;
    }
  }

  .account-info-parent-name {
    position: absolute;
    color: ${theme.labelColor};
    overflow: hidden;
    padding: 2px 0 0 0.8rem;
    text-overflow: ellipsis;
    width: 270px;
    white-space: nowrap;
  }

  .account-info-full-address {
    overflow: hidden;
    text-overflow: ellipsis;
    max-width: 225px;
    color: ${theme.textColor2};
    font-size: 14px;
    line-height: 24px;
    font-weight: 400;
  }

  .account-info-copy-icon {
    cursor: pointer;
  }

  .account-info-derive-icon {
    color: ${theme.labelColor};
    position: absolute;
    top: 5px;
    width: 9px;
    height: 9px;
  }

  .externalIcon, .hardwareIcon {
    margin-right: 0.3rem;
    color: ${theme.labelColor};
    width: 0.875em;
  }
`);<|MERGE_RESOLUTION|>--- conflicted
+++ resolved
@@ -43,11 +43,7 @@
   accountSplitPart?: 'both' | 'left' | 'right';
 }
 
-<<<<<<< HEAD
-function AccountInfo ({ address, addressHalfLength, className, genesisHash, iconSize = 32, isEthereum, isExternal, isHardware, isShowAddress = true, isShowBanner = true, name, parentName, showCopyBtn = true, suri, type: givenType }: Props): React.ReactElement<Props> {
-=======
-function AccountInfo ({ accountSplitPart = 'both', address, addressHalfLength = 10, className, genesisHash, iconSize = 32, isExternal, isHardware, isShowAddress = true, isShowBanner = true, name, parentName, showCopyBtn = true, suri, type: givenType }: Props): React.ReactElement<Props> {
->>>>>>> 7b2dc58b
+function AccountInfo ({ accountSplitPart = 'both', address, addressHalfLength = 10, className, genesisHash, iconSize = 32, isEthereum, isExternal, isHardware, isShowAddress = true, isShowBanner = true, name, parentName, showCopyBtn = true, suri, type: givenType }: Props): React.ReactElement<Props> {
   const { t } = useTranslation();
   const { accounts } = useContext(AccountContext);
   const [{ account,
