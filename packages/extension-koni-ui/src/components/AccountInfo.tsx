--- conflicted
+++ resolved
@@ -38,17 +38,11 @@
   isShowAddress?: boolean;
   isShowBanner?: boolean;
   iconSize?: number;
-<<<<<<< HEAD
   isEthereum?: boolean;
-}
-
-function AccountInfo ({ address, className, genesisHash, iconSize = 32, isEthereum, isExternal, isHardware, isShowAddress = true, isShowBanner = true, name, parentName, showCopyBtn = true, suri, type: givenType }: Props): React.ReactElement<Props> {
-=======
   addressHalfLength?: number;
 }
 
-function AccountInfo ({ address, addressHalfLength = 10, className, genesisHash, iconSize = 32, isExternal, isHardware, isShowAddress = true, isShowBanner = true, name, parentName, showCopyBtn = true, suri, type: givenType }: Props): React.ReactElement<Props> {
->>>>>>> f22ee3d1
+function AccountInfo ({ address, className, genesisHash, iconSize = 32, isEthereum, isExternal, isHardware, isShowAddress = true, isShowBanner = true, name, parentName, showCopyBtn = true, suri, type: givenType, addressHalfLength }: Props): React.ReactElement<Props> {
   const { t } = useTranslation();
   const { accounts } = useContext(AccountContext);
   const [{ account,
