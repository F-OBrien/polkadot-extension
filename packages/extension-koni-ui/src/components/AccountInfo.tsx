// Copyright 2019-2022 @polkadot/extension-ui authors & contributors
// SPDX-License-Identifier: Apache-2.0

import type { KeypairType } from '@polkadot/util-crypto/types';
import type { Recoded, ThemeProps } from '../types';

import { faUsb } from '@fortawesome/free-brands-svg-icons';
<<<<<<< HEAD
import { faCodeBranch, faEye, faQrcode } from '@fortawesome/free-solid-svg-icons';
=======
import { faCheck, faCodeMerge, faEye, faQrcode } from '@fortawesome/free-solid-svg-icons';
>>>>>>> 51758af0
import { FontAwesomeIcon } from '@fortawesome/react-fontawesome';
import { NetworkJson } from '@subwallet/extension-base/background/KoniTypes';
import cloneLogo from '@subwallet/extension-koni-ui/assets/clone.svg';
import Identicon from '@subwallet/extension-koni-ui/components/Identicon';
import { RootState } from '@subwallet/extension-koni-ui/stores';
import { accountAllRecoded, defaultRecoded, isAccountAll, recodeAddress } from '@subwallet/extension-koni-ui/util';
import Avatar from 'boring-avatars';
import React, { useCallback, useContext, useEffect, useMemo, useState } from 'react';
import CopyToClipboard from 'react-copy-to-clipboard';
import { useSelector } from 'react-redux';
import styled from 'styled-components';

import { isEthereumAddress } from '@polkadot/util-crypto';

import { AccountContext } from '../contexts';
import useToast from '../hooks/useToast';
import useTranslation from '../hooks/useTranslation';
import getParentNameSuri from '../util/getParentNameSuri';

export interface Props {
  address?: string | null;
  className?: string;
  genesisHash?: string | null;
  originGenesisHash?: string | null;
  isExternal?: boolean | null;
  isHardware?: boolean | null;
  isReadOnly?: boolean | null;
  name?: string | null;
  parentName?: string | null;
  suri?: string;
  showCopyBtn?: boolean
  type?: KeypairType;
  isShowAddress?: boolean;
  isShowBanner?: boolean;
  iconSize?: number;
  isEthereum?: boolean;
  isSelected?: boolean;
  addressHalfLength?: number;
  accountSplitPart?: 'both' | 'left' | 'right';
}

<<<<<<< HEAD
function AccountInfo ({ accountSplitPart = 'both', address, addressHalfLength = 10, className, genesisHash, iconSize = 32, isEthereum, isExternal, isHardware, isReadOnly, isShowAddress = true, isShowBanner = true, name, originGenesisHash, parentName, showCopyBtn = true, suri, type: givenType }: Props): React.ReactElement<Props> {
=======
function AccountInfo ({ accountSplitPart = 'both', address, addressHalfLength = 10, className, genesisHash, iconSize = 32, isEthereum, isExternal, isHardware, isReadOnly, isSelected, isShowAddress = true, isShowBanner = true, name, originGenesisHash, parentName, showCopyBtn = true, suri, type: givenType }: Props): React.ReactElement<Props> {
>>>>>>> 51758af0
  const { t } = useTranslation();
  const { accounts } = useContext(AccountContext);
  const [{ account,
    formatted,
    genesisHash: recodedGenesis,
    isEthereum: _isEthereum,
    originGenesisHash: recodedOrigin,
    prefix }, setRecoded] = useState<Recoded>(defaultRecoded);
  const networkMap = useSelector((state: RootState) => state.networkMap);
  const { show } = useToast();
  const accountName = name || account?.name;
  const displayName = accountName || t('<unknown>');
  const { settings: { accountAllLogo } } = useSelector((state: RootState) => state);
  const randomVariant = window.localStorage.getItem('randomVariant') as 'beam' | 'marble' | 'pixel' | 'sunset' | 'ring';
  const randomNameForLogo = window.localStorage.getItem('randomNameForLogo') as string;
  const _isAccountAll = address && isAccountAll(address);

  const getNetworkInfoByGenesisHash = useCallback((hash?: string | null): NetworkJson | null => {
    if (!hash) {
      return null;
    }

    for (const n in networkMap) {
      if (!Object.prototype.hasOwnProperty.call(networkMap, n)) {
        continue;
      }

      const networkInfo = networkMap[n];

      if (networkInfo.genesisHash === hash) {
        return networkInfo;
      }
    }

    return null;
  }, [networkMap]);

  const networkInfo = getNetworkInfoByGenesisHash(originGenesisHash || genesisHash || recodedOrigin || recodedGenesis);

  useEffect((): void => {
    if (!address) {
      setRecoded(defaultRecoded);

      return;
    }

    if (_isAccountAll) {
      setRecoded(accountAllRecoded);

      return;
    }

    setRecoded(recodeAddress(address, accounts, networkInfo, givenType));
  }, [accounts, _isAccountAll, address, networkInfo, givenType]);

  const iconTheme = useMemo((): 'polkadot'|'ethereum' => {
    if (!address) {
      return 'polkadot';
    }

    if (isEthereum || _isEthereum || isEthereumAddress(address)) {
      return 'ethereum';
    }

    return 'polkadot';
  }, [_isEthereum, address, isEthereum]);

  const _onCopy = useCallback(
    () => show(t('Copied')),
    [show, t]
  );

  const toShortAddress = (_address: string | null, halfLength?: number) => {
    const address = (_address || '').toString();

    const addressLength = halfLength || 7;

    if (address.length <= addressLength * 2) {
      return address;
    } else {
      if (accountSplitPart === 'left') {
        return `${address.slice(0, addressLength)}…`;
      } else if (accountSplitPart === 'right') {
        return `…${address.slice(-addressLength)}`;
      } else {
        return `${address.slice(0, addressLength)}…${address.slice(-addressLength)}`;
      }
    }
  };

  const renderIcon = useCallback((): JSX.Element => {
    if (account?.isExternal || isExternal) {
      if (account?.isHardware || isHardware) {
        return (
          <FontAwesomeIcon
            className='hardwareIcon'
            icon={faUsb}
            rotation={270}
            title={t('hardware wallet account')}
          />
        );
      } else if (account?.isReadOnly || isReadOnly) {
        return (
          <FontAwesomeIcon
            className='externalIcon'
            icon={faEye}
            title={t('readonly account')}
          />
        );
      } else {
        return (
          <FontAwesomeIcon
            className='externalIcon'
            icon={faQrcode}
            title={t('external account')}
          />
        );
      }
    } else {
      return <></>;
    }
  }, [account?.isExternal, account?.isHardware, account?.isReadOnly, isExternal, isHardware, isReadOnly, t]);

  const Name = () => {
    return (
      <>
        {!!accountName && renderIcon()}
        <span title={displayName}>{(_isAccountAll && (!name || name === 'All')) ? t<string>('All Accounts') : displayName}</span>
        {!!isSelected && (
          <FontAwesomeIcon
            className='account-checked-item'
            icon={faCheck}
          />
        )}
      </>);
  };

  const parentNameSuri = getParentNameSuri(parentName, suri);

  return (
    <div className={className}>
      <div className='account-info-row'>
        {_isAccountAll
          ? accountAllLogo
            ? (
              <img
                alt='all-account-icon'
                className='account-info__all-account-icon'
                src={accountAllLogo}
              />
            )
            : (
              <div className='account-info__all-account-icon'>
                <Avatar
                  colors={['#5F545C', '#EB7072', '#F5BA90', '#F5E2B8', '#A2CAA5']}
                  name={randomNameForLogo}
                  size={34}
                  variant={randomVariant}
                />
              </div>
            )
          : (
            <Identicon
              className='account-info-identity-icon'
              iconTheme={iconTheme}
              isExternal={isExternal}
              prefix={prefix}
              size={iconSize}
              value={formatted || address}
            />
          )}
        <div className='account-info'>
          <div className='info-part'>
            <div
              className='account-info__name'
              data-field='name'
            >
              <Name />
            </div>
            {networkInfo?.genesisHash && isShowBanner && (
              <div
                className='account-info-banner account-info-chain'
                data-field='chain'
              >
                {networkInfo.chain.replace(' Relay Chain', '')}
              </div>
            )}
          </div>
          <div className='info-part'>
            <div className='account-info-address-display'>
              {isShowAddress && (
                <div
                  className='account-info-full-address'
                  data-field='address'
                >
                  {_isAccountAll ? t<string>('All Accounts') : toShortAddress(formatted || address || t('<unknown>'), addressHalfLength)}
                </div>
              )}
              {
                showCopyBtn && (
                  <CopyToClipboard text={(formatted && formatted) || ''}>
                    <img
                      alt='copy'
                      className='account-info-copy-icon'
                      onClick={_onCopy}
                      src={cloneLogo}
                    />
                  </CopyToClipboard>
                )
              }
            </div>
            {parentName && (
              <div className='account-info-derive-name'>
                <FontAwesomeIcon
                  className='account-info-derive-icon'
                  fontSize={16}
                  icon={faCodeMerge}
                />
                <div
                  className='account-info-parent-name'
                  data-field='parent'
                  title={parentNameSuri}
                >
                  {parentNameSuri}
                </div>
              </div>
            )}
          </div>
        </div>
      </div>
    </div>
  );
}

export default styled(AccountInfo)(({ theme }: ThemeProps) => `
  flex: 1;

  .account-info-banner {
    font-size: 12px;
    line-height: 16px;

    &.account-info-chain {
      background: ${theme.chainBackgroundColor};
      border-radius: 4px;
      color: ${theme.chainTextColor};
      font-size: 15px;
      line-height: 24px;
      padding: 0 8px;
      right: 15px;
      z-index: 1;
      text-overflow: ellipsis;
      overflow: hidden;
      max-width: 100px;
      white-space: nowrap;
    }
  }

  .info-part {
    display: flex;
    flex-direction: row;
    justify-content: space-between;
    align-items: center;
  }

  .account-info-derive-name {
    font-size: 12px;
    line-height: 16px;
    display: flex;
    align-items: center;
  }

  .account-info-address-display {
    display: flex;
    justify-content: space-between;
    align-items: center;
    position: relative;
  }

  .account-info__all-account-icon {
    width: 40px;
    min-width: 40px;
    height: 40px;
    border: 2px solid ${theme.checkDotColor};
    margin-right: 10px;
    padding: 2px;
    border-radius: 50%;
    display: flex;
    justify-content: center;
    align-items: center;
  }

  .account-info-address-display .svg-inline--fa {
    width: 14px;
    height: 14px;
    margin-right: 10px;
    color: ${theme.accountDotsIconColor};
    &:hover {
      color: ${theme.labelColor};
      cursor: pointer;
    }
  }

  .account-info-identity-icon {
    border: 2px solid ${theme.checkDotColor};
    margin-right: 10px;
  }

  .account-info {
    width: 100%;
  }

  .account-checked-item {
    color: ${theme.primaryColor};
    margin-left: 4px;
  }

  .account-info-row {
    display: flex;
    flex-direction: row;
    justify-content: flex-start;
    align-items: center;
    height: 72px;
    border-radius: 4px;
  }

  .account-info__name {
    font-size: 15px;
    line-height: 24px;
    font-weight: 500;
    color: ${theme.textColor};
    margin: 2px 0;
    overflow: hidden;
    text-overflow: ellipsis;
    max-width: 150px;
    white-space: nowrap;

    &.displaced {
      padding-top: 16px;
    }
  }

  .account-info-parent-name {
    color: ${theme.textColor2};
    font-size: 12px;
    line-height: 16px;
    font-weight: 500;
    overflow: hidden;
    margin-left: 2px;
    text-overflow: ellipsis;
    white-space: nowrap;
  }

  .account-info-full-address {
    overflow: hidden;
    text-overflow: ellipsis;
    max-width: 225px;
    color: ${theme.textColor2};
    font-size: 14px;
    line-height: 24px;
    font-weight: 400;
  }

  .account-info-copy-icon {
    cursor: pointer;
  }

  .account-info-derive-icon {
    color: ${theme.textColor2};
  }

  .externalIcon, .hardwareIcon {
    margin-right: 0.3rem;
    color: ${theme.textColor2};
    width: 0.875em;
  }
`);<|MERGE_RESOLUTION|>--- conflicted
+++ resolved
@@ -5,11 +5,7 @@
 import type { Recoded, ThemeProps } from '../types';
 
 import { faUsb } from '@fortawesome/free-brands-svg-icons';
-<<<<<<< HEAD
-import { faCodeBranch, faEye, faQrcode } from '@fortawesome/free-solid-svg-icons';
-=======
 import { faCheck, faCodeMerge, faEye, faQrcode } from '@fortawesome/free-solid-svg-icons';
->>>>>>> 51758af0
 import { FontAwesomeIcon } from '@fortawesome/react-fontawesome';
 import { NetworkJson } from '@subwallet/extension-base/background/KoniTypes';
 import cloneLogo from '@subwallet/extension-koni-ui/assets/clone.svg';
@@ -51,11 +47,7 @@
   accountSplitPart?: 'both' | 'left' | 'right';
 }
 
-<<<<<<< HEAD
-function AccountInfo ({ accountSplitPart = 'both', address, addressHalfLength = 10, className, genesisHash, iconSize = 32, isEthereum, isExternal, isHardware, isReadOnly, isShowAddress = true, isShowBanner = true, name, originGenesisHash, parentName, showCopyBtn = true, suri, type: givenType }: Props): React.ReactElement<Props> {
-=======
 function AccountInfo ({ accountSplitPart = 'both', address, addressHalfLength = 10, className, genesisHash, iconSize = 32, isEthereum, isExternal, isHardware, isReadOnly, isSelected, isShowAddress = true, isShowBanner = true, name, originGenesisHash, parentName, showCopyBtn = true, suri, type: givenType }: Props): React.ReactElement<Props> {
->>>>>>> 51758af0
   const { t } = useTranslation();
   const { accounts } = useContext(AccountContext);
   const [{ account,
