// Copyright 2019-2022 @subwallet/extension-koni-ui authors & contributors
// SPDX-License-Identifier: Apache-2.0

<<<<<<< HEAD
import { _ChainInfo } from '@subwallet/chain-list/types';
import { _getSubstrateGenesisHash } from '@subwallet/extension-base/services/chain-service/utils';
import { isAccountAll } from '@subwallet/extension-koni-base/utils';
import { SIGN_MODE } from '@subwallet/extension-koni-ui/constants/signing';
import useGetAccountSignModeByAddress from '@subwallet/extension-koni-ui/hooks/useGetAccountSignModeByAddress';
import { RootState } from '@subwallet/extension-koni-ui/stores';
import { Recoded } from '@subwallet/extension-koni-ui/types';
import { accountAllRecoded, defaultRecoded, recodeAddress } from '@subwallet/extension-koni-ui/util';
import { Button, SwIconProps } from '@subwallet/react-ui';
import Icon from '@subwallet/react-ui/es/icon';
import AccountCard, { AccountCardProps } from '@subwallet/react-ui/es/web3-block/account-card';
import { DotsThree, Eye, QrCode, Swatches } from 'phosphor-react';
import React, { useCallback, useEffect, useMemo, useState } from 'react';
import { useSelector } from 'react-redux';
=======
import useAccountAvatarTheme from '@subwallet/extension-koni-ui/hooks/account/useAccountAvatarTheme';
import useAccountRecoded from '@subwallet/extension-koni-ui/hooks/account/useAccountRecoded';
import { Button } from '@subwallet/react-ui';
import Icon from '@subwallet/react-ui/es/icon';
import AccountCard, { AccountCardProps } from '@subwallet/react-ui/es/web3-block/account-card';
import { Copy, DotsThree } from 'phosphor-react';
import React, { useCallback } from 'react';
import CopyToClipboard from 'react-copy-to-clipboard';
>>>>>>> 5ef1f580

import { KeypairType } from '@polkadot/util-crypto/types';

export interface _AccountCardProps extends AccountCardProps {
  className?: string;
  genesisHash?: string | null;
  type?: KeypairType;
  showMoreBtn?: boolean;
  onPressMoreBtn?: () => void;
}

function AccountCardBase (props: Partial<_AccountCardProps>): React.ReactElement<Partial<_AccountCardProps>> {
<<<<<<< HEAD
  const { accountName, address, className, genesisHash, onPressMoreBtn, renderRightItem, showMoreBtn, type: givenType } = props;
  const { accounts } = useSelector((state: RootState) => state.accountState);
  const { chainInfoMap } = useSelector((state: RootState) => state.chainStore);
  const [{ genesisHash: recodedGenesis, prefix }, setRecoded] = useState<Recoded>(defaultRecoded);

  const signMode = useGetAccountSignModeByAddress(address);

  const iconProps: SwIconProps | undefined = useMemo((): SwIconProps | undefined => {
    switch (signMode) {
      case SIGN_MODE.LEDGER:
        return {
          type: 'phosphor',
          phosphorIcon: Swatches
        };
      case SIGN_MODE.QR:
        return {
          type: 'phosphor',
          phosphorIcon: QrCode
        };
      case SIGN_MODE.READ_ONLY:
        return {
          type: 'phosphor',
          phosphorIcon: Eye
        };
    }

    return undefined;
  }, [signMode]);

  const getChainInfoByGenesisHash = useCallback((hash?: string | null): _ChainInfo | null => {
    if (!hash) {
      return null;
    }

    for (const n in chainInfoMap) {
      if (!Object.prototype.hasOwnProperty.call(chainInfoMap, n)) {
        continue;
      }

      const networkInfo = chainInfoMap[n];

      if (_getSubstrateGenesisHash(networkInfo) === hash) {
        return networkInfo;
      }
    }

    return null;
  }, [chainInfoMap]);
  const _isAccountAll = address && isAccountAll(address);
  const networkInfo = getChainInfoByGenesisHash(genesisHash || recodedGenesis);
  const iconTheme = useMemo((): 'polkadot'|'ethereum' => {
    if (!address) {
      return 'polkadot';
    }

    if (isEthereumAddress(address)) {
      return 'ethereum';
    }

    return 'polkadot';
  }, [address]);

  useEffect((): void => {
    if (!address) {
      setRecoded(defaultRecoded);

      return;
    }

    if (_isAccountAll) {
      setRecoded(accountAllRecoded);

      return;
    }

    setRecoded(recodeAddress(address, accounts, networkInfo, givenType));
    // TODO: change recoded
  }, [accounts, _isAccountAll, address, networkInfo, givenType]);
=======
  const { accountName, address, className, genesisHash, onPressCopyBtn, onPressMoreBtn, showCopyBtn, showMoreBtn, type: givenType } = props;
  const { formatted, prefix } = useAccountRecoded(address || '', genesisHash, givenType);
  const avatarTheme = useAccountAvatarTheme(address || '');
>>>>>>> 5ef1f580

  const _onClickMore: React.MouseEventHandler<HTMLAnchorElement | HTMLButtonElement> = useCallback((event) => {
    event.stopPropagation();
    onPressMoreBtn && onPressMoreBtn();
  }, [onPressMoreBtn]);

<<<<<<< HEAD
  const defaultRenderRightItem = useCallback((x: React.ReactNode) => {
    return (
      <>
        {x}
        {iconProps && (
=======
  return (
    <AccountCard
      {...props}
      accountName={accountName || ''}
      address={address || ''}
      avatarIdentPrefix={prefix || 42}
      avatarTheme={avatarTheme}
      className={className}
      rightItem={<>
        {showCopyBtn && <CopyToClipboard text={formatted || ''}>
>>>>>>> 5ef1f580
          <Button
            icon={
              <Icon
                { ...iconProps}
                size='sm'
              />
            }
            size='xs'
            type='ghost'
          />
        )}

        {showMoreBtn && <Button
          icon={
            <Icon
              phosphorIcon={DotsThree}
              size='sm'
            />
          }
          onClick={_onClickMore}
          size='xs'
          type='ghost'
        />}
<<<<<<< HEAD
      </>
    );
  }, [_onClickMore, iconProps, showMoreBtn]);

  return (
    <AccountCard
      {...props}
      accountName={accountName || ''}
      address={address || ''}
      avatarIdentPrefix={prefix || 42}
      avatarTheme={iconTheme}
      className={className}
      renderRightItem={renderRightItem || defaultRenderRightItem}
=======
      </>}
>>>>>>> 5ef1f580
    />
  );
}

export default AccountCardBase;<|MERGE_RESOLUTION|>--- conflicted
+++ resolved
@@ -1,31 +1,17 @@
 // Copyright 2019-2022 @subwallet/extension-koni-ui authors & contributors
 // SPDX-License-Identifier: Apache-2.0
 
-<<<<<<< HEAD
 import { _ChainInfo } from '@subwallet/chain-list/types';
 import { _getSubstrateGenesisHash } from '@subwallet/extension-base/services/chain-service/utils';
-import { isAccountAll } from '@subwallet/extension-koni-base/utils';
 import { SIGN_MODE } from '@subwallet/extension-koni-ui/constants/signing';
 import useGetAccountSignModeByAddress from '@subwallet/extension-koni-ui/hooks/useGetAccountSignModeByAddress';
-import { RootState } from '@subwallet/extension-koni-ui/stores';
-import { Recoded } from '@subwallet/extension-koni-ui/types';
-import { accountAllRecoded, defaultRecoded, recodeAddress } from '@subwallet/extension-koni-ui/util';
 import { Button, SwIconProps } from '@subwallet/react-ui';
 import Icon from '@subwallet/react-ui/es/icon';
 import AccountCard, { AccountCardProps } from '@subwallet/react-ui/es/web3-block/account-card';
 import { DotsThree, Eye, QrCode, Swatches } from 'phosphor-react';
-import React, { useCallback, useEffect, useMemo, useState } from 'react';
-import { useSelector } from 'react-redux';
-=======
+import React, { useCallback, useMemo } from 'react';
 import useAccountAvatarTheme from '@subwallet/extension-koni-ui/hooks/account/useAccountAvatarTheme';
 import useAccountRecoded from '@subwallet/extension-koni-ui/hooks/account/useAccountRecoded';
-import { Button } from '@subwallet/react-ui';
-import Icon from '@subwallet/react-ui/es/icon';
-import AccountCard, { AccountCardProps } from '@subwallet/react-ui/es/web3-block/account-card';
-import { Copy, DotsThree } from 'phosphor-react';
-import React, { useCallback } from 'react';
-import CopyToClipboard from 'react-copy-to-clipboard';
->>>>>>> 5ef1f580
 
 import { KeypairType } from '@polkadot/util-crypto/types';
 
@@ -38,11 +24,9 @@
 }
 
 function AccountCardBase (props: Partial<_AccountCardProps>): React.ReactElement<Partial<_AccountCardProps>> {
-<<<<<<< HEAD
-  const { accountName, address, className, genesisHash, onPressMoreBtn, renderRightItem, showMoreBtn, type: givenType } = props;
-  const { accounts } = useSelector((state: RootState) => state.accountState);
-  const { chainInfoMap } = useSelector((state: RootState) => state.chainStore);
-  const [{ genesisHash: recodedGenesis, prefix }, setRecoded] = useState<Recoded>(defaultRecoded);
+  const { accountName, address, className, genesisHash, onPressMoreBtn, showMoreBtn, type: givenType } = props;
+  const { prefix } = useAccountRecoded(address || '', genesisHash, givenType);
+  const avatarTheme = useAccountAvatarTheme(address || '');
 
   const signMode = useGetAccountSignModeByAddress(address);
 
@@ -68,73 +52,11 @@
     return undefined;
   }, [signMode]);
 
-  const getChainInfoByGenesisHash = useCallback((hash?: string | null): _ChainInfo | null => {
-    if (!hash) {
-      return null;
-    }
-
-    for (const n in chainInfoMap) {
-      if (!Object.prototype.hasOwnProperty.call(chainInfoMap, n)) {
-        continue;
-      }
-
-      const networkInfo = chainInfoMap[n];
-
-      if (_getSubstrateGenesisHash(networkInfo) === hash) {
-        return networkInfo;
-      }
-    }
-
-    return null;
-  }, [chainInfoMap]);
-  const _isAccountAll = address && isAccountAll(address);
-  const networkInfo = getChainInfoByGenesisHash(genesisHash || recodedGenesis);
-  const iconTheme = useMemo((): 'polkadot'|'ethereum' => {
-    if (!address) {
-      return 'polkadot';
-    }
-
-    if (isEthereumAddress(address)) {
-      return 'ethereum';
-    }
-
-    return 'polkadot';
-  }, [address]);
-
-  useEffect((): void => {
-    if (!address) {
-      setRecoded(defaultRecoded);
-
-      return;
-    }
-
-    if (_isAccountAll) {
-      setRecoded(accountAllRecoded);
-
-      return;
-    }
-
-    setRecoded(recodeAddress(address, accounts, networkInfo, givenType));
-    // TODO: change recoded
-  }, [accounts, _isAccountAll, address, networkInfo, givenType]);
-=======
-  const { accountName, address, className, genesisHash, onPressCopyBtn, onPressMoreBtn, showCopyBtn, showMoreBtn, type: givenType } = props;
-  const { formatted, prefix } = useAccountRecoded(address || '', genesisHash, givenType);
-  const avatarTheme = useAccountAvatarTheme(address || '');
->>>>>>> 5ef1f580
-
   const _onClickMore: React.MouseEventHandler<HTMLAnchorElement | HTMLButtonElement> = useCallback((event) => {
     event.stopPropagation();
     onPressMoreBtn && onPressMoreBtn();
   }, [onPressMoreBtn]);
 
-<<<<<<< HEAD
-  const defaultRenderRightItem = useCallback((x: React.ReactNode) => {
-    return (
-      <>
-        {x}
-        {iconProps && (
-=======
   return (
     <AccountCard
       {...props}
@@ -144,8 +66,7 @@
       avatarTheme={avatarTheme}
       className={className}
       rightItem={<>
-        {showCopyBtn && <CopyToClipboard text={formatted || ''}>
->>>>>>> 5ef1f580
+        {iconProps && (
           <Button
             icon={
               <Icon
@@ -169,23 +90,7 @@
           size='xs'
           type='ghost'
         />}
-<<<<<<< HEAD
-      </>
-    );
-  }, [_onClickMore, iconProps, showMoreBtn]);
-
-  return (
-    <AccountCard
-      {...props}
-      accountName={accountName || ''}
-      address={address || ''}
-      avatarIdentPrefix={prefix || 42}
-      avatarTheme={iconTheme}
-      className={className}
-      renderRightItem={renderRightItem || defaultRenderRightItem}
-=======
       </>}
->>>>>>> 5ef1f580
     />
   );
 }
