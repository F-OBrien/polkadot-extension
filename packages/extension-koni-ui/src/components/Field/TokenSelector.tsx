--- conflicted
+++ resolved
@@ -23,11 +23,7 @@
   prefixShape?: 'circle' | 'none' | 'squircle' | 'square';
 }
 
-<<<<<<< HEAD
-function Component ({ className = '', disabled, id = 'token-select', items, label, onChange, placeholder, showChainInSelected = false, value }: Props, ref: ForwardedRef<InputRef>): React.ReactElement<Props> {
-=======
-function Component ({ className = '', disabled, id = 'token-select', items, label, onChange, placeholder, prefixShape, showChainInSelected = true, value }: Props, ref: ForwardedRef<InputRef>): React.ReactElement<Props> {
->>>>>>> 021faf69
+function Component ({ className = '', disabled, id = 'token-select', items, label, onChange, placeholder, prefixShape, showChainInSelected = false, value }: Props, ref: ForwardedRef<InputRef>): React.ReactElement<Props> {
   const { t } = useTranslation();
   const { token } = useTheme() as Theme;
   const renderTokenSelected = useCallback((item: TokenItemType) => {
