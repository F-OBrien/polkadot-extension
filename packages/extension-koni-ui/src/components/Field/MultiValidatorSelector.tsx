// Copyright 2019-2022 @subwallet/extension-koni-ui authors & contributors
// SPDX-License-Identifier: Apache-2.0

<<<<<<< HEAD
import { StakingType } from '@subwallet/extension-base/background/KoniTypes';
import { _STAKING_CHAIN_GROUP } from '@subwallet/extension-base/services/chain-service/constants';
import EmptyAccount from '@subwallet/extension-koni-ui/components/Account/EmptyAccount';
=======
import { NominationInfo } from '@subwallet/extension-base/background/KoniTypes';
>>>>>>> 59e3d42b
import { BasicInputWrapper } from '@subwallet/extension-koni-ui/components/Field/Base';
import { FilterModal } from '@subwallet/extension-koni-ui/components/Modal/FilterModal';
import { SortingModal } from '@subwallet/extension-koni-ui/components/Modal/SortingModal';
import { ValidatorDetailModal, ValidatorDetailModalId } from '@subwallet/extension-koni-ui/components/Modal/Staking/ValidatorDetailModal';
import StakingValidatorItem from '@subwallet/extension-koni-ui/components/StakingItem/StakingValidatorItem';
import { useFilterModal } from '@subwallet/extension-koni-ui/hooks/modal/useFilterModal';
import { useSelectValidators } from '@subwallet/extension-koni-ui/hooks/modal/useSelectValidators';
import useGetChainStakingMetadata from '@subwallet/extension-koni-ui/hooks/screen/staking/useGetChainStakingMetadata';
import useGetNominatorInfo from '@subwallet/extension-koni-ui/hooks/screen/staking/useGetNominatorInfo';
import useGetValidatorList, { ValidatorDataType } from '@subwallet/extension-koni-ui/hooks/screen/staking/useGetValidatorList';
import { ThemeProps } from '@subwallet/extension-koni-ui/types';
import { getValidatorKey } from '@subwallet/extension-koni-ui/util/transaction/stake';
import { Button, Icon, InputRef, SwList, SwModal, useExcludeModal } from '@subwallet/react-ui';
import { ModalContext } from '@subwallet/react-ui/es/sw-modal/provider';
import { CaretLeft, CheckCircle, FadersHorizontal, SortAscending } from 'phosphor-react';
import React, { ForwardedRef, forwardRef, SyntheticEvent, useCallback, useContext, useEffect, useMemo, useState } from 'react';
import { useTranslation } from 'react-i18next';
import styled from 'styled-components';

<<<<<<< HEAD
import SelectValidatorInput from '../SelectValidatorInput';
=======
import GeneralEmptyList from '../GeneralEmptyList';
>>>>>>> 59e3d42b

interface Props extends ThemeProps, BasicInputWrapper {
  chain: string;
  from: string;
  onClickBookBtn?: (e: SyntheticEvent) => void;
  onClickLightningBtn?: (e: SyntheticEvent) => void;
  isSingleSelect?: boolean;
}

const SORTING_MODAL_ID = 'nominated-sorting-modal';
const FILTER_MODAL_ID = 'nominated-filter-modal';

const sortingOptions = [
  {
    label: 'Lowest commission',
    value: 'commission'
  },
  {
    label: 'Highest return',
    value: 'return'
  }
];

const filterOptions = [
  {
    label: 'Active validator',
    value: '1'
  },
  {
    label: 'Waiting list',
    value: '2'
  },
  {
    label: 'Locked',
    value: '3'
  },
  {
    label: 'Destroying',
    value: '4'
  }
];

<<<<<<< HEAD
const renderEmpty = () => <EmptyAccount />;
const defaultModalId = 'multi-validator-selector';
=======
const renderEmpty = () => <GeneralEmptyList />;
>>>>>>> 59e3d42b

const Component = (props: Props, ref: ForwardedRef<InputRef>) => {
  const { chain, className = '', from, id = defaultModalId, isSingleSelect: _isSingleSelect = false, onChange, value } = props;
  const { t } = useTranslation();
  const { activeModal, inactiveModal } = useContext(ModalContext);

  useExcludeModal(id);

  const items = useGetValidatorList(chain, StakingType.NOMINATED) as ValidatorDataType[];
  const nominatorMetadata = useGetNominatorInfo(chain, StakingType.NOMINATED, from);
  const chainStakingMetadata = useGetChainStakingMetadata(chain);

  const maxCount = chainStakingMetadata?.maxValidatorPerNominator || 1;

  const isRelayChain = useMemo(() => _STAKING_CHAIN_GROUP.relay.includes(chain), [chain]);
  const nominations = useMemo(() => nominatorMetadata[0]?.nominations, [nominatorMetadata]);
  const isSingleSelect = useMemo(() => _isSingleSelect || !isRelayChain, [_isSingleSelect, isRelayChain]);

  const nominatorValueList = useMemo(() => {
    return nominations && nominations.length ? nominations.map((item) => getValidatorKey(item.validatorAddress, item.validatorIdentity)) : [];
  }, [nominations]);

  const [viewDetailItem, setViewDetailItem] = useState<ValidatorDataType | undefined>(undefined);
  const [sortSelection, setSortSelection] = useState<string>('');
  const { filterSelectionMap, onApplyFilter, onChangeFilterOption, onCloseFilterModal, selectedFilters } = useFilterModal(FILTER_MODAL_ID);

  const filterFunction = useMemo<(item: ValidatorDataType) => boolean>(() => {
    return (item) => {
      if (!selectedFilters.length) {
        return true;
      }

      // todo: logic filter here

      return false;
    };
  }, [selectedFilters]);

  const { changeValidators, onApplyChangeValidators, onCancelSelectValidator, onChangeSelectedValidator, onInitValidators } = useSelectValidators(id, onChange, isSingleSelect);

  const closeSortingModal = useCallback(() => {
    inactiveModal(SORTING_MODAL_ID);
  }, [inactiveModal]);

  const onChangeSortOpt = useCallback((value: string) => {
    setSortSelection(value);
    closeSortingModal();
  }, [closeSortingModal]);

  const onClickItem = useCallback((maxCount: number, chosen: number): (value: string) => void => {
    return (value: string) => {
      if (chosen >= maxCount) {
        // Todo: notify
        console.log('max validator');

        return;
      }

      onChangeSelectedValidator(value);
    };
  }, [onChangeSelectedValidator]);

  const onClickMore = useCallback((item: ValidatorDataType) => {
    return (e: SyntheticEvent) => {
      e.stopPropagation();
      setViewDetailItem(item);
      activeModal(ValidatorDetailModalId);
    };
  }, [activeModal]);

  const renderItem = useCallback((item: ValidatorDataType) => {
    const key = getValidatorKey(item.address, item.identity);
    const selected = changeValidators.includes(key);
    const nominated = nominatorValueList.includes(key);

    return (
      <StakingValidatorItem
        apy={'15'}
        className={'pool-item'}
        disabled={!isRelayChain && nominated}
        isNominated={nominated}
        isSelected={selected}
        key={item.address}
        onClick={onClickItem(maxCount, changeValidators.length)}
        onClickMoreBtn={onClickMore(item)}
        showUnSelectedIcon={isRelayChain}
        validatorInfo={item}
      />
    );
  }, [changeValidators, isRelayChain, maxCount, nominatorValueList, onClickItem, onClickMore]);

  const onClickActionBtn = useCallback(() => {
    activeModal(FILTER_MODAL_ID);
  }, [activeModal]);

  const searchFunction = useCallback((item: ValidatorDataType, searchText: string) => {
    const searchTextLowerCase = searchText.toLowerCase();

    return (
      item.address.toLowerCase().includes(searchTextLowerCase) ||
      (item.identity
        ? item.identity.toLowerCase().includes(searchTextLowerCase)
        : false)
    );
  }, []);

  const onActiveValidatorSelector = useCallback(() => {
    activeModal(id);
  }, [activeModal, id]);

  useEffect(() => {
    const selected = nominations?.map((item) => getValidatorKey(item.validatorAddress, item.validatorIdentity)).join(',') || '';

    onInitValidators(selected);
    onChange && onChange({ target: { value: selected } });

    // eslint-disable-next-line react-hooks/exhaustive-deps
  }, [nominations, onInitValidators]);

  return (
    <>
      <SelectValidatorInput
        disabled={!chain || !from}
        label={t('Select validator')}
        onClick={onActiveValidatorSelector}
        value={value || ''}
      />
      <SwModal
        className={`${className} modal-full`}
        closeIcon={(
          <Icon
            phosphorIcon={CaretLeft}
            size='md'
          />
        )}
        footer={(
          !isSingleSelect &&
          <Button
            block
            icon={(
              <Icon
                phosphorIcon={CheckCircle}
                weight={'fill'}
              />
            )}
            onClick={onApplyChangeValidators}
          >
            {t(`Apply ${changeValidators.length} validators`)}
          </Button>
        )}
        id={id}
        onCancel={onCancelSelectValidator}
        rightIconProps={{
          icon: <Icon phosphorIcon={SortAscending} />,
          onClick: () => {
            activeModal(SORTING_MODAL_ID);
          }
        }}
        title={t('Select validator')}
      >
        <SwList.Section
          actionBtnIcon={<Icon phosphorIcon={FadersHorizontal} />}
          enableSearchInput={true}
          filterBy={filterFunction}
          list={items}
          onClickActionBtn={onClickActionBtn}
          renderItem={renderItem}
          renderWhenEmpty={renderEmpty}
          searchFunction={searchFunction}
          searchPlaceholder={t<string>('Search validator')}
          searchableMinCharactersCount={2}
          showActionBtn
        />
      </SwModal>

      <FilterModal
        id={FILTER_MODAL_ID}
        onApplyFilter={onApplyFilter}
        onCancel={onCloseFilterModal}
        onChangeOption={onChangeFilterOption}
        optionSelectionMap={filterSelectionMap}
        options={filterOptions}
      />

      <SortingModal
        id={SORTING_MODAL_ID}
        onCancel={closeSortingModal}
        onChangeOption={onChangeSortOpt}
        optionSelection={sortSelection}
        options={sortingOptions}
      />

      {viewDetailItem &&
        <ValidatorDetailModal
          status={'active'}
          validatorItem={viewDetailItem}
        />
      }
    </>
  );
};

const MultiValidatorSelector = styled(forwardRef(Component))<Props>(({ theme: { token } }: Props) => {
  return {
    '.ant-sw-modal-header': {
      paddingTop: token.paddingXS,
      paddingBottom: token.paddingLG
    },

    '.ant-sw-modal-body': {
      overflow: 'hidden',
      display: 'flex',
      flexDirection: 'column'
    },

    '.ant-sw-modal-footer': {
      margin: 0
    },

    '.pool-item:not(:last-child)': {
      marginBottom: token.marginXS
    }
  };
});

export default MultiValidatorSelector;<|MERGE_RESOLUTION|>--- conflicted
+++ resolved
@@ -1,13 +1,8 @@
 // Copyright 2019-2022 @subwallet/extension-koni-ui authors & contributors
 // SPDX-License-Identifier: Apache-2.0
 
-<<<<<<< HEAD
 import { StakingType } from '@subwallet/extension-base/background/KoniTypes';
 import { _STAKING_CHAIN_GROUP } from '@subwallet/extension-base/services/chain-service/constants';
-import EmptyAccount from '@subwallet/extension-koni-ui/components/Account/EmptyAccount';
-=======
-import { NominationInfo } from '@subwallet/extension-base/background/KoniTypes';
->>>>>>> 59e3d42b
 import { BasicInputWrapper } from '@subwallet/extension-koni-ui/components/Field/Base';
 import { FilterModal } from '@subwallet/extension-koni-ui/components/Modal/FilterModal';
 import { SortingModal } from '@subwallet/extension-koni-ui/components/Modal/SortingModal';
@@ -27,11 +22,8 @@
 import { useTranslation } from 'react-i18next';
 import styled from 'styled-components';
 
-<<<<<<< HEAD
+import GeneralEmptyList from '../GeneralEmptyList';
 import SelectValidatorInput from '../SelectValidatorInput';
-=======
-import GeneralEmptyList from '../GeneralEmptyList';
->>>>>>> 59e3d42b
 
 interface Props extends ThemeProps, BasicInputWrapper {
   chain: string;
@@ -74,12 +66,8 @@
   }
 ];
 
-<<<<<<< HEAD
-const renderEmpty = () => <EmptyAccount />;
+const renderEmpty = () => <GeneralEmptyList />;
 const defaultModalId = 'multi-validator-selector';
-=======
-const renderEmpty = () => <GeneralEmptyList />;
->>>>>>> 59e3d42b
 
 const Component = (props: Props, ref: ForwardedRef<InputRef>) => {
   const { chain, className = '', from, id = defaultModalId, isSingleSelect: _isSingleSelect = false, onChange, value } = props;
