--- conflicted
+++ resolved
@@ -14,11 +14,7 @@
 import { Button, Icon, InputRef, SelectModal, useExcludeModal } from '@subwallet/react-ui';
 import { ModalContext } from '@subwallet/react-ui/es/sw-modal/provider';
 import { Book, CaretLeft, FadersHorizontal, Lightning, SortAscending } from 'phosphor-react';
-<<<<<<< HEAD
-import React, { ForwardedRef, forwardRef, SyntheticEvent, useCallback, useContext, useMemo, useState } from 'react';
-=======
 import React, { ForwardedRef, forwardRef, SyntheticEvent, useCallback, useContext, useEffect, useMemo, useState } from 'react';
->>>>>>> 96c2df2b
 import { useTranslation } from 'react-i18next';
 import styled from 'styled-components';
 
