--- conflicted
+++ resolved
@@ -20,15 +20,9 @@
   showScanner?: boolean;
 }
 
-const MODAL_ID = 'input-address';
-
-<<<<<<< HEAD
 const modalId = 'input-account-address-modal';
 
-function Component ({ className = '', label, onChange, placeholder, value, id = modalId }: Props, ref: ForwardedRef<InputRef>): React.ReactElement<Props> {
-=======
-function Component ({ className = '', label, onChange, placeholder, showAddressBook = false, showScanner = true, value }: Props, ref: ForwardedRef<InputRef>): React.ReactElement<Props> {
->>>>>>> 94a9aa7e
+function Component ({ className = '', label, onChange, placeholder, value, id = modalId, showAddressBook, showScanner }: Props, ref: ForwardedRef<InputRef>): React.ReactElement<Props> {
   const { t } = useTranslation();
 
   const { activeModal, inactiveModal } = useContext(ModalContext);
@@ -40,32 +34,21 @@
   }, [onChange]);
 
   const onOpenScanner = useCallback(() => {
-<<<<<<< HEAD
     activeModal(id);
   }, [activeModal, id]);
-=======
-    activeModal(MODAL_ID);
-  }, [activeModal]);
 
   const onCloseScanner = useCallback(() => {
-    inactiveModal(MODAL_ID);
-  }, [inactiveModal]);
->>>>>>> 94a9aa7e
+    inactiveModal(id);
+  }, [inactiveModal, id]);
 
   const onScanError = useCallback(() => {
     // do something
   }, []);
 
   const onSuccess = useCallback((result: ScannerResult) => {
-<<<<<<< HEAD
     inactiveModal(id);
     onChange && onChange({ target: { value: result.text } });
   }, [inactiveModal, id, onChange]);
-=======
-    inactiveModal(MODAL_ID);
-    onChange && onChange({ target: { value: result.text } });
-  }, [inactiveModal, onChange]);
->>>>>>> 94a9aa7e
 
   // todo: Will work with "Manage address book" feature later
   return (
@@ -130,12 +113,8 @@
 
       <SwQrScanner
         className={className}
-<<<<<<< HEAD
         id={id}
-=======
-        id={MODAL_ID}
         onClose={onCloseScanner}
->>>>>>> 94a9aa7e
         onError={onScanError}
         onSuccess={onSuccess}
       />
