// Copyright 2019-2022 @subwallet/extension-koni-ui authors & contributors
// SPDX-License-Identifier: Apache-2.0

import { BN_ZERO } from '@subwallet/extension-koni-ui/constants';
import { FormRule } from '@subwallet/extension-koni-ui/types';
import { formatBalance } from '@subwallet/extension-koni-ui/utils';
import BigN from 'bignumber.js';

export const validateUnStakeValue = (min: number | string | BigN, max: number | string | BigN, decimals: number, name?: string): FormRule => {
  const minValue = new BigN(min);
  const maxValue = new BigN(max);
  const middleValue = maxValue.minus(minValue);
<<<<<<< HEAD
  const maxString = maxValue.div(BN_TEN.pow(decimals)).toString();
  // const middleString = middleValue.div(BN_TEN.pow(decimals)).toString();
=======
  const maxString = formatBalance(maxValue, decimals);
  const middleString = formatBalance(middleValue, decimals);
>>>>>>> c8e93867

  return {
    validator: (_, value: string) => {
      const val = new BigN(value);

      if (val.gt(maxValue)) {
        return Promise.reject(new Error(`${name || 'Value'} must be equal or less than ${maxString}`));
      }

      if (val.lte(BN_ZERO)) {
        return Promise.reject(new Error(`${name || 'Value'} must be greater than 0`));
      }

      if (middleValue.lt(BN_ZERO) && !val.eq(maxValue)) {
        return Promise.reject(new Error(`${name || 'Value'} must be equal ${maxString}`));
      }

      if (val.gt(middleValue) && val.lt(maxValue)) {
        return Promise.reject(new Error('Invalid. If you unstake this amount your staking would fall below minimum stake required'));
      }

      return Promise.resolve();
    }
  };
};<|MERGE_RESOLUTION|>--- conflicted
+++ resolved
@@ -10,13 +10,8 @@
   const minValue = new BigN(min);
   const maxValue = new BigN(max);
   const middleValue = maxValue.minus(minValue);
-<<<<<<< HEAD
   const maxString = maxValue.div(BN_TEN.pow(decimals)).toString();
   // const middleString = middleValue.div(BN_TEN.pow(decimals)).toString();
-=======
-  const maxString = formatBalance(maxValue, decimals);
-  const middleString = formatBalance(middleValue, decimals);
->>>>>>> c8e93867
 
   return {
     validator: (_, value: string) => {
