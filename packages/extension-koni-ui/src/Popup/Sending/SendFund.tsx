// Copyright 2019-2022 @polkadot/extension-ui authors & contributors
// SPDX-License-Identifier: Apache-2.0

import { ChainRegistry, NetworkJson } from '@subwallet/extension-base/background/KoniTypes';
import { AccountContext, ActionContext, Warning } from '@subwallet/extension-koni-ui/components';
import Button from '@subwallet/extension-koni-ui/components/Button';
import InputBalance from '@subwallet/extension-koni-ui/components/InputBalance';
import LoadingContainer from '@subwallet/extension-koni-ui/components/LoadingContainer';
import ReceiverInputAddress from '@subwallet/extension-koni-ui/components/ReceiverInputAddress';
import SenderInputAddress from '@subwallet/extension-koni-ui/components/SenderInputAddress';
import Toggle from '@subwallet/extension-koni-ui/components/Toggle';
import { useTranslation } from '@subwallet/extension-koni-ui/components/translate';
import { BalanceFormatType, SenderInputAddressType } from '@subwallet/extension-koni-ui/components/types';
import useFreeBalance from '@subwallet/extension-koni-ui/hooks/screen/sending/useFreeBalance';
import useGetAccountByAddress from '@subwallet/extension-koni-ui/hooks/useGetAccountByAddress';
import { checkTransfer, transferCheckReferenceCount, transferCheckSupporting, transferGetExistentialDeposit } from '@subwallet/extension-koni-ui/messaging';
import Header from '@subwallet/extension-koni-ui/partials/Header';
import AuthTransaction from '@subwallet/extension-koni-ui/Popup/Sending/AuthTransaction';
import SendFundResult from '@subwallet/extension-koni-ui/Popup/Sending/SendFundResult';
import { getAuthTransactionFeeInfo, getBalanceFormat, getDefaultValue, getMainTokenInfo, getMaxTransferAndNoFees, isContainGasRequiredExceedsError } from '@subwallet/extension-koni-ui/Popup/Sending/utils';
import { RootState } from '@subwallet/extension-koni-ui/stores';
import { ThemeProps, TransferResultType } from '@subwallet/extension-koni-ui/types';
import { getEthereumChains } from '@subwallet/extension-koni-ui/util';
import React, { useCallback, useContext, useEffect, useMemo, useState } from 'react';
import { useSelector } from 'react-redux';
import styled from 'styled-components';

import { checkAddress } from '@polkadot/phishing';
import { BN, BN_ZERO } from '@polkadot/util';
import { isEthereumAddress } from '@polkadot/util-crypto';

interface Props extends ThemeProps {
  className?: string,
}

interface ContentProps extends ThemeProps {
  className?: string;
  defaultValue: SenderInputAddressType;
  networkMap: Record<string, NetworkJson>;
  chainRegistryMap: Record<string, ChainRegistry>;
}

function Wrapper ({ className = '', theme }: Props): React.ReactElement<Props> {
  const { t } = useTranslation();
  const onAction = useContext(ActionContext);
  const { accounts } = useContext(AccountContext);
  const { chainRegistry: chainRegistryMap,
    currentAccount: { account },
    currentNetwork: { isReady: isCurrentNetworkInfoReady, networkKey },
    networkMap } = useSelector((state: RootState) => state);

  const defaultValue = getDefaultValue(networkKey, !!isCurrentNetworkInfoReady, account?.address, chainRegistryMap, accounts);

  useEffect(() => {
    if (!(accounts && accounts.length)) {
      window.localStorage.setItem('popupNavigation', '/');
      onAction('/');
    }
  }, [accounts, onAction]);

  return (
    <div className={className}>
      <Header
        isShowNetworkSelect={false}
        showAdd
        showCancelButton
        showSearch
        showSettings
        showSubHeader
        subHeaderName={t<string>('Send fund')}
      />
      {accounts && accounts.length && account && defaultValue
        ? (
          <SendFund
            chainRegistryMap={chainRegistryMap}
            className='send-fund-container'
            defaultValue={defaultValue}
            networkMap={networkMap}
            theme={theme}
          />
        )
        : (<LoadingContainer />)
      }
    </div>
  );
}

function SendFund ({ chainRegistryMap, className, defaultValue, networkMap }: ContentProps): React.ReactElement {
  const { t } = useTranslation();

  const [amount, setAmount] = useState<BN | undefined>(BN_ZERO);
  const [recipientId, setRecipientId] = useState<string | null>(null);
  const [isShowTxModal, setShowTxModal] = useState<boolean>(false);
  const [{ address: senderId,
    networkKey: selectedNetworkKey,
    token: selectedToken }, setSenderValue] = useState<SenderInputAddressType>(defaultValue);
  // eslint-disable-next-line @typescript-eslint/no-unsafe-assignment
  const [recipientPhish, setRecipientPhish] = useState<string | null>(null);
  const [reference, setReference] = useState<boolean | null>(null);
  // const [isProtected, setIsProtected] = useState(false);
  const [isAll, setIsAll] = useState(false);
  const [[isSupportTransfer, isSupportTransferAll], setTransferSupport] =
    useState<[boolean, boolean] | [null, null]>([null, null]);
  // const [[maxTransfer, noFees], setMaxTransfer] = useState<[BN | null, boolean]>([null, false]);
  const [existentialDeposit, setExistentialDeposit] = useState<string>('0');
  const [txResult, setTxResult] = useState<TransferResultType>({ isShowTxResult: false, isTxSuccess: false });
  const { isShowTxResult } = txResult;
  const senderFreeBalance = useFreeBalance(selectedNetworkKey, senderId, selectedToken);
  const recipientFreeBalance = useFreeBalance(selectedNetworkKey, recipientId, selectedToken);
  const balanceFormat: BalanceFormatType = getBalanceFormat(selectedNetworkKey, selectedToken, chainRegistryMap);
  const mainTokenInfo = getMainTokenInfo(selectedNetworkKey, chainRegistryMap);
  const [[fee, feeSymbol], setFeeInfo] = useState<[string | null, string | null | undefined]>([null, null]);
  const feeDecimal: number | null = feeSymbol
    ? feeSymbol === selectedToken
      ? balanceFormat[0]
      : getBalanceFormat(selectedNetworkKey, feeSymbol, chainRegistryMap)[0]
    : null;
  const ethereumChains = getEthereumChains(networkMap);
  const isSameAddress = !!recipientId && !!senderId && (recipientId === senderId);
  const isNotSameAddressAndTokenType = (isEthereumAddress(senderId) && !ethereumChains.includes(selectedNetworkKey)) ||
    (!isEthereumAddress(senderId) && ethereumChains.includes(selectedNetworkKey));
  const isNotSameAddressType = (isEthereumAddress(senderId) && !!recipientId && !isEthereumAddress(recipientId)) ||
    (!isEthereumAddress(senderId) && !!recipientId && isEthereumAddress(recipientId));
  const [isGasRequiredExceedsError, setGasRequiredExceedsError] = useState<boolean>(false);
  const amountGtAvailableBalance = amount && senderFreeBalance && amount.gt(new BN(senderFreeBalance));
  const [maxTransfer, noFees] = getMaxTransferAndNoFees(fee, feeSymbol, selectedToken, mainTokenInfo.symbol, senderFreeBalance, existentialDeposit);
  const canToggleAll = !!isSupportTransferAll && !!maxTransfer && !reference && !!recipientId;
  const valueToTransfer = canToggleAll && isAll ? maxTransfer.toString() : (amount?.toString() || '0');
  const selectedNetwork = useMemo((): NetworkJson => {
    return networkMap[selectedNetworkKey];
  }, [networkMap, selectedNetworkKey]);
  const senderAccount = useGetAccountByAddress(senderId);
<<<<<<< HEAD

  const isValidHardwareAccount = senderAccount && (!senderAccount.isHardware || (senderAccount.isHardware && senderAccount.addressOffset === 0));
=======
  const isHardwareAccount = !!(senderAccount && senderAccount.isHardware);
  const isValidHardwareAccount = isHardwareAccount && senderAccount.addressOffset === 0;
>>>>>>> 3458a502

  const isBlockHardware = useMemo((): boolean => {
    if (!senderAccount) {
      return false;
    } else {
      if (senderAccount.isHardware) {
        const network = networkMap[selectedNetworkKey];

        return network.genesisHash !== senderAccount.originGenesisHash;
      } else {
        return false;
      }
    }
  }, [senderAccount, networkMap, selectedNetworkKey]);

  const isReadOnly = useMemo((): boolean => {
    if (!senderAccount) {
      return false;
    } else {
      return !!senderAccount.isReadOnly;
    }
  }, [senderAccount]);

  const canMakeTransfer = isSupportTransfer &&
    !isBlockHardware &&
    !isGasRequiredExceedsError &&
    !recipientPhish &&
    !!recipientId &&
    !isSameAddress &&
    !isNotSameAddressAndTokenType &&
    !isNotSameAddressType &&
    !amountGtAvailableBalance &&
    !isReadOnly &&
    (!isHardwareAccount || isValidHardwareAccount);

  const navigate = useContext(ActionContext);

  useEffect(() => {
    if (balanceFormat[0] === undefined && balanceFormat[1] === undefined) { // go back if token is deleted
      navigate('/');
    }
  }, [balanceFormat, navigate]);

  useEffect(() => {
    let isSync = true;

    if (recipientId) {
      checkTransfer({
        networkKey: selectedNetworkKey,
        from: senderId,
        to: recipientId,
        transferAll: canToggleAll && isAll,
        token: selectedToken,
        value: valueToTransfer
      }).then((rs) => {
        if (isSync) {
          setFeeInfo([
            rs.estimateFee && rs.estimateFee !== '0' ? rs.estimateFee : null,
            rs.feeSymbol
          ]);
          setGasRequiredExceedsError(false);
        }
      }).catch((e: Error) => {
        if (isContainGasRequiredExceedsError(e.message) && isSync) {
          setGasRequiredExceedsError(true);
        } else {
          if (isSync) {
            setGasRequiredExceedsError(false);
          }

          console.log('There is problem when checkTransfer', e);
        }
      });
    }

    return () => {
      isSync = false;
    };
  }, [amount, canToggleAll, isAll, recipientId, selectedNetworkKey, selectedToken, senderId, valueToTransfer]);

  useEffect(() => {
    const network = networkMap[selectedNetworkKey];

    if (!network.active) {
      let newNetwork: NetworkJson | null = null;

      for (const _network of Object.values(networkMap)) {
        if (_network.active && _network.nativeToken) {
          newNetwork = _network;
          break;
        }
      }

      if (newNetwork) {
        setSenderValue({
          address: senderId,
          networkKey: newNetwork.key,
          token: newNetwork.nativeToken as string
        });
      }
    }
  }, [senderId, selectedNetworkKey, networkMap]);

  useEffect(() => {
    let isSync = true;

    transferGetExistentialDeposit({ networkKey: selectedNetworkKey, token: selectedToken })
      .then((rs) => {
        if (isSync) {
          setExistentialDeposit(rs);
        }
      }).catch((e) => console.log('There is problem when transferGetExistentialDeposit', e));

    return () => {
      isSync = false;
      setExistentialDeposit('0');
    };
  }, [selectedNetworkKey, selectedToken]);

  useEffect(() => {
    let isSync = true;

    if (recipientId) {
      checkAddress(recipientId).then((v) => {
        if (isSync) {
          setRecipientPhish(v);
        }
      }).catch((e) => console.log(e));
    }

    return () => {
      isSync = false;
      setRecipientPhish(null);
    };
  }
  , [recipientId]);

  useEffect(() => {
    let isSync = true;

    transferCheckReferenceCount({ address: senderId, networkKey: selectedNetworkKey }).then((res) => {
      if (isSync) {
        setReference(res);
      }
    }).catch((e) => console.log(e));

    return () => {
      isSync = false;
      setReference(null);
    };
  }, [selectedNetworkKey, senderId]);

  useEffect(() => {
    let isSync = true;

    transferCheckSupporting({ networkKey: selectedNetworkKey, token: selectedToken }).then((res) => {
      if (isSync) {
        setTransferSupport([res.supportTransfer, res.supportTransferAll]);
      }
    }).catch((e) => console.log(e));

    return () => {
      isSync = false;
      setTransferSupport([null, null]);
    };
  }, [selectedNetworkKey, selectedToken]);

  const _onSend = useCallback(() => {
    if (canMakeTransfer) {
      setShowTxModal(true);
    }
  }, [canMakeTransfer]);

  const _onCancelTx = useCallback(() => {
    setShowTxModal(false);
  }, []);

  const _onResend = useCallback(() => {
    setTxResult({
      isTxSuccess: false,
      isShowTxResult: false,
      txError: undefined
    });
    setSenderValue(defaultValue);
    setRecipientId(null);
  },
  // eslint-disable-next-line react-hooks/exhaustive-deps
  [
    defaultValue.address,
    defaultValue.networkKey,
    defaultValue.token
  ]);

  const _onChangeResult = useCallback((txResult: TransferResultType) => {
    setTxResult(txResult);
    setShowTxModal(false);
  }, []);

  return (
    <>
      {!isShowTxResult
        ? (
          <div className={className}>
            <SenderInputAddress
              balance={senderFreeBalance}
              balanceFormat={balanceFormat}
              chainRegistryMap={chainRegistryMap}
              className=''
              initValue={defaultValue}
              networkKey={selectedNetworkKey}
              networkMap={networkMap}
              onChange={setSenderValue}
              token={selectedToken}
            />

            <ReceiverInputAddress
              balance={recipientFreeBalance}
              balanceFormat={balanceFormat}
              className={''}
              networkKey={selectedNetworkKey}
              networkMap={networkMap}
              onchange={setRecipientId}
            />

            {canToggleAll && isAll
              ? (
                <InputBalance
                  autoFocus
                  className={'send-fund-amount-input'}
                  decimals={balanceFormat[0]}
                  defaultValue={maxTransfer}
                  help={t<string>('The full account balance to be transferred, minus the transaction fees')}
                  isDisabled
                  key={maxTransfer?.toString()}
                  label={t<string>('transferable minus fees')}
                  siDecimals={balanceFormat[0]}
                  siSymbol={balanceFormat[2] || balanceFormat[1]}
                />
              )
              : (
                <InputBalance
                  autoFocus
                  className={'send-fund-amount-input'}
                  decimals={balanceFormat[0]}
                  help={t<string>('Type the amount you want to transfer. Note that you can select the unit on the right e.g sending 1 milli is equivalent to sending 0.001.')}
                  isError={false}
                  isZeroable
                  label={t<string>('amount')}
                  onChange={setAmount}
                  placeholder={'0'}
                  siSymbol={balanceFormat[2] || balanceFormat[1]}
                />
              )
            }

            {canToggleAll && (
              <div className={'send-fund-toggle'}>
                <Toggle
                  className='typeToggle'
                  label={t<string>('Transfer the full account balance, reap the sender')}
                  onChange={setIsAll}
                  value={isAll}
                />
              </div>
            )}

            {isHardwareAccount && !isValidHardwareAccount && (
              <Warning
                className={'send-fund-warning'}
                isDanger
              >
                {t<string>('This feature is not available for the chosen account type')}
              </Warning>
            )}

            {reference && (
              <Warning className={'send-fund-warning'}>
                {t<string>('Note that you cannot transfer all tokens out from this account.')}
              </Warning>
            )}

            {senderFreeBalance !== '0' && !amountGtAvailableBalance && !isSameAddress && noFees && (
              <Warning className={'send-fund-warning'}>
                {t<string>('The transaction, after application of the transfer fees, will drop the available balance below the existential deposit. As such the transfer will fail. The account needs more free funds to cover the transaction fees.')}
              </Warning>
            )}

            {!!recipientPhish && (
              <Warning
                className={'send-fund-warning'}
                isDanger
              >
                {t<string>('The recipient is associated with a known phishing site on {{url}}', { replace: { url: recipientPhish } })}
              </Warning>
            )}

            {isSameAddress && (
              <Warning
                className={'send-fund-warning'}
                isDanger
              >
                {t<string>('The recipient address is the same as the sender address.')}
              </Warning>
            )}

            {isNotSameAddressAndTokenType && (
              <Warning
                className={'send-fund-warning'}
                isDanger
              >
                {t<string>('Transfer is not supported for this type of account and token')}
              </Warning>
            )}

            {isSupportTransfer === false && (
              <Warning
                className={'send-fund-warning'}
                isDanger
              >
                {t<string>('The transfer for the current token is not supported')}
              </Warning>
            )}

            {isNotSameAddressType && (
              <Warning
                className={'send-fund-warning'}
                isDanger
              >
                {t<string>('The recipient address must be same type as the sender address.')}
              </Warning>
            )}

            {amountGtAvailableBalance && (
              <Warning
                className={'send-fund-warning'}
                isDanger
              >
                {t<string>('The amount you want to transfer is greater than your available balance.')}
              </Warning>
            )}

            {!isSameAddress && isGasRequiredExceedsError && (
              <Warning
                className={'send-fund-warning'}
                isDanger
              >
                {t<string>('The main token ({{mainToken}}) free balance of the sender is not enough to perform this transaction', { replace: { mainToken: mainTokenInfo.symbol } })}
              </Warning>
            )}

            {isBlockHardware && (
              <Warning
                className={'send-fund-warning'}
                isDanger
              >
                {t<string>('The sender account is Ledger account. This is not support {{chain}}', { replace: { chain: selectedNetwork.chain } })}
              </Warning>
            )}

            {isReadOnly && (
              <Warning
                className={'send-fund-warning'}
                isDanger
              >
                {t<string>('The account you are using is read-only, you cannot send assets with it')}
              </Warning>
            )}

            <div className='submit-btn-wrapper'>
              <Button
                className={'kn-submit-btn'}
                isDisabled={!canMakeTransfer}
                onClick={_onSend}
              >
                {t<string>('Make Transfer')}
              </Button>
            </div>
          </div>
        )
        : (
          <SendFundResult
            networkKey={selectedNetworkKey}
            onResend={_onResend}
            txResult={txResult}
          />
        )}

      {isShowTxModal && (
        <AuthTransaction
          balanceFormat={balanceFormat}
          feeInfo={getAuthTransactionFeeInfo(
            fee, feeDecimal, feeSymbol, mainTokenInfo, chainRegistryMap[selectedNetworkKey].tokenMap
          )}
          networkMap={networkMap}
          onCancel={_onCancelTx}
          onChangeResult={_onChangeResult}
          requestPayload={{
            networkKey: selectedNetworkKey,
            from: senderId,
            to: recipientId,
            transferAll: canToggleAll && isAll,
            token: selectedToken,
            value: valueToTransfer
          }}
        />
      )}
    </>
  );
}

export default React.memo(styled(Wrapper)(({ theme }: Props) => `
  flex: 1;
  display: flex;
  flex-direction: column;
  overflow-y: auto;

  .send-fund-container {
    padding-left: 15px;
    padding-right: 15px;
    padding-bottom: 15px;
    flex: 1;
    padding-top: 25px;
    overflow-y: auto;
  }

  .send-fund-warning {
    margin-bottom: 10px;
  }

  .send-fund-item {
    margin-bottom: 10px;
  }

  .static-container {
    display: block;
  }

  .send-fund-amount-input {
    margin-bottom: 10px;
    margin-top: 20px;
  }

  .send-fund-toggle {
    margin-top: 20px;
    margin-bottom: 20px;
  }

  .submit-btn-wrapper {
    position: sticky;
    bottom: -15px;
    padding: 15px;
    margin-left: -15px;
    margin-bottom: -15px;
    margin-right: -15px;
    background-color: ${theme.background};
  }
`));<|MERGE_RESOLUTION|>--- conflicted
+++ resolved
@@ -130,13 +130,8 @@
     return networkMap[selectedNetworkKey];
   }, [networkMap, selectedNetworkKey]);
   const senderAccount = useGetAccountByAddress(senderId);
-<<<<<<< HEAD
-
-  const isValidHardwareAccount = senderAccount && (!senderAccount.isHardware || (senderAccount.isHardware && senderAccount.addressOffset === 0));
-=======
   const isHardwareAccount = !!(senderAccount && senderAccount.isHardware);
   const isValidHardwareAccount = isHardwareAccount && senderAccount.addressOffset === 0;
->>>>>>> 3458a502
 
   const isBlockHardware = useMemo((): boolean => {
     if (!senderAccount) {
