--- conflicted
+++ resolved
@@ -402,7 +402,6 @@
               </div>
             )}
 
-<<<<<<< HEAD
             {warnings && warnings.length
               ? warnings.map((w, index) => (
                 <Warning
@@ -425,7 +424,7 @@
                 </Warning>
               ))
               : <></>}
-=======
+
             {isHardwareAccount && !isValidHardwareAccount && (
               <Warning
                 className={'send-fund-warning'}
@@ -434,7 +433,6 @@
                 {t<string>('This feature is not available for the chosen account type')}
               </Warning>
             )}
->>>>>>> 1ecc22b5
 
             {reference && (
               <Warning className={'send-fund-warning'}>
