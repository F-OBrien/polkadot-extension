--- conflicted
+++ resolved
@@ -222,11 +222,7 @@
                       { account.isAddress && (
                         <Checkbox
                           checked={isReadOnly}
-<<<<<<< HEAD
-                          label={t<string>('Read only account')}
-=======
                           label={t<string>('Readonly account')}
->>>>>>> 4ea7feaf
                           onChange={setIsReadOnly}
                         />
                       )}
