--- conflicted
+++ resolved
@@ -18,22 +18,15 @@
 
 import uiSettings from '@polkadot/ui-settings';
 
-<<<<<<< HEAD
 import { ErrorBoundary } from '../components';
 import { ScannerContextProvider } from '../contexts/ScannerContext';
-=======
-import { AccountContext, ActionContext, AuthorizeReqContext, MediaContext, MetadataReqContext, SettingsContext, SigningReqContext } from '../components/contexts';
->>>>>>> 4e328968
 import ToastProvider from '../components/Toast/ToastProvider';
 import { saveCurrentAccountAddress, subscribeAccountsWithCurrentAddress, subscribeAuthorizeRequestsV2, subscribeMetadataRequests, subscribeSigningRequests } from '../messaging';
 import { store } from '../stores';
 import { buildHierarchy } from '../util/buildHierarchy';
-<<<<<<< HEAD
 import { createFindAccountHandler } from '../util/findAccount';
 import ExternalRequest from '@subwallet/extension-koni-ui/Popup/ExternalRequest';
 // import Home from './Home';
-=======
->>>>>>> 4e328968
 
 const EvmTokenEdit = React.lazy(() => import('@subwallet/extension-koni-ui/Popup/Settings/TokenSetting/EvmTokenEdit'));
 const EvmTokenSetting = React.lazy(() => import('@subwallet/extension-koni-ui/Popup/Settings/TokenSetting/EvmTokenSetting'));
@@ -238,55 +231,35 @@
                 <MediaContext.Provider value={cameraOn && mediaAllowed}>
                   <MetadataReqContext.Provider value={metaRequests}>
                     <SigningReqContext.Provider value={signRequests}>
-<<<<<<< HEAD
                       <ScannerContextProvider>
                         <ToastProvider>
                           <Rendering />
                           <Switch>
                             <Route path='/auth-list'>{wrapWithErrorBoundary(<AuthList />, 'auth-list')}</Route>
-                            <Route path='/account/create'>{wrapWithErrorBoundary(
-                              <CreateAccount />, 'account-creation')}</Route>
-                            <Route path='/account/forget/:address'>{wrapWithErrorBoundary(
-                              <Forget />, 'forget-address')}</Route>
-                            <Route path='/account/export/:address'>{wrapWithErrorBoundary(
-                              <Export />, 'export-address')}</Route>
+                            <Route path='/account/create'>{wrapWithErrorBoundary(<CreateAccount />, 'account-creation')}</Route>
+                            <Route path='/account/forget/:address'>{wrapWithErrorBoundary(<Forget />, 'forget-address')}</Route>
+                            <Route path='/account/export/:address'>{wrapWithErrorBoundary(<Export />, 'export-address')}</Route>
                             {/* <Route path='/account/export-all'>{wrapWithErrorBoundary(<ExportAll />, 'export-all-address')}</Route> */}
-                            <Route path='/account/import-ledger'>{wrapWithErrorBoundary(
-                              <ImportLedger />, 'import-ledger')}</Route>
+                            <Route path='/account/import-ledger'>{wrapWithErrorBoundary(<ImportLedger />, 'import-ledger')}</Route>
                             <Route path='/account/import-qr'>{wrapWithErrorBoundary(<ImportQr />, 'import-qr')}</Route>
                             <Route path='/account/scan-qr'>{wrapWithErrorBoundary(<ExternalRequest />, 'scan-qr')}</Route>
-                            <Route path='/account/import-seed'>{wrapWithErrorBoundary(
-                              <ImportSeed />, 'import-seed')}</Route>
-                            <Route path='/account/import-metamask-private-key'>{wrapWithErrorBoundary(
-                              <ImportMetamaskPrivateKey />, 'import-metamask-private-key')}</Route>
-                            <Route path='/account/restore-json'>{wrapWithErrorBoundary(
-                              <RestoreJson />, 'restore-json')}</Route>
-                            <Route path='/account/derive/:address/locked'>{wrapWithErrorBoundary(<Derive
-                              isLocked />, 'derived-address-locked')}</Route>
-                            <Route path='/account/derive/:address'>{wrapWithErrorBoundary(
-                              <Derive />, 'derive-address')}</Route>
-                            <Route path='/account/settings'>{wrapWithErrorBoundary(
-                              <Settings />, 'account-settings')}</Route>
-                            <Route path='/account/general-setting'>{wrapWithErrorBoundary(
-                              <GeneralSetting />, 'account-general-settings')}</Route>
-                            <Route path='/account/networks'>{wrapWithErrorBoundary(
-                              <Networks />, 'account-networks')}</Route>
-                            <Route path='/account/network-edit'>{wrapWithErrorBoundary(
-                              <NetworkEdit />, 'account-network-edit')}</Route>
+                            <Route path='/account/import-seed'>{wrapWithErrorBoundary(<ImportSeed />, 'import-seed')}</Route>
+                            <Route path='/account/import-metamask-private-key'>{wrapWithErrorBoundary(<ImportMetamaskPrivateKey />, 'import-metamask-private-key')}</Route>
+                            <Route path='/account/restore-json'>{wrapWithErrorBoundary(<RestoreJson />, 'restore-json')}</Route>
+                            <Route path='/account/derive/:address/locked'>{wrapWithErrorBoundary(<Derive isLocked />, 'derived-address-locked')}</Route>
+                            <Route path='/account/derive/:address'>{wrapWithErrorBoundary(<Derive />, 'derive-address')}</Route>
+                            <Route path='/account/settings'>{wrapWithErrorBoundary(<Settings />, 'account-settings')}</Route>
+                            <Route path='/account/general-setting'>{wrapWithErrorBoundary(<GeneralSetting />, 'account-general-settings')}</Route>
+                            <Route path='/account/networks'>{wrapWithErrorBoundary(<Networks />, 'account-networks')}</Route>
+                            <Route path='/account/config-network'>{wrapWithErrorBoundary(<NetworkCreate />, 'account-network-edit')}</Route>
                             <Route path='/account/send-fund'>{wrapWithErrorBoundary(<SendFund />, 'send-fund')}</Route>
                             <Route path='/account/donate'>{wrapWithErrorBoundary(<Donate />, 'donate')}</Route>
-                            <Route path='/account/send-nft'>{wrapWithErrorBoundary(
-                              <TransferNftContainer />, 'send-nft')}</Route>
-                            <Route path='/account/import-evm-token'>{wrapWithErrorBoundary(
-                              <ImportEvmToken />, 'import-evm-token')}</Route>
-                            <Route path='/account/import-evm-nft'>{wrapWithErrorBoundary(
-                              <ImportEvmNft />, 'import-evm-nft')}</Route>
-                            <Route path='/account/evm-token-setting'>{wrapWithErrorBoundary(
-                              <EvmTokenSetting />, 'evm-token-setting')}</Route>
-                            <Route path='/account/evm-token-edit'>{wrapWithErrorBoundary(
-                              <EvmTokenEdit />, 'evm-token-edit')}</Route>
-                            <Route path={`${PHISHING_PAGE_REDIRECT}/:website`}>{wrapWithErrorBoundary(
-                              <PhishingDetected />, 'phishing-page-redirect')}</Route>
+                            <Route path='/account/send-nft'>{wrapWithErrorBoundary(<TransferNftContainer />, 'send-nft')}</Route>
+                            <Route path='/account/import-evm-token'>{wrapWithErrorBoundary(<ImportEvmToken />, 'import-evm-token')}</Route>
+                            <Route path='/account/import-evm-nft'>{wrapWithErrorBoundary(<ImportEvmNft />, 'import-evm-nft')}</Route>
+                            <Route path='/account/evm-token-setting'>{wrapWithErrorBoundary(<EvmTokenSetting />, 'evm-token-setting')}</Route>
+                            <Route path='/account/evm-token-edit'>{wrapWithErrorBoundary(<EvmTokenEdit />, 'evm-token-edit')}</Route>
+                            <Route path={`${PHISHING_PAGE_REDIRECT}/:website`}>{wrapWithErrorBoundary(<PhishingDetected />, 'phishing-page-redirect')}</Route>
                             <Route
                               exact
                               path='/'
@@ -296,43 +269,6 @@
                           </Switch>
                         </ToastProvider>
                       </ScannerContextProvider>
-=======
-                      <ToastProvider>
-                        <Rendering />
-                        <Switch>
-                          <Route path='/auth-list'>{wrapWithErrorBoundary(<AuthList />, 'auth-list')}</Route>
-                          <Route path='/account/create'>{wrapWithErrorBoundary(<CreateAccount />, 'account-creation')}</Route>
-                          <Route path='/account/forget/:address'>{wrapWithErrorBoundary(<Forget />, 'forget-address')}</Route>
-                          <Route path='/account/export/:address'>{wrapWithErrorBoundary(<Export />, 'export-address')}</Route>
-                          {/* <Route path='/account/export-all'>{wrapWithErrorBoundary(<ExportAll />, 'export-all-address')}</Route> */}
-                          <Route path='/account/import-ledger'>{wrapWithErrorBoundary(<ImportLedger />, 'import-ledger')}</Route>
-                          <Route path='/account/import-qr'>{wrapWithErrorBoundary(<ImportQr />, 'import-qr')}</Route>
-                          <Route path='/account/import-seed'>{wrapWithErrorBoundary(<ImportSeed />, 'import-seed')}</Route>
-                          <Route path='/account/import-metamask-private-key'>{wrapWithErrorBoundary(<ImportMetamaskPrivateKey />, 'import-metamask-private-key')}</Route>
-                          <Route path='/account/restore-json'>{wrapWithErrorBoundary(<RestoreJson />, 'restore-json')}</Route>
-                          <Route path='/account/derive/:address/locked'>{wrapWithErrorBoundary(<Derive isLocked />, 'derived-address-locked')}</Route>
-                          <Route path='/account/derive/:address'>{wrapWithErrorBoundary(<Derive />, 'derive-address')}</Route>
-                          <Route path='/account/settings'>{wrapWithErrorBoundary(<Settings />, 'account-settings')}</Route>
-                          <Route path='/account/general-setting'>{wrapWithErrorBoundary(<GeneralSetting />, 'account-general-settings')}</Route>
-                          <Route path='/account/networks'>{wrapWithErrorBoundary(<Networks />, 'account-networks')}</Route>
-                          <Route path='/account/config-network'>{wrapWithErrorBoundary(<NetworkCreate />, 'account-network-edit')}</Route>
-                          <Route path='/account/send-fund'>{wrapWithErrorBoundary(<SendFund />, 'send-fund')}</Route>
-                          <Route path='/account/donate'>{wrapWithErrorBoundary(<Donate />, 'donate')}</Route>
-                          <Route path='/account/send-nft'>{wrapWithErrorBoundary(<TransferNftContainer />, 'send-nft')}</Route>
-                          <Route path='/account/import-evm-token'>{wrapWithErrorBoundary(<ImportEvmToken />, 'import-evm-token')}</Route>
-                          <Route path='/account/import-evm-nft'>{wrapWithErrorBoundary(<ImportEvmNft />, 'import-evm-nft')}</Route>
-                          <Route path='/account/evm-token-setting'>{wrapWithErrorBoundary(<EvmTokenSetting />, 'evm-token-setting')}</Route>
-                          <Route path='/account/evm-token-edit'>{wrapWithErrorBoundary(<EvmTokenEdit />, 'evm-token-edit')}</Route>
-                          <Route path={`${PHISHING_PAGE_REDIRECT}/:website`}>{wrapWithErrorBoundary(<PhishingDetected />, 'phishing-page-redirect')}</Route>
-                          <Route
-                            exact
-                            path='/'
-                          >
-                            {Root}
-                          </Route>
-                        </Switch>
-                      </ToastProvider>
->>>>>>> 4e328968
                     </SigningReqContext.Provider>
                   </MetadataReqContext.Provider>
                 </MediaContext.Provider>
