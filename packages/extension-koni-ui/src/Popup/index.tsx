--- conflicted
+++ resolved
@@ -80,12 +80,6 @@
   };
 }
 
-<<<<<<< HEAD
-=======
-function updateCurrentAccount (currentAcc: AccountJson): void {
-  store.dispatch({ type: 'currentAccount/update', payload: currentAcc });
-}
-
 const VARIANTS = ['beam', 'marble', 'pixel', 'sunset', 'bauhaus', 'ring'];
 
 function getRandomVariant (): string {
@@ -94,7 +88,6 @@
   return VARIANTS[random];
 }
 
->>>>>>> 3cce03db
 export default function Popup (): React.ReactElement {
   const [accounts, setAccounts] = useState<null | AccountJson[]>(null);
   const [accountCtx, setAccountCtx] = useState<AccountsContext>({ accounts: [], hierarchy: [] });
