--- conflicted
+++ resolved
@@ -14,8 +14,6 @@
 import { RootState, store } from '@polkadot/extension-koni-ui/stores';
 import { ThemeProps } from '@polkadot/extension-koni-ui/types';
 import { findAccountByAddress } from '@polkadot/extension-koni-ui/util';
-import NftContainer from "@polkadot/extension-koni-ui/components/NftContainer";
-import StakingContainer from "@polkadot/extension-koni-ui/components/StakingContainer";
 
 interface Props extends AccountJson {
   className?: string;
@@ -55,44 +53,36 @@
         }
       }
 
-      // @ts-ignore
       closeSetting && closeSetting();
       onAction('/');
     }, []);
 
-<<<<<<< HEAD
-  // console.log('currentAccount', currentAccount);
-
-=======
->>>>>>> 24f7a133
   return (
     <div
       className={className}
       onClick={_changeAccount}
     >
-      <StakingContainer/>
-      {/*<NftContainer/>*/}
-      {/*{isSelected*/}
-      {/*  ? (*/}
-      {/*    <img*/}
-      {/*      alt='check'*/}
-      {/*      src={check}*/}
-      {/*    />*/}
-      {/*  )*/}
-      {/*  : (*/}
-      {/*    <div className='account-unchecked-item' />*/}
-      {/*  )*/}
-      {/*}*/}
-      {/*<AccountInfo*/}
-      {/*  address={address}*/}
-      {/*  className='account__account-item'*/}
-      {/*  genesisHash={genesisHash}*/}
-      {/*  name={name}*/}
-      {/*  parentName={parentName}*/}
-      {/*  showCopyBtn={false}*/}
-      {/*  suri={suri}*/}
-      {/*  type={type}*/}
-      {/*/>*/}
+      {isSelected
+        ? (
+          <img
+            alt='check'
+            src={check}
+          />
+        )
+        : (
+          <div className='account-unchecked-item' />
+        )
+      }
+      <AccountInfo
+        address={address}
+        className='account__account-item'
+        genesisHash={genesisHash}
+        name={name}
+        parentName={parentName}
+        showCopyBtn={false}
+        suri={suri}
+        type={type}
+      />
     </div>
   );
 }
@@ -103,7 +93,10 @@
   border-radius: 8px;
   margin-top: 8px;
   display: flex;
-
+  &:hover {
+    background-color: ${theme.accountHoverBackground};
+    cursor: pointer;
+  }
 
   .account__account-item {
     margin-left: 5px;
@@ -112,9 +105,4 @@
   .account-unchecked-item {
     width: 24px;
   }
-`);
-
-// &:hover {
-//   background-color: ${theme.accountHoverBackground};
-//   cursor: pointer;
-// }+`);