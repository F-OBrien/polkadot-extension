// Copyright 2019-2022 @subwallet/extension-ui authors & contributors
// SPDX-License-Identifier: Apache-2.0

import { PHISHING_PAGE_REDIRECT } from '@subwallet/extension-base/defaults';
import { DataContext } from '@subwallet/extension-koni-ui/contexts/DataContext';
import { Home } from '@subwallet/extension-koni-ui/Popup/Home';
import { Crowdloans } from '@subwallet/extension-koni-ui/Popup/Home/Crowdloans';
import { History } from '@subwallet/extension-koni-ui/Popup/Home/History';
import { Nfts } from '@subwallet/extension-koni-ui/Popup/Home/Nfts';
import { Staking } from '@subwallet/extension-koni-ui/Popup/Home/Staking';
import { Tokens } from '@subwallet/extension-koni-ui/Popup/Home/Tokens';
import Login from '@subwallet/extension-koni-ui/Popup/Login';
import PhishingDetected from '@subwallet/extension-koni-ui/Popup/PhishingDetected';
import { Root } from '@subwallet/extension-koni-ui/Popup/Root';
import { Welcome } from '@subwallet/extension-koni-ui/Popup/Welcome';
import { RootState } from '@subwallet/extension-koni-ui/stores';
import React, { useContext, useEffect } from 'react';
import { useSelector } from 'react-redux';
import { createHashRouter, Outlet, useLocation, useRouteError } from 'react-router-dom';

import PageWrapper from '../components/Layout/PageWrapper';

export function Crypto() {
  const dataContext = useContext(DataContext);
  const store = useSelector((state: RootState) => state);

  useEffect(() => {
    console.log('store', store);
  }, [store]);

  return <PageWrapper resolve={dataContext.awaitStores(['price', 'chainStore'])}>
    <div>Crypto</div>
  </PageWrapper>;
}

const ErrorFallback = () => {
  const error = useRouteError();

  console.error(error);

  return (
    <div>
      <h1>An Error Occured</h1>
      <p>Sorry, something went wrong. Please try again later.</p>
    </div>
  );
};

// A Placeholder page
export function Example() {
  const location = useLocation();

  return <PageWrapper>
    <div style={{ padding: 16 }}>{location.pathname}</div>
  </PageWrapper>;
}

// Todo: Create error page
<<<<<<< HEAD
export const router = createHashRouter([{ path: '/',
  element: <Root />,
  errorElement: <ErrorFallback />,
  children: [{
    path: '/welcome',
    element: <Welcome title={'Welcome Content'} />
  },
  {
    path: '/home',
    element: <Home />,
    children: [{
      path: 'tokens',
      element: <Tokens />
    },
=======
export const router = createHashRouter([{
  path: '/',
  element: <Root/>,
  loader: initRootPromise,
  errorElement: <ErrorFallback/>,
  children: [
>>>>>>> b9fb6e4f
    {
      path: '/welcome',
      element: <Welcome title={'Welcome Content'}/>
    },
    {
      path: '/login',
      element: <Login />
    },
    {
      path: '/home',
      element: <Home/>,
      children: [{
        path: 'tokens',
        element: <Tokens/>
      },
        {
          path: 'nfts',
          element: <Nfts/>
        },
        {
          path: 'crowdloans',
          element: <Crowdloans/>
        },
        {
          path: 'staking',
          element: <Staking/>
        },
        {
          path: 'history',
          element: <History/>
        }]
    },
    {
      path: '/transaction',
      element: <Outlet/>,
      children: [{
        path: 'send-fund',
        element: <Example/>
      }, {
        path: 'send-nft',
        element: <Example/>
      }, {
        path: 'stake',
        element: <Example/>
      }, {
        path: 'unstake',
        element: <Example/>
      }, {
        path: 'withdraw',
        element: <Example/>
      }, {
        path: 'claim-reward',
        element: <Example/>
      }, {
        path: 'compound',
        element: <Example/>
      }]
    },
    {
      path: '/account',
      element: <Outlet/>,
      children: [{
        path: 'account-list',
        element: <Example/>
      }, {
        path: 'add-account',
        element: <Example/>,
        children: [{
          path: 'from-seed',
          element: <Example/>
        }, {
          path: 'derive',
          element: <Example/>
        }, {
          path: 'from-json',
          element: <Example/>
        }, {
          path: 'attach-readonly',
          element: <Example/>
        }, {
          path: 'attach-qr',
          element: <Example/>
        }, {
          path: 'attach-ledger',
          element: <Example/>
        }]
      }, {
        path: 'account-detail/:accountId',
        element: <Example/>,
        children: [{
          path: 'export',
          element: <Example/>
        }]
      }]
    }, {
      path: '/setting',
      element: <Outlet/>,
      children: [{
        path: 'list',
        element: <Example/>
      }, {
        path: 'general',
        element: <Example/>
      }, {
        path: 'dapp-access',
        element: <Example/>
      }, {
        path: 'dapp-access-edit',
        element: <Example/>
      }, {
        path: 'network',
        element: <Example/>
      }, {
        path: 'network-edit',
        element: <Example/>
      }, {
        path: 'token',
        element: <Example/>
      }, {
        path: 'master-password',
        element: <Example/>
      }]
    }]
},
  { path: `${PHISHING_PAGE_REDIRECT}/website`, element: <PhishingDetected/> }
]);

// const Home = React.lazy(() => import('@subwallet/extension-koni-ui/Popup/Home'));
// const StakeCompoundSubmitTransaction = React.lazy(() => import('@subwallet/extension-koni-ui/Popup/Home/Staking/StakeCompoundSubmitTransaction'));
// const UnbondingSubmitTransaction = React.lazy(() => import('@subwallet/extension-koni-ui/Popup/Bonding/UnbondingSubmitTransaction'));
// const BondingSubmitTransaction = React.lazy(() => import('@subwallet/extension-koni-ui/Popup/Bonding/BondingSubmitTransaction'));
// const BondingValidatorSelection = React.lazy(() => import('@subwallet/extension-koni-ui/Popup/Bonding/BondingValidatorSelection'));
// const BondingNetworkSelection = React.lazy(() => import('@subwallet/extension-koni-ui/Popup/Bonding/BondingNetworkSelection'));
// const TokenEdit = React.lazy(() => import('@subwallet/extension-koni-ui/Popup/Settings/TokenSetting/CustomTokenEdit'));
// const TokenSetting = React.lazy(() => import('@subwallet/extension-koni-ui/Popup/Settings/TokenSetting/CustomTokenSetting'));
// const Welcome = React.lazy(() => import('@subwallet/extension-koni-ui/Popup/Welcome'));
// const Signing = React.lazy(() => import('@subwallet/extension-koni-ui/Popup/Signing'));
// const Confirmation = React.lazy(() => import('@subwallet/extension-koni-ui/Popup/Confirmation'));
// const RestoreJson = React.lazy(() => import('@subwallet/extension-koni-ui/Popup/RestoreJson'));
// const PhishingDetected = React.lazy(() => import('@subwallet/extension-koni-ui/Popup/PhishingDetected'));
// const Metadata = React.lazy(() => import('@subwallet/extension-koni-ui/Popup/Metadata'));
// const ImportSeed = React.lazy(() => import('@subwallet/extension-koni-ui/Popup/ImportSeed'));
// const AttachQrSigner = React.lazy(() => import('@subwallet/extension-koni-ui/Popup/Attach/AttachQrSigner'));
// const ImportSecretQr = React.lazy(() => import('@subwallet/extension-koni-ui/Popup/Attach/ImportSecretQr'));
// const AttachReadOnly = React.lazy(() => import('@subwallet/extension-koni-ui/Popup/Attach/AttachReadOnly'));
// const ImportMetamaskPrivateKey = React.lazy(() => import('@subwallet/extension-koni-ui/Popup/ImportMetamaskPrivateKey'));
// const Forget = React.lazy(() => import('@subwallet/extension-koni-ui/Popup/Forget'));
// const Export = React.lazy(() => import('@subwallet/extension-koni-ui/Popup/Export'));
// const Derive = React.lazy(() => import('@subwallet/extension-koni-ui/Popup/Derive'));
// const CreateAccount = React.lazy(() => import('@subwallet/extension-koni-ui/Popup/CreateAccount'));
// const Authorize = React.lazy(() => import('@subwallet/extension-koni-ui/Popup/Authorize'));
// const AuthList = React.lazy(() => import('@subwallet/extension-koni-ui/Popup/AuthManagement'));
// const TransferNftContainer = React.lazy(() => import('@subwallet/extension-koni-ui/Popup/Home/Nfts/transfer/TransferNftContainer'));
// const ImportLedger = React.lazy(() => import('@subwallet/extension-koni-ui/Popup/ImportLedger'));
// const ImportNft = React.lazy(() => import('@subwallet/extension-koni-ui/Popup/ImportToken/ImportNft'));
// const ImportToken = React.lazy(() => import('@subwallet/extension-koni-ui/Popup/ImportToken/ImportToken'));
// const SendFund = React.lazy(() => import('@subwallet/extension-koni-ui/Popup/Sending/SendFund'));
// const Settings = React.lazy(() => import('@subwallet/extension-koni-ui/Popup/Settings'));
// const GeneralSetting = React.lazy(() => import('@subwallet/extension-koni-ui/Popup/Settings/GeneralSetting'));
// const NetworkCreate = React.lazy(() => import('@subwallet/extension-koni-ui/Popup/Settings/NetworkSettings/NetworkEdit'));
// const Networks = React.lazy(() => import('@subwallet/extension-koni-ui/Popup/Settings/NetworkSettings/Networks'));
// const Donate = React.lazy(() => import('@subwallet/extension-koni-ui/Popup/Sending/Donate'));
// const ErrorBoundary = React.lazy(() => import('@subwallet/extension-koni-ui/components/ErrorBoundary'));
// const ExternalRequest = React.lazy(() => import('@subwallet/extension-koni-ui/Popup/ExternalRequest'));
// const XcmTransfer = React.lazy(() => import('@subwallet/extension-koni-ui/Popup/XcmTransfer/XcmTransfer'));
//
// function wrapWithErrorBoundary (trigger: string): React.ReactElement {
//   return <ErrorBoundary trigger={trigger}><div></div></ErrorBoundary>;
// }
//
// export const router = createHashRouter([
//   { path: '/',
//     element: <Root />,
//     errorElement: wrapWithErrorBoundary('Home'),
//     children: [
//       { path: '/home', element: <Home />, errorElement: wrapWithErrorBoundary('Home') },
//       { path: '/welcome', element: <Welcome />, errorElement: wrapWithErrorBoundary('welcome') },
//       { path: '/authorize', element: <Authorize />, errorElement: wrapWithErrorBoundary('authorize') },
//       { path: '/metadata', element: <Metadata />, errorElement: wrapWithErrorBoundary('metadata') },
//       { path: '/signing', element: <Signing />, errorElement: wrapWithErrorBoundary('signing') },
//       { path: '/confirmation', element: <Confirmation />, errorElement: wrapWithErrorBoundary('confirmation') },
//       { path: '/auth-list', element: <AuthList />, errorElement: wrapWithErrorBoundary('auth-list') },
//       { path: '/confirmation', element: <AuthList />, errorElement: wrapWithErrorBoundary('confirmation') },
//       { path: '/account/create', element: <CreateAccount />, errorElement: wrapWithErrorBoundary('account-creation') },
//       { path: '/account/forget/:address', element: <Forget />, errorElement: wrapWithErrorBoundary('forget-address') },
//       { path: '/account/export/:address', element: <Export />, errorElement: wrapWithErrorBoundary('export-address') },
//       // { path: '/account/export-all', element: wrapWithErrorBoundary(<ExportAll />, 'export-all-address') },, errorElement: ,
//       { path: '/account/import-ledger', element: <ImportLedger />, errorElement: wrapWithErrorBoundary('import-ledger') },
//       { path: '/account/attach-qr-signer', element: <AttachQrSigner />, errorElement: wrapWithErrorBoundary('attach-qr-signer') },
//       { path: '/account/attach-read-only', element: <AttachReadOnly />, errorElement: wrapWithErrorBoundary('attach-read-only') },
//       { path: '/account/import-secret-qr', element: <ImportSecretQr />, errorElement: wrapWithErrorBoundary('import-secret-qr') },
//       { path: '/account/scan-qr', element: <ExternalRequest />, errorElement: wrapWithErrorBoundary('scan-qr') },
//       { path: '/account/import-seed', element: <ImportSeed />, errorElement: wrapWithErrorBoundary('import-seed') },
//       {
//         path: '/account/import-metamask-private-key',
//         element: <ImportMetamaskPrivateKey />,
//         errorElement: wrapWithErrorBoundary('import-metamask-private-key')
//       },
//       { path: '/account/restore-json', element: <RestoreJson />, errorElement: wrapWithErrorBoundary('restore-json') },
//       {
//         path: '/account/derive/:address/locked',
//         element: <Derive isLocked />,
//         errorElement: wrapWithErrorBoundary('derived-address-locked')
//       },
//       { path: '/account/derive/:address', element: <Derive />, errorElement: wrapWithErrorBoundary('derive-address') },
//       { path: '/account/settings', element: <Settings />, errorElement: wrapWithErrorBoundary('account-settings') },
//       { path: '/account/general-setting', element: <GeneralSetting />, errorElement: wrapWithErrorBoundary('account-general-settings') },
//       { path: '/account/networks', element: <Networks />, errorElement: wrapWithErrorBoundary('account-networks') },
//       { path: '/account/config-network', element: <NetworkCreate />, errorElement: wrapWithErrorBoundary('account-network-edit') },
//       { path: '/account/xcm-transfer', element: <XcmTransfer />, errorElement: wrapWithErrorBoundary('xcm-transfer') },
//       { path: '/account/send-fund', element: <SendFund />, errorElement: wrapWithErrorBoundary('send-fund') },
//       { path: '/account/donate', element: <Donate />, errorElement: wrapWithErrorBoundary('donate') },
//       { path: '/account/send-nft', element: <TransferNftContainer />, errorElement: wrapWithErrorBoundary('send-nft') },
//       { path: '/account/import-token', element: <ImportToken />, errorElement: wrapWithErrorBoundary('import-token') },
//       { path: '/account/import-nft', element: <ImportNft />, errorElement: wrapWithErrorBoundary('import-nft') },
//       { path: '/account/token-setting', element: <TokenSetting />, errorElement: wrapWithErrorBoundary('token-setting') },
//       { path: '/account/token-edit', element: <TokenEdit />, errorElement: wrapWithErrorBoundary('token-edit') },
//       {
//         path: '/account/select-bonding-network',
//         element: <BondingNetworkSelection />,
//         errorElement: wrapWithErrorBoundary('bonding-network')
//       },
//       {
//         path: '/account/select-bonding-validator',
//         element: <BondingValidatorSelection />,
//         errorElement: wrapWithErrorBoundary('bonding-validator')
//       },
//       { path: '/account/bonding-auth', element: <BondingSubmitTransaction />, errorElement: wrapWithErrorBoundary('bonding-auth') },
//       { path: '/account/unbonding-auth', element: <UnbondingSubmitTransaction />, errorElement: wrapWithErrorBoundary('unbonding-auth') },
//       {
//         path: '/account/stake-compounding-auth',
//         element: <StakeCompoundSubmitTransaction />,
//         errorElement: wrapWithErrorBoundary('stake-compounding-auth')
//       }
//     ] },
//   { path: `${PHISHING_PAGE_REDIRECT}/website`, element: <PhishingDetected />, errorElement: wrapWithErrorBoundary('phishing-page-redirect') }
// ])
// ;<|MERGE_RESOLUTION|>--- conflicted
+++ resolved
@@ -20,7 +20,7 @@
 
 import PageWrapper from '../components/Layout/PageWrapper';
 
-export function Crypto() {
+export function Crypto () {
   const dataContext = useContext(DataContext);
   const store = useSelector((state: RootState) => state);
 
@@ -47,7 +47,7 @@
 };
 
 // A Placeholder page
-export function Example() {
+export function Example () {
   const location = useLocation();
 
   return <PageWrapper>
@@ -56,29 +56,11 @@
 }
 
 // Todo: Create error page
-<<<<<<< HEAD
-export const router = createHashRouter([{ path: '/',
-  element: <Root />,
-  errorElement: <ErrorFallback />,
-  children: [{
-    path: '/welcome',
-    element: <Welcome title={'Welcome Content'} />
-  },
-  {
-    path: '/home',
-    element: <Home />,
-    children: [{
-      path: 'tokens',
-      element: <Tokens />
-    },
-=======
 export const router = createHashRouter([{
   path: '/',
   element: <Root/>,
-  loader: initRootPromise,
   errorElement: <ErrorFallback/>,
   children: [
->>>>>>> b9fb6e4f
     {
       path: '/welcome',
       element: <Welcome title={'Welcome Content'}/>
