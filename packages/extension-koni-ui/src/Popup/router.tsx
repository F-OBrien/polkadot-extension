--- conflicted
+++ resolved
@@ -214,8 +214,8 @@
               element: <FungibleTokenImport />
             },
             {
-              path: 'detail/:tokenSlug',
-              element: <Example />
+              path: 'detail',
+              element: <TokenDetail />
             }
           ]
         }, {
@@ -227,48 +227,6 @@
     {
       path: 'accounts',
       element: <Outlet />,
-<<<<<<< HEAD
-      children: [{
-        path: 'list',
-        element: <Settings />
-      }, {
-        path: 'general',
-        element: <GeneralSetting />
-      }, {
-        path: 'dapp-access',
-        element: <Example />
-      }, {
-        path: 'dapp-access-edit',
-        element: <Example />
-      }, {
-        path: 'network',
-        element: <Example />
-      }, {
-        path: 'network-edit',
-        element: <Example />
-      }, {
-        path: 'tokens',
-        element: <Outlet />,
-        children: [
-          {
-            path: 'manage',
-            element: <ManageTokens />
-          },
-          {
-            path: 'import',
-            element: <FungibleTokenImport />
-          },
-          {
-            path: 'detail',
-            element: <TokenDetail />
-          }
-        ]
-      }, {
-        path: 'master-password',
-        element: <Example />
-      }]
-    }]
-=======
       children: [
         {
           path: 'new-seed-phrase',
@@ -301,7 +259,6 @@
       ]
     }
   ]
->>>>>>> 60700419
 },
 { path: `${PHISHING_PAGE_REDIRECT}/website`, element: <PhishingDetected /> }
 ]);