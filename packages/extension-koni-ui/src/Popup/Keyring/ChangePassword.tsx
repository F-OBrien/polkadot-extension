// Copyright 2019-2022 @subwallet/extension-koni-ui authors & contributors
// SPDX-License-Identifier: Apache-2.0

import { Layout } from '@subwallet/extension-koni-ui/components';
import { renderBaseConfirmPasswordRules, renderBasePasswordRules } from '@subwallet/extension-koni-ui/constants/rules';
import useDefaultNavigate from '@subwallet/extension-koni-ui/hooks/router/useDefaultNavigate';
import useTranslation from '@subwallet/extension-koni-ui/hooks/useTranslation';
import { keyringChangeMasterPassword } from '@subwallet/extension-koni-ui/messaging';
import { ThemeProps } from '@subwallet/extension-koni-ui/types';
import { Form, Icon, Input } from '@subwallet/react-ui';
import PageIcon from '@subwallet/react-ui/es/page-icon';
import CN from 'classnames';
import { Info, ShieldCheck } from 'phosphor-react';
import { Callbacks, FieldData } from 'rc-field-form/lib/interface';
import React, { useCallback, useState } from 'react';
import styled from 'styled-components';

type Props = ThemeProps

enum FormFieldName {
  PASSWORD = 'password',
  OLD_PASSWORD = 'old_password',
  CONFIRM_PASSWORD = 'confirm_password',
}

interface ChangePasswordFormState {
  [FormFieldName.PASSWORD]: string;
  [FormFieldName.OLD_PASSWORD]: string;
  [FormFieldName.CONFIRM_PASSWORD]: string;
}

const newPasswordRules = renderBasePasswordRules('New password');
const confirmPasswordRules = renderBaseConfirmPasswordRules(FormFieldName.PASSWORD);

const Component: React.FC<Props> = ({ className }: Props) => {
  const { t } = useTranslation();
  const goHome = useDefaultNavigate().goHome;

  const [form] = Form.useForm<ChangePasswordFormState>();
  const [isDisabled, setIsDisable] = useState(true);
  const [submitError, setSubmitError] = useState('');

  const [loading, setLoading] = useState(false);

  const onSubmit: Callbacks<ChangePasswordFormState>['onFinish'] = useCallback((values: ChangePasswordFormState) => {
    const password = values[FormFieldName.PASSWORD];
    const oldPassword = values[FormFieldName.OLD_PASSWORD];

    if (password && oldPassword) {
      setLoading(true);
<<<<<<< HEAD
      setTimeout(() => {
        keyringChangeMasterPassword({
          createNew: false,
          newPassword: password,
          oldPassword: oldPassword
        }).then((res) => {
          if (!res.status) {
            setSubmitError(res.errors[0]);
          } else {
            navigate(DEFAULT_ROUTER_PATH);
          }
        }).catch((e: Error) => {
          setSubmitError(e.message);
        }).finally(() => {
          setLoading(false);
        });
      }, 1000);
=======
      keyringChangeMasterPassword({
        createNew: true,
        newPassword: password,
        oldPassword: oldPassword
      }).then((res) => {
        if (!res.status) {
          setSubmitError(res.errors[0]);
        } else {
          goHome();
        }
      }).catch((e: Error) => {
        setSubmitError(e.message);
      }).finally(() => {
        setLoading(false);
      });
>>>>>>> b93a90fd
    }
  }, [goHome]);

  const onUpdate: Callbacks<ChangePasswordFormState>['onFieldsChange'] = useCallback((changedFields: FieldData[], allFields: FieldData[]) => {
    const error = allFields.map((data) => data.errors || [])
      .reduce((old, value) => [...old, ...value])
      .some((value) => !!value);

    const empty = allFields.map((data) => data.value as unknown).some((value) => !value);

    setSubmitError('');
    setIsDisable(error || empty);
  }, []);

  const onChangePassword = useCallback(() => {
    form.resetFields([FormFieldName.CONFIRM_PASSWORD]);
  }, [form]);

  const goBack = useCallback(() => {
    navigate(DEFAULT_ROUTER_PATH);
  }, [navigate]);

  return (
    <Layout.Base
      className={CN(className)}
      leftFooterButton={{
        children: t('Cancel'),
        onClick: goBack,
        disabled: loading
      }}
      rightFooterButton={{
        children: t('Save'),
        onClick: form.submit,
        loading: loading,
        disabled: isDisabled
      }}
      showBackButton={true}
      showSubHeader={true}
      subHeaderBackground='transparent'
      subHeaderCenter={true}
      subHeaderIcons={[
        {
          icon: (
            <Icon
              phosphorIcon={Info}
              size='sm'
            />
          )
        }
      ]}
      subHeaderPaddingVertical={true}
      title={t('Change password')}
    >
      <div className='body-container'>
        <div className='page-icon'>
          <PageIcon
            color='var(--page-icon-color)'
            iconProps={{
              weight: 'fill',
              phosphorIcon: ShieldCheck
            }}
          />
        </div>
        <div className='title'>
          {t('Change your password')}
        </div>
        <Form
          form={form}
          initialValues={{
            [FormFieldName.OLD_PASSWORD]: '',
            [FormFieldName.PASSWORD]: '',
            [FormFieldName.CONFIRM_PASSWORD]: ''
          }}
          name='change-password-form'
          onFieldsChange={onUpdate}
          onFinish={onSubmit}
        >
          <Form.Item
            hideError={true}
            name={FormFieldName.OLD_PASSWORD}
            rules={[
              {
                message: 'Password is required',
                required: true
              }
            ]}
          >
            <Input
              disabled={loading}
              placeholder={t('Current password')}
              type='password'
            />
          </Form.Item>
          <Form.Item
            hideError={true}
            name={FormFieldName.PASSWORD}
            rules={newPasswordRules}
          >
            <Input
              disabled={loading}
              onChange={onChangePassword}
              placeholder={t('New password')}
              type='password'
            />
          </Form.Item>
          <Form.Item
            hideError={true}
            name={FormFieldName.CONFIRM_PASSWORD}
            rules={confirmPasswordRules}
          >
            <Input
              disabled={loading}
              placeholder={t('Confirm new password')}
              type='password'
            />
          </Form.Item>
          <Form.Item
            help={submitError}
            validateStatus={submitError && 'error'}
          />
        </Form>
      </div>
    </Layout.Base>
  );
};

const ChangePassword = styled(Component)<Props>(({ theme: { token } }: Props) => {
  return {
    '.body-container': {
      padding: `0 ${token.padding}px`,
      textAlign: 'center',

      '.page-icon': {
        display: 'flex',
        justifyContent: 'center',
        marginTop: token.margin,
        '--page-icon-color': token.colorSecondary
      },

      '.title': {
        marginTop: token.margin,
        marginBottom: token.margin * 2,
        fontWeight: token.fontWeightStrong,
        fontSize: token.fontSizeHeading3,
        lineHeight: token.lineHeightHeading3,
        color: token.colorTextBase
      }
    }
  };
});

export default ChangePassword;<|MERGE_RESOLUTION|>--- conflicted
+++ resolved
@@ -48,7 +48,6 @@
 
     if (password && oldPassword) {
       setLoading(true);
-<<<<<<< HEAD
       setTimeout(() => {
         keyringChangeMasterPassword({
           createNew: false,
@@ -58,7 +57,7 @@
           if (!res.status) {
             setSubmitError(res.errors[0]);
           } else {
-            navigate(DEFAULT_ROUTER_PATH);
+            goHome();
           }
         }).catch((e: Error) => {
           setSubmitError(e.message);
@@ -66,23 +65,6 @@
           setLoading(false);
         });
       }, 1000);
-=======
-      keyringChangeMasterPassword({
-        createNew: true,
-        newPassword: password,
-        oldPassword: oldPassword
-      }).then((res) => {
-        if (!res.status) {
-          setSubmitError(res.errors[0]);
-        } else {
-          goHome();
-        }
-      }).catch((e: Error) => {
-        setSubmitError(e.message);
-      }).finally(() => {
-        setLoading(false);
-      });
->>>>>>> b93a90fd
     }
   }, [goHome]);
 
@@ -100,17 +82,13 @@
   const onChangePassword = useCallback(() => {
     form.resetFields([FormFieldName.CONFIRM_PASSWORD]);
   }, [form]);
-
-  const goBack = useCallback(() => {
-    navigate(DEFAULT_ROUTER_PATH);
-  }, [navigate]);
 
   return (
     <Layout.Base
       className={CN(className)}
       leftFooterButton={{
         children: t('Cancel'),
-        onClick: goBack,
+        onClick: goHome,
         disabled: loading
       }}
       rightFooterButton={{
