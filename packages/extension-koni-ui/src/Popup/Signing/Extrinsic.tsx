--- conflicted
+++ resolved
@@ -4,19 +4,9 @@
 import type { Chain } from '@polkadot/extension-chains/types';
 import type { Call, ExtrinsicEra, ExtrinsicPayload } from '@polkadot/types/interfaces';
 import type { AnyJson, SignerPayloadJSON } from '@polkadot/types/types';
-<<<<<<< HEAD
-
-import BN from 'bn.js';
-import { TFunction } from 'i18next';
-import React, { useMemo, useRef } from 'react';
-
-import { bnToBn, formatNumber } from '@polkadot/util';
-
-=======
 import { TFunction } from 'i18next';
 import React, { useMemo, useRef } from 'react';
 import { BN, bnToBn, formatNumber } from '@polkadot/util';
->>>>>>> d79918c1
 import { Table } from '../../components';
 import useMetadata from '../../hooks/useMetadata';
 import useTranslation from '../../hooks/useTranslation';
