// Copyright 2019-2022 @subwallet/extension-koni authors & contributors
// SPDX-License-Identifier: Apache-2.0

import { RequestNftForceUpdate } from '@subwallet/extension-base/background/KoniTypes';
import { AccountJson } from '@subwallet/extension-base/background/types';
import { Spinner } from '@subwallet/extension-koni-ui/components';
import Modal from '@subwallet/extension-koni-ui/components/Modal';
import useToast from '@subwallet/extension-koni-ui/hooks/useToast';
import { evmNftSubmitTransaction, nftForceUpdate, substrateNftSubmitTransaction } from '@subwallet/extension-koni-ui/messaging';
import { _NftItem, SubstrateTransferParams, Web3TransferParams } from '@subwallet/extension-koni-ui/Popup/Home/Nfts/types';
import Address from '@subwallet/extension-koni-ui/Popup/Sending/parts/Address';
import { RootState } from '@subwallet/extension-koni-ui/stores';
import { ThemeProps } from '@subwallet/extension-koni-ui/types';
import React, { useCallback, useEffect, useState } from 'react';
import { useSelector } from 'react-redux';
import styled from 'styled-components';

interface AddressProxy {
  isUnlockCached: boolean;
  signAddress: string | null;
  signPassword: string;
}

interface Props extends ThemeProps {
  className?: string;
  setShowConfirm: (val: boolean) => void;
  senderAccount: AccountJson;
  substrateTransferParams: SubstrateTransferParams;
  setShowResult: (val: boolean) => void;
  setExtrinsicHash: (val: string) => void;
  setIsTxSuccess: (val: boolean) => void;
  setTxError: (val: string) => void;
  nftItem: _NftItem;
  collectionId: string;
  recipientAddress: string;
  chain: string;
  web3TransferParams: Web3TransferParams;
}

function AuthTransfer ({ chain, className, collectionId, nftItem, recipientAddress, senderAccount, setExtrinsicHash, setIsTxSuccess, setShowConfirm, setShowResult, setTxError, substrateTransferParams, web3TransferParams }: Props): React.ReactElement<Props> {
  const [passwordError, setPasswordError] = useState<string | null>(null);
  // const [callHash, setCallHash] = useState<string | null>(null);

  const [loading, setLoading] = useState(false);
  const [senderInfoSubstrate, setSenderInfoSubstrate] = useState<AddressProxy>(() => ({ isUnlockCached: false, signAddress: senderAccount.address, signPassword: '' }));

  const substrateParams = substrateTransferParams !== null ? substrateTransferParams.params : null;
  const substrateGas = substrateTransferParams !== null ? substrateTransferParams.estimatedFee : null;
  const substrateBalanceError = substrateTransferParams !== null ? substrateTransferParams.balanceError : false;

  const web3Tx = web3TransferParams !== null ? web3TransferParams.rawTx : null;
  const web3Gas = web3TransferParams !== null ? web3TransferParams.estimatedGas : null;
  const web3BalanceError = web3TransferParams !== null ? web3TransferParams.balanceError : false;

  const [balanceError] = useState(substrateTransferParams !== null ? substrateBalanceError : web3BalanceError);
  const { currentAccount: account, currentNetwork } = useSelector((state: RootState) => state);

  const { show } = useToast();

  useEffect((): void => {
    setPasswordError(null);
  }, [senderInfoSubstrate]);

  const onSendEvm = useCallback(async () => {
    if (web3Tx) {
      await evmNftSubmitTransaction({
        senderAddress: account?.account?.address as string,
        recipientAddress,
        password: senderInfoSubstrate.signPassword,
        networkKey: chain,
        rawTransaction: web3Tx
      }, (data) => {
        if (data.passwordError) {
          setPasswordError(data.passwordError);
          setLoading(false);
        }

<<<<<<< HEAD
        // if (data.callHash) {
        //   setCallHash(data.callHash);
        // }
=======
        if (balanceError && !data.passwordError) {
          setLoading(false);
          show('Your balance is too low to cover fees');

          return;
        }

        if (data.callHash) {
          setCallHash(data.callHash);
        }
>>>>>>> 0e5b6c68

        if (data.txError) {
          show('Encountered an error, please try again.');
          setLoading(false);

          return;
        }

        if (data.status) {
          setLoading(false);

          if (data.status) {
            setIsTxSuccess(true);
            setShowConfirm(false);
            setShowResult(true);
            setExtrinsicHash(data.transactionHash as string);
            nftForceUpdate({ nft: nftItem, collectionId, isSendingSelf: data.isSendingSelf, chain } as RequestNftForceUpdate)
              .catch(console.error);
          } else {
            setIsTxSuccess(false);
            setTxError('Error submitting transaction');
            setShowConfirm(false);
            setShowResult(true);
            setExtrinsicHash(data.transactionHash as string);
          }
        }
      });
    } else {
      show('Encountered an error, please try again.');
    }
  }, [account?.account?.address, balanceError, chain, collectionId, nftItem, recipientAddress, senderInfoSubstrate.signPassword, setExtrinsicHash, setIsTxSuccess, setShowConfirm, setShowResult, setTxError, show, web3Tx]);

  const onSendSubstrate = useCallback(async () => {
    await substrateNftSubmitTransaction({
      params: substrateParams,
      password: senderInfoSubstrate.signPassword,
      senderAddress: senderAccount.address,
      recipientAddress
    }, (data) => {
      if (data.passwordError && data.passwordError) {
        setPasswordError(data.passwordError);
        setLoading(false);
      }

<<<<<<< HEAD
      // if (data.callHash) {
      //   setCallHash(data.callHash);
      // }
=======
      if (balanceError && !data.passwordError) {
        setLoading(false);
        show('Your balance is too low to cover fees');

        return;
      }

      if (data.callHash) {
        setCallHash(data.callHash);
      }
>>>>>>> 0e5b6c68

      if (data.txError && data.txError) {
        show('Encountered an error, please try again.');
        setLoading(false);

        return;
      }

      if (data.status) {
        setLoading(false);

        if (data.status) {
          setIsTxSuccess(true);
          setShowConfirm(false);
          setShowResult(true);
          setExtrinsicHash(data.transactionHash as string);
          nftForceUpdate({ nft: nftItem, collectionId, isSendingSelf: data.isSendingSelf, chain } as RequestNftForceUpdate)
            .catch(console.error);
        } else {
          setIsTxSuccess(false);
          setTxError('Error submitting transaction');
          setShowConfirm(false);
          setShowResult(true);
          setExtrinsicHash(data.transactionHash as string);
        }
      }
    });
  }, [substrateParams, senderInfoSubstrate.signPassword, senderAccount.address, recipientAddress, balanceError, show, setIsTxSuccess, setShowConfirm, setShowResult, setExtrinsicHash, nftItem, collectionId, chain, setTxError]);

  const handleSignAndSubmit = useCallback(() => {
    if (loading) {
      return;
    }

    if (chain !== currentNetwork.networkKey) {
      show('Incorrect network');

      return;
    }

    setLoading(true);

    // eslint-disable-next-line @typescript-eslint/no-misused-promises
    setTimeout(async () => {
      if (substrateParams !== null) {
        await onSendSubstrate();
      } else if (web3Tx !== null) {
        await onSendEvm();
      }
    }, 10);
  }, [loading, chain, currentNetwork.networkKey, show, substrateParams, web3Tx, onSendSubstrate, onSendEvm]);

  const hideConfirm = useCallback(() => {
    if (!loading) {
      setShowConfirm(false);
    }
  }, [loading, setShowConfirm]);

  return (
    <div className={className}>
      <Modal>
        <div>
          <div className={'header-confirm'}>
            <div />
            <div
              className={'header-title-confirm'}
            >
              Authorize transaction
            </div>
            <div
              className={'close-button-confirm'}
              onClick={hideConfirm}
            >
              x
            </div>
          </div>

          <div
            className={'auth-container'}
          >
            <div className={'fee'}>Fees of {substrateGas || web3Gas} will be applied to the submission</div>

            <Address
              className={'sender-container'}
              onChange={setSenderInfoSubstrate}
              onEnter={handleSignAndSubmit}
              passwordError={passwordError}
              requestAddress={senderAccount.address}
            />

            {/* { */}
            {/*  callHash && */}
            {/*  <Output */}
            {/*    className={'call-hash-container'} */}
            {/*    isDisabled */}
            {/*    isTrimmed */}
            {/*    label={'Call hash'} */}
            {/*    value={callHash} */}
            {/*    withCopy */}
            {/*  /> */}
            {/* } */}

            <div
              className={'submit-btn'}
              // eslint-disable-next-line @typescript-eslint/no-misused-promises
              onClick={handleSignAndSubmit}
              style={{ marginTop: '40px', background: loading ? 'rgba(0, 75, 255, 0.25)' : '#004BFF', cursor: loading ? 'default' : 'pointer' }}
            >
              {
                !loading
                  ? 'Sign and Submit'
                  : <Spinner className={'spinner-loading'} />
              }
            </div>
          </div>
        </div>
      </Modal>
    </div>
  );
}

export default React.memo(styled(AuthTransfer)(({ theme }: Props) => `
  .auth-container {
    padding-left: 15px;
    padding-right: 15px;
    padding-bottom: 15px;
    padding-top: 10px;
  }

  .subwallet-modal {
    max-width: 460px;
    left: 0;
    right: 0;
    top: 0;
    bottom: 0;
    border-radius: 0;
    padding: 0;
    display: flex;
    flex-direction: column;
    overflow: hidden;
    border: 1px solid ${theme.extensionBorder};
  }

  .spinner-loading {
    position: relative;
    height: 26px;
    width: 26px;
    opacity: 1;
  }

  .password-error {
    font-size: 12px;
    color: red;
    text-transform: uppercase;
  }

  .submit-btn {
    position: relative;
    border-radius: 8px;
    display: flex;
    justify-content: center;
    align-items: center;
    padding: 10px;
    color: #FFFFFF;
    cursor: pointer;
  }

  .call-hash-container {
    margin-top: 20px;
  }

  .sender-container {
    margin-top: 20px;
  }

  .fee {
    font-size: 16px;
  }

  .header-confirm {
    width: 100%;
    display: flex;
    justify-content: space-between;
    margin-bottom: 12px;
    font-size: 24px;
    font-weight: 500;
    line-height: 36px;
    font-style: normal;
    box-shadow: ${theme.headerBoxShadow};
    padding-top: 20px;
    padding-bottom: 20px;
    padding-left: 15px;
    padding-right: 15px;
  }

  .close-button-confirm {
    font-size: 20px;
    cursor: pointer;
  }

  .header-title-confirm {
    width: 85%;
    text-align: center;
  }
`));<|MERGE_RESOLUTION|>--- conflicted
+++ resolved
@@ -75,22 +75,16 @@
           setLoading(false);
         }
 
-<<<<<<< HEAD
+        if (balanceError && !data.passwordError) {
+          setLoading(false);
+          show('Your balance is too low to cover fees');
+
+          return;
+        }
+
         // if (data.callHash) {
         //   setCallHash(data.callHash);
         // }
-=======
-        if (balanceError && !data.passwordError) {
-          setLoading(false);
-          show('Your balance is too low to cover fees');
-
-          return;
-        }
-
-        if (data.callHash) {
-          setCallHash(data.callHash);
-        }
->>>>>>> 0e5b6c68
 
         if (data.txError) {
           show('Encountered an error, please try again.');
@@ -135,22 +129,16 @@
         setLoading(false);
       }
 
-<<<<<<< HEAD
+      if (balanceError && !data.passwordError) {
+        setLoading(false);
+        show('Your balance is too low to cover fees');
+
+        return;
+      }
+
       // if (data.callHash) {
       //   setCallHash(data.callHash);
       // }
-=======
-      if (balanceError && !data.passwordError) {
-        setLoading(false);
-        show('Your balance is too low to cover fees');
-
-        return;
-      }
-
-      if (data.callHash) {
-        setCallHash(data.callHash);
-      }
->>>>>>> 0e5b6c68
 
       if (data.txError && data.txError) {
         show('Encountered an error, please try again.');
