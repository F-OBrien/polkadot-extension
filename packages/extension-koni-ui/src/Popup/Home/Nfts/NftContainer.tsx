--- conflicted
+++ resolved
@@ -1,26 +1,26 @@
-// Copyright 2019-2022 @polkadot/extension-koni-ui authors & contributors
+// Copyright 2019-2022 @polkadot/extension-koni authors & contributors
 // SPDX-License-Identifier: Apache-2.0
 
 import { faArrowLeft, faArrowRight } from '@fortawesome/free-solid-svg-icons';
 import { FontAwesomeIcon } from '@fortawesome/react-fontawesome';
 import React, { useEffect, useState } from 'react';
-import { useSelector } from 'react-redux';
 // @ts-ignore
 import styled from 'styled-components';
 
+import NftCollection from '@polkadot/extension-koni-ui/Popup/Home/Nfts/NftCollection';
 import Spinner from '@polkadot/extension-koni-ui/components/Spinner';
-import EmptyList from '@polkadot/extension-koni-ui/Popup/Home/Nfts/EmptyList';
-import NftCollection from '@polkadot/extension-koni-ui/Popup/Home/Nfts/NftCollection';
-import { RootState } from '@polkadot/extension-koni-ui/stores';
 import { ThemeProps } from '@polkadot/extension-koni-ui/types';
 
 import NftCollectionPreview from './NftCollectionPreview';
+import EmptyList from "@polkadot/extension-koni-ui/Popup/Home/Nfts/EmptyList";
+import {useSelector} from "react-redux";
+import {RootState} from "@polkadot/extension-koni-ui/stores";
 
 interface Props extends ThemeProps {
   className?: string;
 }
 
-const size = 9;
+const size = 9
 
 function NftContainer ({ className }: Props): React.ReactElement<Props> {
   const [nftJson, setNftJson] = useState();
@@ -31,22 +31,15 @@
   const [totalCollection, setTotalCollection] = useState(0);
   const [page, setPage] = useState(1);
   const [currentNftList, setCurrentNftList] = useState();
-  const { nft: nftReducer } = useSelector((state: RootState) => state);
+  const {nft: nftReducer} = useSelector((state: RootState) => state);
 
   const _onChangeState = (): void => {
     if (!nftReducer?.ready) {
       setLoading(true);
-
       return;
     }
-<<<<<<< HEAD
-
-    console.log('change state', nftReducer);
-=======
->>>>>>> 0695046c
     const nftList = nftReducer?.nftList;
     const total = nftList.length;
-
     // @ts-ignore
     setNftJson(nftReducer);
     // @ts-ignore
@@ -55,7 +48,7 @@
     // @ts-ignore
     setCurrentNftList(nftList.slice(0, total > size ? size : total));
     setLoading(false);
-  };
+  }
 
   useEffect(() => {
     _onChangeState();
@@ -92,24 +85,19 @@
   return (
     <div className={className}>
       {loading && <div className={'loading-container'}>
-        <Spinner size={'large'} />
+        <Spinner size={'large'}/>
       </div>}
 
-      {/* @ts-ignore */}
+      {/*@ts-ignore*/}
       {nftJson?.total === 0 && !loading &&
-        <EmptyList />
-      }
-
-      {/* @ts-ignore */}
+        <EmptyList/>
+      }
+
+      {/*@ts-ignore*/}
       {!loading && !showCollectionDetail && nftJson?.total > 0 &&
       <div className={'total-title'}>
-<<<<<<< HEAD
-        {/* @ts-ignore */}
-        Own {nftJson?.total} NFT{nftJson?.total > 1 && 's'} from {totalCollection} collection{totalCollection > 1 && 's'}
-=======
         {/*@ts-ignore*/}
         {nftJson?.total} NFT{nftJson?.total > 1 && 's'} from {totalCollection} collection{totalCollection > 1 && 's'}
->>>>>>> 0695046c
       </div>
       }
 
@@ -165,17 +153,17 @@
         </div>
       }
 
-      {/* {!loading && */}
-      {/*  <div className={'footer'}> */}
-      {/*    <div>Don't see your tokens?</div> */}
-      {/*    <div> */}
-      {/*      <span */}
-      {/*        className={'link'} */}
-      {/*        onClick={() => _onChangeState()} */}
-      {/*      >Refresh list</span> or <span className={'link'}>import tokens</span> */}
-      {/*    </div> */}
-      {/*  </div> */}
-      {/* } */}
+      {/*{!loading &&*/}
+      {/*  <div className={'footer'}>*/}
+      {/*    <div>Don't see your tokens?</div>*/}
+      {/*    <div>*/}
+      {/*      <span*/}
+      {/*        className={'link'}*/}
+      {/*        onClick={() => _onChangeState()}*/}
+      {/*      >Refresh list</span> or <span className={'link'}>import tokens</span>*/}
+      {/*    </div>*/}
+      {/*  </div>*/}
+      {/*}*/}
     </div>
   );
 }
