--- conflicted
+++ resolved
@@ -136,11 +136,7 @@
         metadata: _parseMetadataForSmartContractAsset(contractAddress),
         multiChainAsset: null,
         hasValue: _isChainTestNet(chainInfoMap[chain]),
-<<<<<<< HEAD
-        icon: 'default.png'
-=======
         icon: ''
->>>>>>> 11df51a8
       })
         .then((result) => {
           if (result) {
