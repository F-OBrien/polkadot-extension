<<<<<<< HEAD
// [object Object]
// SPDX-License-Identifier: Apache-2.0

import React from 'react';
import styled from 'styled-components';

import { ThemeProps } from '@polkadot/extension-koni-ui/types';
=======
import {ThemeProps} from "@polkadot/extension-koni-ui/types";
import styled from "styled-components";
import React from "react";
import crowdloansEmptyData from "@polkadot/extension-koni-ui/assets/crowdloans-empty-list.png";
import useTranslation from "@polkadot/extension-koni-ui/hooks/useTranslation";
>>>>>>> b14f448d

interface Props extends ThemeProps {
  className?: string;
}

<<<<<<< HEAD
function CrowdloanEmptyList ({ className }: Props): React.ReactElement<Props> {
=======
function CrowdloanEmptyList({className}: Props): React.ReactElement<Props> {
  const {t} = useTranslation();
>>>>>>> b14f448d
  return (
    <div className={`${className} empty-list crowdloan-empty-list`}>
      <img src={crowdloansEmptyData} alt="Empty" className='empty-list__img'/>
      <div className='empty-list__text'>{t<string>('Your crowdloans will appear here')}</div>
    </div>
  );
}

<<<<<<< HEAD
export default styled(CrowdloanEmptyList)(({ theme }: Props) => '');
=======
export default styled(CrowdloanEmptyList)`
  display: flex;
  align-items: center;
  flex-direction: column;
  position: relative;

  .empty-list__img {
    height: 130px;
    width: auto;
    position: absolute;
    left: 0;
    right: 0;
    top: 70px;
    margin: 0 auto;
  }

  .empty-list__text {
    padding: 215px 15px 0;
    font-size: 15px;
    line-height: 26px;
    text-align: center;
    font-weight: 500;
  }
`;
>>>>>>> b14f448d
<|MERGE_RESOLUTION|>--- conflicted
+++ resolved
@@ -1,29 +1,15 @@
-<<<<<<< HEAD
-// [object Object]
-// SPDX-License-Identifier: Apache-2.0
-
-import React from 'react';
-import styled from 'styled-components';
-
-import { ThemeProps } from '@polkadot/extension-koni-ui/types';
-=======
 import {ThemeProps} from "@polkadot/extension-koni-ui/types";
 import styled from "styled-components";
 import React from "react";
 import crowdloansEmptyData from "@polkadot/extension-koni-ui/assets/crowdloans-empty-list.png";
 import useTranslation from "@polkadot/extension-koni-ui/hooks/useTranslation";
->>>>>>> b14f448d
 
 interface Props extends ThemeProps {
   className?: string;
 }
 
-<<<<<<< HEAD
-function CrowdloanEmptyList ({ className }: Props): React.ReactElement<Props> {
-=======
 function CrowdloanEmptyList({className}: Props): React.ReactElement<Props> {
   const {t} = useTranslation();
->>>>>>> b14f448d
   return (
     <div className={`${className} empty-list crowdloan-empty-list`}>
       <img src={crowdloansEmptyData} alt="Empty" className='empty-list__img'/>
@@ -32,9 +18,6 @@
   );
 }
 
-<<<<<<< HEAD
-export default styled(CrowdloanEmptyList)(({ theme }: Props) => '');
-=======
 export default styled(CrowdloanEmptyList)`
   display: flex;
   align-items: center;
@@ -59,4 +42,3 @@
     font-weight: 500;
   }
 `;
->>>>>>> b14f448d
