--- conflicted
+++ resolved
@@ -1,18 +1,13 @@
-// [object Object]
-// SPDX-License-Identifier: Apache-2.0
-
-import BigN from 'bignumber.js';
-import React from 'react';
-import styled from 'styled-components';
-
+import CrowdloanItem from "@polkadot/extension-koni-ui/Popup/Home/Crowdloans/CrowdloanItem";
+import {CrowdloanItemType} from "@polkadot/extension-koni-ui/Popup/Home/types";
+import {ThemeProps} from "@polkadot/extension-koni-ui/types";
+import CrowdloanEmptyList from './EmptyList';
+import React from "react";
+import styled from "styled-components";
+import {BalanceValueType, BN_ZERO} from "@polkadot/extension-koni-ui/util";
+import BigN from "bignumber.js";
 import NETWORKS from '@polkadot/extension-koni-base/api/endpoints';
-import LogosMap from '@polkadot/extension-koni-ui/assets/logo';
-import CrowdloanItem from '@polkadot/extension-koni-ui/Popup/Home/Crowdloans/CrowdloanItem';
-import { CrowdloanItemType } from '@polkadot/extension-koni-ui/Popup/Home/types';
-import { ThemeProps } from '@polkadot/extension-koni-ui/types';
-import { BalanceValueType, BN_ZERO } from '@polkadot/extension-koni-ui/util';
-
-import CrowdloanEmptyList from './EmptyList';
+import LogosMap from "@polkadot/extension-koni-ui/assets/logo";
 
 interface Props extends ThemeProps {
   className?: string;
@@ -24,21 +19,18 @@
 }
 
 const GroupDisplayNameMap: Record<string, string> = {
-  POLKADOT_PARACHAIN: 'Polkadot\'s parachain',
-  KUSAMA_PARACHAIN: 'Kusama\'s parachain'
-};
+  'POLKADOT_PARACHAIN': 'Polkadot\'s parachain',
+  'KUSAMA_PARACHAIN': 'Kusama\'s parachain'
+}
 
-<<<<<<< HEAD
-function getItem (networkName: string, contributeValueInfo: BalanceValueType): CrowdloanItemType {
-  const networkInfo = NETWORKS[networkName];
-=======
 function getItem(networkKey: string, contributeValueInfo: BalanceValueType): CrowdloanItemType {
   const networkInfo = NETWORKS[networkKey];
->>>>>>> b14f448d
   const groupDisplayName = GroupDisplayNameMap[networkInfo.group] || '';
-  const { balanceValue,
+  const {
+    balanceValue,
     convertedBalanceValue,
-    symbol } = contributeValueInfo;
+    symbol
+  } = contributeValueInfo;
 
   return {
     contribute: balanceValue,
@@ -48,65 +40,45 @@
     networkKey,
     symbol,
     groupDisplayName
-  };
+  }
 }
 
-<<<<<<< HEAD
-function getItems (networkNames: string[], crowdloanContributeMap: Record<string, BalanceValueType>, includeZeroBalance = false): CrowdloanItemType[] {
-  const result: CrowdloanItemType[] = [];
-
-  networkNames.forEach((n) => {
-    const contributeValueInfo: BalanceValueType = crowdloanContributeMap[n] ||
-      { balanceValue: new BigN(0), convertedBalanceValue: new BigN(0) };
-=======
 function getItems(networkKeys: string[], crowdloanContributeMap: Record<string, BalanceValueType>, includeZeroBalance: boolean = false): CrowdloanItemType[] {
   const result: CrowdloanItemType[] = [];
 
   networkKeys.forEach(n => {
     const contributeValueInfo: BalanceValueType = crowdloanContributeMap[n]
       || {balanceValue: new BigN(0), convertedBalanceValue: new BigN(0)};
->>>>>>> b14f448d
 
     if (!includeZeroBalance && !BN_ZERO.lt(new BigN(contributeValueInfo.convertedBalanceValue))) {
       return;
     }
 
     result.push(getItem(n, contributeValueInfo));
-  });
+  })
 
   return result;
 }
 
 const mockCrowdloanContributeMap: Record<string, BalanceValueType> = {
 
-};
+}
 
-<<<<<<< HEAD
-function getmockCrowdloanContributeMap (networkNames: string[]): Record<string, BalanceValueType> {
-  const result: Record<string, BalanceValueType> = {};
-
-  networkNames.forEach((n) => {
-=======
 function getmockCrowdloanContributeMap(networkKeys: string[]): Record<string, BalanceValueType> {
   const result: Record<string, BalanceValueType> = {};
 
   networkKeys.forEach(n => {
->>>>>>> b14f448d
     result[n] = {
       balanceValue: new BigN(50),
       convertedBalanceValue: new BigN(50),
       symbol: 'DOT'
-    };
-  });
+    }
+  })
 
   return result;
 }
 
-<<<<<<< HEAD
-function Wrapper (): React.ReactElement<Props> {
-=======
 function Wrapper({className}: Props): React.ReactElement<Props> {
->>>>>>> b14f448d
   const mockNetworks = [
     'statemint',
     'acala',
@@ -118,28 +90,15 @@
     'moonriver',
     'shiden',
     'khala',
-    'bifrost'
+    'bifrost',
   ];
 
   const items: CrowdloanItemType[] = [];
 
   if (!items.length) {
-    return <CrowdloanEmptyList />;
+    return <CrowdloanEmptyList/>
   }
 
-<<<<<<< HEAD
-  return <Crowdloans items={items} />;
-}
-
-function Crowdloans ({ items }: ContentProp): React.ReactElement<ContentProp> {
-  return (
-    <div className={'crowdloan-items-container'}>
-      {items.map((item) => (
-        <CrowdloanItem
-          item={item}
-          key={item.networkName}
-        />
-=======
   return <Crowdloans className={className} items={items}/>
 }
 
@@ -148,10 +107,9 @@
     <div className={`crowdloan-items-container ${className}`}>
       {items.map(item => (
         <CrowdloanItem key={item.networkKey} item={item}/>
->>>>>>> b14f448d
       ))}
     </div>
-  );
+  )
 }
 
-export default styled(Wrapper)(({ theme }: Props) => '');+export default styled(Wrapper)(({theme}: Props) => ``);