--- conflicted
+++ resolved
@@ -38,17 +38,12 @@
   setIsExportModalOpen,
   setQrModalOpen,
   setSelectedNetworkBalance,
-<<<<<<< HEAD
+  updateModalQr,
   showBalanceDetail }: Props): React.ReactElement<Props> {
   const { address, formattedAddress, networkIconTheme, networkKey, networkPrefix } = accountInfo;
   const _isAccountAll = useMemo((): boolean => {
     return isAccountAll(address);
   }, [address]);
-=======
-  showBalanceDetail,
-  updateModalQr }: Props): React.ReactElement<Props> {
-  const { address, formattedAddress, networkKey } = accountInfo;
->>>>>>> 14e12d4e
   const { show } = useToast();
   const { t } = useTranslation();
 
@@ -82,14 +77,17 @@
 
   const _openExportQr = useCallback((e: React.MouseEvent<HTMLElement>) => {
     e.stopPropagation();
-    setQrModalProps({
-      networkPrefix: networkPrefix,
-      networkKey: networkKey,
-      iconTheme: networkIconTheme,
+    updateModalQr({
+      network: {
+        networkKey: networkKey
+      },
+      account: {
+        address: address
+      },
       showExportButton: false
     });
     setIsExportModalOpen(true);
-  }, [networkIconTheme, networkKey, networkPrefix, setIsExportModalOpen, setQrModalProps]);
+  }, [networkIconTheme, networkKey, networkPrefix, setIsExportModalOpen, updateModalQr]);
 
   const renderTokenValue = (balanceInfo: BalanceInfo) => {
     if (!hasAnyChildTokenBalance(balanceInfo)) {
