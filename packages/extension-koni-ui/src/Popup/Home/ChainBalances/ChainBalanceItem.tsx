--- conflicted
+++ resolved
@@ -1,19 +1,15 @@
-// [object Object]
-// SPDX-License-Identifier: Apache-2.0
-
-import React, { useState } from 'react';
+import React, {useState} from 'react';
 import CopyToClipboard from 'react-copy-to-clipboard';
-import styled from 'styled-components';
-
 import cloneIcon from '@polkadot/extension-koni-ui/assets/clone.svg';
 import receivedIcon from '@polkadot/extension-koni-ui/assets/receive-icon.svg';
-import { BalanceVal } from '@polkadot/extension-koni-ui/components/balance';
-import useToast from '@polkadot/extension-koni-ui/hooks/useToast';
+import {ThemeProps} from "@polkadot/extension-koni-ui/types";
+import {AccountInfoByNetwork, BalanceInfo} from "@polkadot/extension-koni-ui/util/types";
+import useToast from "@polkadot/extension-koni-ui/hooks/useToast";
 import useTranslation from '@polkadot/extension-koni-ui/hooks/useTranslation';
-import ChainBalanceItemRow from '@polkadot/extension-koni-ui/Popup/Home/ChainBalances/ChainBalanceItemRow';
-import { ThemeProps } from '@polkadot/extension-koni-ui/types';
-import { toShort } from '@polkadot/extension-koni-ui/util';
-import { AccountInfoByNetwork, BalanceInfo } from '@polkadot/extension-koni-ui/util/types';
+import {BalanceVal} from "@polkadot/extension-koni-ui/components/balance";
+import {toShort} from "@polkadot/extension-koni-ui/util";
+import styled from "styled-components";
+import ChainBalanceItemRow from "@polkadot/extension-koni-ui/Popup/Home/ChainBalances/ChainBalanceItemRow";
 
 interface Props extends ThemeProps {
   className?: string;
@@ -28,38 +24,22 @@
   }) => void;
 }
 
-<<<<<<< HEAD
-function ChainBalanceItem ({ accountInfo, balanceInfo, className, setQrModalOpen, setQrModalProps }: Props): React.ReactElement<Props> {
-  const { address, networkIconTheme, networkName, networkPrefix } = accountInfo;
-=======
 function ChainBalanceItem({accountInfo, balanceInfo, className, setQrModalOpen, setQrModalProps}: Props): React.ReactElement<Props> {
   const {networkKey, address, networkPrefix, networkIconTheme} = accountInfo;
->>>>>>> b14f448d
   const [toggleDetail, setToggleDetail] = useState(false);
-  const { show } = useToast();
-  const { t } = useTranslation();
+  const {show} = useToast();
+  const {t} = useTranslation();
 
   const _onCopy = (e: React.MouseEvent<HTMLElement>) => {
-    e.stopPropagation();
-    show(t('Copied'));
+      e.stopPropagation();
+      show(t('Copied'));
+    };
+
+  const _onToggleDetail = (e: React.MouseEvent<HTMLElement>) => {
+    setToggleDetail(toggleDetail => !toggleDetail);
   };
 
-  const _onToggleDetail = (e: React.MouseEvent<HTMLElement>) => {
-    setToggleDetail((toggleDetail) => !toggleDetail);
-  };
-
   const _openQr = (e: React.MouseEvent<HTMLElement>) => {
-<<<<<<< HEAD
-    e.stopPropagation();
-    setQrModalProps({
-      networkPrefix: networkPrefix,
-      networkName: networkName,
-      iconTheme: networkIconTheme,
-      showExportButton: false
-    });
-    setQrModalOpen(true);
-  };
-=======
       e.stopPropagation();
       setQrModalProps({
         networkPrefix: networkPrefix,
@@ -69,64 +49,37 @@
       });
       setQrModalOpen(true);
     };
->>>>>>> b14f448d
 
   return (
-    <div
-      className={`${className} ${toggleDetail ? '-show-detail' : ''}`}
-      onClick={_onToggleDetail}
-    >
+    <div className={`${className} ${toggleDetail ? '-show-detail' : ''}`} onClick={_onToggleDetail}>
       <div className='chain-balance-item__main-area'>
         <div className='chain-balance-item__main-area-part-1'>
-          <img
-            alt={'Logo'}
-            className='chain-balance-item__logo'
-            src={accountInfo.networkLogo}
-          />
+          <img src={accountInfo.networkLogo} alt={'Logo'} className='chain-balance-item__logo' />
 
           <div className='chain-balance-item__meta-wrapper'>
             <div className='chain-balance-item__chain-name'>{accountInfo.networkDisplayName}</div>
             <div className='chain-balance-item__bottom-area'>
               <CopyToClipboard text={address}>
-                <div
-                  className='chain-balance-item__address'
-                  onClick={_onCopy}
-                >
+                <div className='chain-balance-item__address' onClick={_onCopy}>
                   <span className='chain-balance-item__address-text'>{toShort(address)}</span>
-                  <img
-                    alt='copy'
-                    className='chain-balance-item__copy'
-                    src={cloneIcon}
-                  />
+                  <img src={cloneIcon} alt="copy" className='chain-balance-item__copy' />
                 </div>
               </CopyToClipboard>
-              <img
-                alt='receive'
-                className='chain-balance-item__receive'
-                onClick={_openQr}
-                src={receivedIcon}
-              />
+              <img src={receivedIcon} alt="receive" className='chain-balance-item__receive' onClick={_openQr} />
             </div>
           </div>
         </div>
 
         <div className='chain-balance-item__main-area-part-2'>
-          <div className='chain-balance-item__balance'>
-            <BalanceVal
-              symbol={balanceInfo.symbol}
-              value={balanceInfo.balanceValue}
-            />
-          </div>
-          <div className='chain-balance-item__value'>
-            <BalanceVal
-              startWithSymbol
-              symbol={'$'}
-              value={balanceInfo.convertedBalanceValue}
-            />
+          <div className="chain-balance-item__balance">
+            <BalanceVal value={balanceInfo.balanceValue} symbol={balanceInfo.symbol} />
+          </div>
+          <div className="chain-balance-item__value">
+            <BalanceVal value={balanceInfo.convertedBalanceValue} symbol={'$'} startWithSymbol />
           </div>
 
           {(!!balanceInfo.detailBalances.length || !!balanceInfo.childrenBalances.length) && (
-            <div className='chain-balance-item__toggle' />
+            <div className="chain-balance-item__toggle" />
           )}
         </div>
       </div>
@@ -136,10 +89,7 @@
           <div className='chain-balance-item__separator' />
           <div className='chain-balance-item__detail-area'>
             {balanceInfo.detailBalances.map((d) => (
-              <ChainBalanceItemRow
-                item={d}
-                key={d.key}
-              />
+              <ChainBalanceItemRow item={d} key={d.key} />
             ))}
           </div>
         </>
@@ -150,10 +100,7 @@
           <div className='chain-balance-item__separator' />
           <div className='chain-balance-item__detail-area'>
             {balanceInfo.childrenBalances.map((c) => (
-              <ChainBalanceItemRow
-                item={c}
-                key={c.key}
-              />
+              <ChainBalanceItemRow item={c} key={c.key} />
             ))}
           </div>
         </>
@@ -163,7 +110,7 @@
   );
 }
 
-export default React.memo(styled(ChainBalanceItem)(({ theme }: Props) => `
+export default React.memo(styled(ChainBalanceItem)(({theme}: Props) => `
   //border: 2px solid ${theme.boxBorderColor};
   border-radius: 8px;
   color: ${theme.textColor2};
