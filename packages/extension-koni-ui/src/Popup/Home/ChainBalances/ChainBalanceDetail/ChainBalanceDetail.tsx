// Copyright 2019-2022 @polkadot/extension-ui authors & contributors
// SPDX-License-Identifier: Apache-2.0

import { faArrowLeft } from '@fortawesome/free-solid-svg-icons';
import { FontAwesomeIcon } from '@fortawesome/react-fontawesome';
import useTranslation from '@subwallet/extension-koni-ui/hooks/useTranslation';
import { ModalQrProps, ThemeProps } from '@subwallet/extension-koni-ui/types';
import { AccountInfoByNetwork, BalanceInfo } from '@subwallet/extension-koni-ui/util/types';
import React, { useCallback, useEffect, useRef, useState } from 'react';
import styled from 'styled-components';

import ChainBalanceChildrenItem from '../ChainBalanceDetail/ChainBalanceChildrenItem';
import ChainBalanceDetailItem from '../ChainBalanceDetail/ChainBalanceDetailItem';

interface Props extends ThemeProps {
  accountInfo: AccountInfoByNetwork;
  balanceInfo: BalanceInfo;
  backToHome: () => void;
  className?: string;
  isConnecting: boolean;
  setQrModalOpen: (visible: boolean) => void;
  updateModalQr: (value: Partial<ModalQrProps>) => void;
}

<<<<<<< HEAD
function ChainBalanceDetail ({ accountInfo, backToHome, balanceInfo, className, isConnecting, setQrModalOpen, setQrModalProps }: Props): React.ReactElement<Props> {
=======
function ChainBalanceDetail ({ accountInfo, backToHome, balanceInfo, className, setQrModalOpen, updateModalQr }: Props): React.ReactElement<Props> {
>>>>>>> b63bfdfc
  const [selectedNetworkKey, setSelectedNetworkKey] = useState<string>('');
  const ref = useRef<HTMLDivElement>(null);
  const { t } = useTranslation();

  useEffect(() => {
    ref.current?.scrollIntoView({ behavior: 'smooth', block: 'start' });
  }, []);

  const toggleBalanceDetail = useCallback((networkKey: string) => {
    if (networkKey === selectedNetworkKey) {
      setSelectedNetworkKey('');
    } else {
      setSelectedNetworkKey(networkKey);
    }
  }, [selectedNetworkKey]);

  return (
    <div
      className={className}
      ref={ref}
    >
      {accountInfo && balanceInfo &&
      <div
        className='chain-balance-detail__back-btn'
        onClick={backToHome}
      >
        <FontAwesomeIcon
          className='chain-balance-detail__back-icon'
          // @ts-ignore
          icon={faArrowLeft}
        />
        <span>{t<string>('Back to home')}</span>
      </div>
      }
      <ChainBalanceDetailItem
        accountInfo={accountInfo}
        balanceInfo={balanceInfo}
        isConnecting={isConnecting}
        isLoading={!balanceInfo}
        isShowDetail={accountInfo.networkKey === selectedNetworkKey}
        setQrModalOpen={setQrModalOpen}
        toggleBalanceDetail={toggleBalanceDetail}
        updateModalQr={updateModalQr}
      />

      {balanceInfo && balanceInfo.childrenBalances.length
        ? balanceInfo.childrenBalances.map((child) => (
          <ChainBalanceChildrenItem
            accountInfo={accountInfo}
            balanceInfo={child}
            isConnecting={isConnecting}
            isLoading={!child}
            key={child.key}
          />
        ))
        : ''
      }
    </div>
  );
}

export default React.memo(styled(ChainBalanceDetail)(({ theme }: Props) => `

  .chain-balance-detail-item {
    .chain-balance-item-row__col-1 {
      padding-left: 16px;
    }

    .chain-balance-item-row__col-3 {
      padding-right: 16px;
    }
  }

  .chain-balance-detail__separator {
    padding: 16px;

    &:before {
      content: '';
      height: 1px;
      display: block;
      background: ${theme.boxBorderColor};
    }
  }

  .chain-balance-detail__back-btn {
    color: ${theme.buttonTextColor2};
    font-size: 15px;
    line-height: 26px;
    font-weight: 500;
    margin-left: 25px;
    cursor: pointer;
    margin-bottom: 10px;
  }

  .chain-balance-detail__back-icon {
    padding-right: 7px;
  }
`));<|MERGE_RESOLUTION|>--- conflicted
+++ resolved
@@ -22,11 +22,7 @@
   updateModalQr: (value: Partial<ModalQrProps>) => void;
 }
 
-<<<<<<< HEAD
-function ChainBalanceDetail ({ accountInfo, backToHome, balanceInfo, className, isConnecting, setQrModalOpen, setQrModalProps }: Props): React.ReactElement<Props> {
-=======
-function ChainBalanceDetail ({ accountInfo, backToHome, balanceInfo, className, setQrModalOpen, updateModalQr }: Props): React.ReactElement<Props> {
->>>>>>> b63bfdfc
+function ChainBalanceDetail ({ accountInfo, backToHome, balanceInfo, className, isConnecting, setQrModalOpen, updateModalQr }: Props): React.ReactElement<Props> {
   const [selectedNetworkKey, setSelectedNetworkKey] = useState<string>('');
   const ref = useRef<HTMLDivElement>(null);
   const { t } = useTranslation();
