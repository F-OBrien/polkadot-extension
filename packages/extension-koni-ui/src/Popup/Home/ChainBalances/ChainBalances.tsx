--- conflicted
+++ resolved
@@ -34,19 +34,9 @@
   networkMetadataMap: Record<string, NetWorkMetadataDef>;
   setIsExportModalOpen: (visible: boolean) => void;
   setQrModalOpen: (visible: boolean) => void;
-<<<<<<< HEAD
-  setQrModalProps: (props: {
-    networkPrefix: number,
-    networkKey: string,
-    iconTheme: string,
-    showExportButton: boolean
-  }) => void;
-=======
   updateModalQr: (value: Partial<ModalQrProps>) => void;
   setShowBalanceDetail: (isShowBalanceDetail: boolean) => void;
->>>>>>> 14e12d4e
   setSelectedNetworkBalance?: (networkBalance: BigN) => void;
-  setShowBalanceDetail: (isShowBalanceDetail: boolean) => void;
 }
 
 function isAllowToShow (
