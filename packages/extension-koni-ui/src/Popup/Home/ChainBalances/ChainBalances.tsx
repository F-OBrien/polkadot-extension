<<<<<<< HEAD
// [object Object]
// SPDX-License-Identifier: Apache-2.0

import BigN from 'bignumber.js';
import React from 'react';
import styled from 'styled-components';

=======
import {ThemeProps} from "@polkadot/extension-koni-ui/types";
import ChainBalanceItem from "@polkadot/extension-koni-ui/Popup/Home/ChainBalances/ChainBalanceItem";
import {AccountInfoByNetwork, BalanceInfo} from "@polkadot/extension-koni-ui/util/types";
import useTranslation from '@polkadot/extension-koni-ui/hooks/useTranslation';
import React from "react";
import styled from "styled-components";
import {getLogoByNetworkKey} from "@polkadot/extension-koni-ui/util";
import reformatAddress from "@polkadot/extension-koni-ui/util/reformatAddress";
>>>>>>> b14f448d
import NETWORKS from '@polkadot/extension-koni-base/api/endpoints';
import useTranslation from '@polkadot/extension-koni-ui/hooks/useTranslation';
import ChainBalanceItem from '@polkadot/extension-koni-ui/Popup/Home/ChainBalances/ChainBalanceItem';
import { ThemeProps } from '@polkadot/extension-koni-ui/types';
import { getLogoByNetworkName } from '@polkadot/extension-koni-ui/util';
import reformatAddress from '@polkadot/extension-koni-ui/util/reformatAddress';
import { AccountInfoByNetwork, BalanceInfo } from '@polkadot/extension-koni-ui/util/types';

interface Props extends ThemeProps {
  address: string;
  className?: string;
  setQrModalOpen: (visible: boolean) => void;
  setQrModalProps: (props: {
    networkPrefix: number,
    networkKey: string,
    iconTheme: string,
    showExportButton: boolean
  }) => void;
}

<<<<<<< HEAD
function getAccountInfoByNetwork (address: string, networkName: string): AccountInfoByNetwork {
  const networkInfo = NETWORKS[networkName];
=======
function getAccountInfoByNetwork(address: string, networkKey: string): AccountInfoByNetwork {
  const networkInfo = NETWORKS[networkKey];
>>>>>>> b14f448d

  return {
    key: networkKey,
    networkKey,
    networkDisplayName: networkInfo.chain,
    networkPrefix: networkInfo.ss58Format,
    networkLogo: getLogoByNetworkKey(networkKey),
    networkIconTheme: networkInfo.isEthereum ? 'ethereum' : (networkInfo.icon || 'polkadot'),
    address: reformatAddress(address, networkInfo.ss58Format, networkInfo.isEthereum)
    // address: ''
  };
}

<<<<<<< HEAD
function getAccountInfoByNetworkMap (address: string, networkNames: string[]): Record<string, AccountInfoByNetwork> {
  const result: Record<string, AccountInfoByNetwork> = {};

  networkNames.forEach((n) => {
=======
function getAccountInfoByNetworkMap(address: string, networkKeys: string[]): Record<string, AccountInfoByNetwork> {
  const result: Record<string, AccountInfoByNetwork> = {};

  networkKeys.forEach(n => {
>>>>>>> b14f448d
    result[n] = getAccountInfoByNetwork(address, n);
  });

  return result;
}

<<<<<<< HEAD
function getMockChainBalanceMaps (networkNames: string[]): Record<string, BalanceInfo> {
  const result: Record<string, BalanceInfo> = {};

  networkNames.forEach((n) => {
=======
function getMockChainBalanceMaps(networkKeys: string[]): Record<string, BalanceInfo> {
  const result: Record<string, BalanceInfo> = {};

  networkKeys.forEach(n => {
>>>>>>> b14f448d
    result[n] = {
      balanceValue: new BigN(100),
      convertedBalanceValue: new BigN(100),
      childrenBalances: [
        {
          key: 'free',
          label: 'Transferable',
          symbol: 'Unit',
          convertedBalanceValue: new BigN(100),
          balanceValue: new BigN(100)
        },
        {
          key: 'reserved',
          label: 'Reserved balance',
          symbol: 'Unit',
          convertedBalanceValue: new BigN(0),
          balanceValue: new BigN(0)
        },
        {
          key: 'locked',
          label: 'Locked balance',
          symbol: 'Unit',
          convertedBalanceValue: new BigN(0),
          balanceValue: new BigN(0)
        },
        {
          key: 'frozen',
          label: 'Frozen fee',
          symbol: 'Unit',
          convertedBalanceValue: new BigN(0),
          balanceValue: new BigN(0)
        }
      ],
      detailBalances: [],
      symbol: 'Unit'
    };
  });

  return result;
}

function ChainBalances ({ address, className, setQrModalOpen, setQrModalProps }: Props): React.ReactElement<Props> {
  const { t } = useTranslation();
  const networks: string[] = [
    'polkadot',
    'kusama',
    'koni',
    'statemint',
    'acala',
    'moonbeam',
    'astar',
    'parallel',
    'clover',
    'hydradx'
  ];
  const accountInfoByNetworkMap: Record<string, AccountInfoByNetwork> = getAccountInfoByNetworkMap(address, networks);
  const chainBalanceMaps: Record<string, BalanceInfo> = getMockChainBalanceMaps(networks);

  const renderChainBalanceItem = (network: string) => {
    const info = accountInfoByNetworkMap[network];
    const balanceInfo = chainBalanceMaps[network];

    return (
      <ChainBalanceItem
        accountInfo={info}
        balanceInfo={balanceInfo}
        key={info.key}
        setQrModalOpen={setQrModalOpen}
        setQrModalProps={setQrModalProps}
      />
    );
  };

  return (
    <div className={`chain-balances-container ${className}`}>
      <div className='chain-balances-container__body'>
        {networks.map((network) => renderChainBalanceItem(network))}
      </div>
      <div className='chain-balances-container__footer'>
        <div>
          <div className='chain-balances-container__footer-row-1'>
            {t<string>("Don't see your token?")}
          </div>
          <div className='chain-balances-container__footer-row-2'>
            <div className='chain-balances-container__footer-action'>{t<string>('Refresh list')}</div>
            <span>&nbsp;{t<string>('or')}&nbsp;</span>
            <div className='chain-balances-container__footer-action'>{t<string>('import tokens')}</div>
          </div>
        </div>
      </div>
    </div>
  );
}

export default React.memo(styled(ChainBalances)(({ theme }: Props) => `
  .chain-balances-container {
    display: flex;
    flex-direction: column;
    overflow: hidden;
    max-height: 100%;
  }

  .chain-balances-container__body {
    overflow-y: auto;
  }

  .chain-balances-container__footer {
    height: 90px;
    display: flex;
    text-align: center;
    align-items: center;
    justify-content: center;
    color: ${theme.textColor2};
    display: none;
  }

  .chain-balances-container__footer-row-2 {
    display: flex;
  }

  .chain-balances-container__footer-row-2 {
    display: flex;
  }

  .chain-balances-container__footer-action {
    color: ${theme.buttonTextColor2};
    cursor: pointer;
  }
`));<|MERGE_RESOLUTION|>--- conflicted
+++ resolved
@@ -1,12 +1,3 @@
-<<<<<<< HEAD
-// [object Object]
-// SPDX-License-Identifier: Apache-2.0
-
-import BigN from 'bignumber.js';
-import React from 'react';
-import styled from 'styled-components';
-
-=======
 import {ThemeProps} from "@polkadot/extension-koni-ui/types";
 import ChainBalanceItem from "@polkadot/extension-koni-ui/Popup/Home/ChainBalances/ChainBalanceItem";
 import {AccountInfoByNetwork, BalanceInfo} from "@polkadot/extension-koni-ui/util/types";
@@ -15,14 +6,8 @@
 import styled from "styled-components";
 import {getLogoByNetworkKey} from "@polkadot/extension-koni-ui/util";
 import reformatAddress from "@polkadot/extension-koni-ui/util/reformatAddress";
->>>>>>> b14f448d
 import NETWORKS from '@polkadot/extension-koni-base/api/endpoints';
-import useTranslation from '@polkadot/extension-koni-ui/hooks/useTranslation';
-import ChainBalanceItem from '@polkadot/extension-koni-ui/Popup/Home/ChainBalances/ChainBalanceItem';
-import { ThemeProps } from '@polkadot/extension-koni-ui/types';
-import { getLogoByNetworkName } from '@polkadot/extension-koni-ui/util';
-import reformatAddress from '@polkadot/extension-koni-ui/util/reformatAddress';
-import { AccountInfoByNetwork, BalanceInfo } from '@polkadot/extension-koni-ui/util/types';
+import BigN from "bignumber.js";
 
 interface Props extends ThemeProps {
   address: string;
@@ -36,13 +21,8 @@
   }) => void;
 }
 
-<<<<<<< HEAD
-function getAccountInfoByNetwork (address: string, networkName: string): AccountInfoByNetwork {
-  const networkInfo = NETWORKS[networkName];
-=======
 function getAccountInfoByNetwork(address: string, networkKey: string): AccountInfoByNetwork {
   const networkInfo = NETWORKS[networkKey];
->>>>>>> b14f448d
 
   return {
     key: networkKey,
@@ -53,37 +33,23 @@
     networkIconTheme: networkInfo.isEthereum ? 'ethereum' : (networkInfo.icon || 'polkadot'),
     address: reformatAddress(address, networkInfo.ss58Format, networkInfo.isEthereum)
     // address: ''
-  };
+  }
 }
 
-<<<<<<< HEAD
-function getAccountInfoByNetworkMap (address: string, networkNames: string[]): Record<string, AccountInfoByNetwork> {
-  const result: Record<string, AccountInfoByNetwork> = {};
-
-  networkNames.forEach((n) => {
-=======
 function getAccountInfoByNetworkMap(address: string, networkKeys: string[]): Record<string, AccountInfoByNetwork> {
   const result: Record<string, AccountInfoByNetwork> = {};
 
   networkKeys.forEach(n => {
->>>>>>> b14f448d
     result[n] = getAccountInfoByNetwork(address, n);
   });
 
   return result;
 }
 
-<<<<<<< HEAD
-function getMockChainBalanceMaps (networkNames: string[]): Record<string, BalanceInfo> {
-  const result: Record<string, BalanceInfo> = {};
-
-  networkNames.forEach((n) => {
-=======
 function getMockChainBalanceMaps(networkKeys: string[]): Record<string, BalanceInfo> {
   const result: Record<string, BalanceInfo> = {};
 
   networkKeys.forEach(n => {
->>>>>>> b14f448d
     result[n] = {
       balanceValue: new BigN(100),
       convertedBalanceValue: new BigN(100),
@@ -115,18 +81,18 @@
           symbol: 'Unit',
           convertedBalanceValue: new BigN(0),
           balanceValue: new BigN(0)
-        }
+        },
       ],
       detailBalances: [],
-      symbol: 'Unit'
+      symbol: "Unit"
     };
   });
 
   return result;
 }
 
-function ChainBalances ({ address, className, setQrModalOpen, setQrModalProps }: Props): React.ReactElement<Props> {
-  const { t } = useTranslation();
+function ChainBalances({className, setQrModalOpen, setQrModalProps, address}: Props): React.ReactElement<Props> {
+  const {t} = useTranslation();
   const networks: string[] = [
     'polkadot',
     'kusama',
@@ -137,7 +103,7 @@
     'astar',
     'parallel',
     'clover',
-    'hydradx'
+    'hydradx',
   ];
   const accountInfoByNetworkMap: Record<string, AccountInfoByNetwork> = getAccountInfoByNetworkMap(address, networks);
   const chainBalanceMaps: Record<string, BalanceInfo> = getMockChainBalanceMaps(networks);
@@ -148,37 +114,36 @@
 
     return (
       <ChainBalanceItem
-        accountInfo={info}
+        accountInfo={info} key={info.key}
         balanceInfo={balanceInfo}
-        key={info.key}
+        setQrModalProps={setQrModalProps}
         setQrModalOpen={setQrModalOpen}
-        setQrModalProps={setQrModalProps}
       />
     );
   };
 
   return (
     <div className={`chain-balances-container ${className}`}>
-      <div className='chain-balances-container__body'>
+      <div className="chain-balances-container__body">
         {networks.map((network) => renderChainBalanceItem(network))}
       </div>
-      <div className='chain-balances-container__footer'>
+      <div className="chain-balances-container__footer">
         <div>
-          <div className='chain-balances-container__footer-row-1'>
+          <div className="chain-balances-container__footer-row-1">
             {t<string>("Don't see your token?")}
           </div>
-          <div className='chain-balances-container__footer-row-2'>
-            <div className='chain-balances-container__footer-action'>{t<string>('Refresh list')}</div>
-            <span>&nbsp;{t<string>('or')}&nbsp;</span>
-            <div className='chain-balances-container__footer-action'>{t<string>('import tokens')}</div>
+          <div className="chain-balances-container__footer-row-2">
+            <div className="chain-balances-container__footer-action">{t<string>("Refresh list")}</div>
+            <span>&nbsp;{t<string>("or")}&nbsp;</span>
+            <div className="chain-balances-container__footer-action">{t<string>("import tokens")}</div>
           </div>
         </div>
       </div>
     </div>
-  );
+  )
 }
 
-export default React.memo(styled(ChainBalances)(({ theme }: Props) => `
+export default React.memo(styled(ChainBalances)(({theme}: Props) => `
   .chain-balances-container {
     display: flex;
     flex-direction: column;
