// Copyright 2019-2022 @polkadot/extension-ui authors & contributors
// SPDX-License-Identifier: Apache-2.0

import { NETWORK_STATUS, NetWorkMetadataDef } from '@subwallet/extension-base/background/KoniTypes';
import { ALL_NETWORK_KEY } from '@subwallet/extension-koni-base/constants';
import { Link } from '@subwallet/extension-koni-ui/components';
import useTranslation from '@subwallet/extension-koni-ui/hooks/useTranslation';
import { hasAnyChildTokenBalance } from '@subwallet/extension-koni-ui/Popup/Home/ChainBalances/utils';
import { RootState } from '@subwallet/extension-koni-ui/stores';
import { ModalQrProps, ThemeProps } from '@subwallet/extension-koni-ui/types';
import { BN_ZERO, getLogoByNetworkKey } from '@subwallet/extension-koni-ui/util';
import reformatAddress from '@subwallet/extension-koni-ui/util/reformatAddress';
import { AccountInfoByNetwork, BalanceInfo } from '@subwallet/extension-koni-ui/util/types';
import BigN from 'bignumber.js';
import CN from 'classnames';
import React, { Fragment, useCallback, useEffect, useState } from 'react';
import { useSelector } from 'react-redux';
import styled from 'styled-components';

import { isEthereumAddress } from '@polkadot/util-crypto';

const ChainBalanceDetail = React.lazy(() => import('../ChainBalances/ChainBalanceDetail/ChainBalanceDetail'));
const ChainBalanceItem = React.lazy(() => import('@subwallet/extension-koni-ui/Popup/Home/ChainBalances/ChainBalanceItem'));
const ChainBalanceDetailItem = React.lazy(() => import('@subwallet/extension-koni-ui/Popup/Home/ChainBalances/ChainBalanceDetail/ChainBalanceDetailItem'));

const WAITING_FOR_CONNECTION = 5000;

interface Props extends ThemeProps {
  address: string;
  className?: string;
  currentNetworkKey: string;
  isShowBalanceDetail: boolean;
  isShowZeroBalances: boolean;
  networkBalanceMaps: Record<string, BalanceInfo>;
  networkKeys: string[];
  networkMetadataMap: Record<string, NetWorkMetadataDef>;
  setIsExportModalOpen: (visible: boolean) => void;
  setQrModalOpen: (visible: boolean) => void;
  updateModalQr: (value: Partial<ModalQrProps>) => void;
  setShowBalanceDetail: (isShowBalanceDetail: boolean) => void;
  setSelectedNetworkBalance?: (networkBalance: BigN) => void;
}

interface ConnectingState {
  status: 'pending' | 'done',
  timestamp: number
}

function isAllowToShow (
  isShowZeroBalances: boolean,
  currentNetworkKey: string,
  networkKey: string,
  balanceInfo?: BalanceInfo): boolean {
  if (currentNetworkKey !== ALL_NETWORK_KEY || ['polkadot', 'kusama'].includes(networkKey)) {
    return true;
  }

  return isShowZeroBalances ||
    !!(balanceInfo &&
      // eslint-disable-next-line @typescript-eslint/no-unsafe-call
      (balanceInfo.balanceValue.gt(BN_ZERO) || hasAnyChildTokenBalance(balanceInfo)));
}

function getAccountInfoByNetwork (
  address: string,
  networkKey: string,
  networkMetadata: NetWorkMetadataDef): AccountInfoByNetwork {
  return {
    address,
    key: networkKey,
    networkKey,
    networkDisplayName: networkMetadata.chain,
    networkPrefix: networkMetadata.ss58Format,
    networkLogo: getLogoByNetworkKey(networkKey),
    networkIconTheme: networkMetadata.isEthereum ? 'ethereum' : (networkMetadata.icon || 'polkadot'),
    formattedAddress: reformatAddress(address, networkMetadata.ss58Format, networkMetadata.isEthereum)
  };
}

function getAccountInfoByNetworkMap (
  address: string,
  networkKeys: string[],
  networkMetadataMap: Record<string, NetWorkMetadataDef>): Record<string, AccountInfoByNetwork> {
  const result: Record<string, AccountInfoByNetwork> = {};

  networkKeys.forEach((n) => {
    if (networkMetadataMap[n]) {
      result[n] = getAccountInfoByNetwork(address, n, networkMetadataMap[n]);
    }
  });

  return result;
}

function ChainBalances ({ address,
  className,
  currentNetworkKey,
  isShowBalanceDetail,
  isShowZeroBalances,
  networkBalanceMaps,
  networkKeys,
  networkMetadataMap,
  setIsExportModalOpen,
  setQrModalOpen,
  setSelectedNetworkBalance,
  setShowBalanceDetail,
  updateModalQr }: Props): React.ReactElement<Props> {
  const { t } = useTranslation();
  const accountInfoByNetworkMap: Record<string, AccountInfoByNetwork> =
    getAccountInfoByNetworkMap(address, networkKeys, networkMetadataMap);
  const [selectedNetworkKey, setSelectedNetworkKey] = useState<string>('');
  const [scrollWidth, setScrollWidth] = useState<number>(6);
  const [containerWidth, setContainerWidth] = useState<number>(458);
  const [listWidth, setListWidth] = useState<number>(452);
  const selectedInfo = accountInfoByNetworkMap[selectedNetworkKey];
  const selectedBalanceInfo = networkBalanceMaps[selectedNetworkKey];
  const { currentAccount: { account: currentAccount } } = useSelector((state: RootState) => state);
  const { networkMap } = useSelector((state: RootState) => state);
  const [connectingList, setConnectingList] = useState<Record<string, ConnectingState>>({});

  const isEthAccount = isEthereumAddress(currentAccount?.address);

  const _openBalanceDetail = useCallback((networkKey: string) => {
    setSelectedNetworkKey(networkKey);
    setShowBalanceDetail(true);
  }, [setShowBalanceDetail]);

  const _backToHome = useCallback(() => {
    setShowBalanceDetail(false);
  }, [setShowBalanceDetail]);

  const toggleBalanceDetail = useCallback((networkKey: string) => {
    if (networkKey === selectedNetworkKey) {
      setSelectedNetworkKey('');
    } else {
      setSelectedNetworkKey(networkKey);
    }
  }, [selectedNetworkKey]);

  const renderChainBalanceItem = (networkKey: string) => {
    const info = accountInfoByNetworkMap[networkKey];
    const balanceInfo = networkBalanceMaps[networkKey];

    if (!isAllowToShow(
      isShowZeroBalances,
      currentNetworkKey,
      networkKey,
      balanceInfo
    )) {
      return (<Fragment key={info.key} />);
    }

    const isConnecting = connectingList[networkKey]?.status === 'done' || (balanceInfo && balanceInfo.isLoading);

    if (balanceInfo && balanceInfo.childrenBalances.length === 0) {
      return (
        <ChainBalanceDetailItem
          accountInfo={info}
          balanceInfo={balanceInfo}
          isConnecting={isConnecting}
          isLoading={!balanceInfo}
          isShowDetail={info.networkKey === selectedNetworkKey}
          key={info.key}
          setIsExportModalOpen={setIsExportModalOpen}
          setQrModalOpen={setQrModalOpen}
          toggleBalanceDetail={toggleBalanceDetail}
          updateModalQr={updateModalQr}
        />
      );
    }

    return (
      <ChainBalanceItem
        accountInfo={info}
        balanceInfo={balanceInfo}
        isConnecting={isConnecting}
        isLoading={!balanceInfo}
        key={info.key}
        setIsExportModalOpen={setIsExportModalOpen}
        setQrModalOpen={setQrModalOpen}
        setSelectedNetworkBalance={setSelectedNetworkBalance}
        showBalanceDetail={_openBalanceDetail}
        updateModalQr={updateModalQr}
      />
    );
  };

  const getScrollbarWidth = () => {
    // Creating invisible container
    const outer = document.createElement('div');

    outer.style.visibility = 'hidden';
    outer.style.overflow = 'scroll'; // forcing scrollbar to appear
    // @ts-ignore
    outer.style.msOverflowStyle = 'scrollbar'; // needed for WinJS apps
    document.body.appendChild(outer);
    // Creating inner element and placing it in the container
    const inner = document.createElement('div');

    outer.appendChild(inner);
    // Calculating difference between container's full width and the child width
    const scrollbarWidth = (outer.offsetWidth - inner.offsetWidth);

    // Removing temporary elements from the DOM
    document.body.removeChild(outer);
    setScrollWidth(scrollbarWidth);
  };

  const handlerResize = () => {
    const container = document.querySelector('.home-tab-contents') as HTMLElement;

    setContainerWidth(container.offsetWidth);
  };

  useEffect(() => {
    handlerResize();
    window.addEventListener('resize', handlerResize);

    return () => {
      window.removeEventListener('resize', handlerResize);
    };
  }, []);

  useEffect(() => {
    getScrollbarWidth();
  }, []);

  useEffect(() => {
    setListWidth(containerWidth - scrollWidth);
  }, [containerWidth, scrollWidth]);

  useEffect(() => {
    const checkData = () => {
      setConnectingList((state) => {
        const timestamp = +new Date();
        const newList: Record<string, ConnectingState> = {};

        Object.entries(networkMap).forEach(([key, value]) => {
          const isDisconnected = value.apiStatus !== NETWORK_STATUS.CONNECTED;

          if (isDisconnected) {
            if (state[key]) {
              newList[key] = state[key];
            } else {
              newList[key] = {
                status: 'pending',
                timestamp
              };
            }
          }
        });

        return newList;
      });
    };

    checkData();
  }, [networkMap]);

  useEffect(() => {
    let timer: NodeJS.Timeout;

    const createCounter = () => {
      const check = Object.values(connectingList).some((item) => item.status === 'pending');

      if (check) {
        timer = setInterval(() => {
          const newList: Record<string, ConnectingState> = {};
          const newTimestamp = +new Date();
          let changed = false;

          Object.entries(connectingList).forEach(([key, item]) => {
            if (item.status === 'pending' && newTimestamp - item.timestamp >= WAITING_FOR_CONNECTION) {
              newList[key] = { ...item, status: 'done' };
              !changed && (changed = true);
            } else {
              newList[key] = item;
            }
          });

          if (changed) {
            setConnectingList(newList);
          }
        }, 1000);
      }
    };

    createCounter();

    return () => {
      timer && clearInterval(timer);
    };
  }, [connectingList]);

  return (
    <div className={CN(className, 'chain-balances-container')}>
      {!isShowBalanceDetail || !selectedNetworkKey || !selectedInfo || !selectedBalanceInfo
        ? (
          <>
            <div
              className={CN('chain-balances-container__body')}
              style={{ width: listWidth }}
            >
              {networkKeys.map((networkKey) => renderChainBalanceItem(networkKey))}
            </div>
            {
              isEthAccount &&
              <div className='chain-balances-container__footer'>
                <div>
                  <div className='chain-balances-container__footer-row-1'>
                    {t<string>("Don't see your token?")}
                  </div>
                  <div className='chain-balances-container__footer-row-2'>
                    {/* <div className='chain-balances-container__footer-action'>{t<string>('Refresh list')}</div> */}
                    {/* <span>&nbsp;{t<string>('or')}&nbsp;</span> */}
                    <Link
                      className='chain-balances-container__footer-action'
                      to={'/account/import-evm-token'}
                    >
                      {t<string>('Import tokens')}
                    </Link>
                  </div>
                </div>
              </div>
            }
          </>
        )
        : (
          <>
            <ChainBalanceDetail
              accountInfo={selectedInfo}
              backToHome={_backToHome}
              balanceInfo={selectedBalanceInfo}
<<<<<<< HEAD
              setIsExportModalOpen={setIsExportModalOpen}
=======
              isConnecting={connectingList[selectedInfo.networkKey]?.status === 'done'}
>>>>>>> 4ea66d96
              setQrModalOpen={setQrModalOpen}
              setSelectedNetworkBalance={setSelectedNetworkBalance}
              updateModalQr={updateModalQr}
            />
          </>
        )
      }
    </div>
  );
}

export default React.memo(styled(ChainBalances)(({ theme }: Props) => `
  .chain-balances-container {
    display: flex;
    flex-direction: column;
    overflow: hidden;
    max-height: 100%;
  }

  .chain-balances-container__body {
    overflow-y: auto;
  }

  .chain-balances-container__footer {
    height: 90px;
    display: flex;
    text-align: center;
    align-items: center;
    justify-content: center;
    color: ${theme.textColor2};
    font-size: 14px;
  }

  .chain-balances-container__footer-row-2 {
    display: flex;
    justify-content: center;

  }

  .chain-balances-container__footer-action {
    color: ${theme.buttonTextColor2};
    cursor: pointer;
  }
`));<|MERGE_RESOLUTION|>--- conflicted
+++ resolved
@@ -331,11 +331,8 @@
               accountInfo={selectedInfo}
               backToHome={_backToHome}
               balanceInfo={selectedBalanceInfo}
-<<<<<<< HEAD
               setIsExportModalOpen={setIsExportModalOpen}
-=======
               isConnecting={connectingList[selectedInfo.networkKey]?.status === 'done'}
->>>>>>> 4ea66d96
               setQrModalOpen={setQrModalOpen}
               setSelectedNetworkBalance={setSelectedNetworkBalance}
               updateModalQr={updateModalQr}
