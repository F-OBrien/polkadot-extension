--- conflicted
+++ resolved
@@ -1,11 +1,7 @@
 // Copyright 2019-2022 @polkadot/extension-koni-ui authors & contributors
 // SPDX-License-Identifier: Apache-2.0
 
-<<<<<<< HEAD
-import React, { useCallback, useContext, useMemo, useState } from 'react';
-=======
-import React, {useCallback, useContext, useEffect, useMemo, useState} from 'react';
->>>>>>> d79918c1
+import React, { useCallback, useContext, useEffect, useMemo, useState } from 'react';
 import { TFunction } from 'react-i18next';
 import { useSelector } from 'react-redux';
 import styled from 'styled-components';
@@ -170,16 +166,14 @@
 
   useSetupTransactionHistory(address, showedNetworks);
 
-<<<<<<< HEAD
   const { loading: loadingNft, nftJson, nftList, totalCollection } = useFetchNft();
   const { data: stakingData, loading: loadingStaking } = useFetchStaking();
-=======
+
   useEffect(() => {
     if (isAccountAll(address) && activatedTab === 5) {
       _setActiveTab(1);
     }
   }, [address, activatedTab])
->>>>>>> d79918c1
 
   const { crowdloanContributeMap,
     networkBalanceMaps,
@@ -213,19 +207,15 @@
     return getTabHeaderItems(address, t);
   }, [address, t]);
 
-<<<<<<< HEAD
   const onChangeAccount = useCallback((address: string) => {
     if (isAccountAll(address)) {
       _setActiveTab(1);
     }
   }, [_setActiveTab]);
 
-=======
->>>>>>> d79918c1
   return (
     <div className={`home-screen home ${className}`}>
       <Header
-        changeAccountCallback={onChangeAccount}
         className={'home-header'}
         isContainDetailHeader={true}
         isShowZeroBalances={isShowZeroBalances}
