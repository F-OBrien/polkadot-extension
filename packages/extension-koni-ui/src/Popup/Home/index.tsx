--- conflicted
+++ resolved
@@ -404,7 +404,6 @@
           showExportButton={qrModalShowExportButton}
         />
       )}
-<<<<<<< HEAD
 
       {isExportModalOpen && (
         <ExportAccountQrModal
@@ -418,14 +417,6 @@
           publicKey={currentAccount.genesisHash}
         />
       )}
-
-      <Tooltip
-        offset={{ top: 8 }}
-        text={isShowBalance ? 'Hide balance' : 'Show balance'}
-        trigger={trigger}
-      />
-=======
->>>>>>> 4e328968
     </div>
   );
 }
