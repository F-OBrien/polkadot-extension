// Copyright 2019-2022 @polkadot/extension-ui authors & contributors
// SPDX-License-Identifier: Apache-2.0

import PageWrapper from '@subwallet/extension-koni-ui/components/Layout/PageWrapper';
import { ReceiveAccountSelector } from '@subwallet/extension-koni-ui/components/Modal/ReceiveModal/ReceiveAccountSelector';
import ReceiveQrModal from '@subwallet/extension-koni-ui/components/Modal/ReceiveModal/ReceiveQrModal';
import { TokensSelector } from '@subwallet/extension-koni-ui/components/Modal/ReceiveModal/TokensSelector';
import { TokenGroupBalanceItem } from '@subwallet/extension-koni-ui/components/TokenItem/TokenGroupBalanceItem';
import { DataContext } from '@subwallet/extension-koni-ui/contexts/DataContext';
import { HomeContext } from '@subwallet/extension-koni-ui/contexts/screen/HomeContext';
import { UpperBlock } from '@subwallet/extension-koni-ui/Popup/Home/Tokens/UpperBlock';
import { RootState } from '@subwallet/extension-koni-ui/stores';
import { ThemeProps } from '@subwallet/extension-koni-ui/types';
import { TokenBalanceItemType } from '@subwallet/extension-koni-ui/types/balance';
import { TokenDetailParam } from '@subwallet/extension-koni-ui/types/navigation';
<<<<<<< HEAD
import { Button, Icon, ModalContext } from '@subwallet/react-ui';
import CN from 'classnames';
import { FadersHorizontal } from 'phosphor-react';
import React, { useCallback, useContext, useState } from 'react';
import { useSelector } from 'react-redux';
=======
import { Button, Icon } from '@subwallet/react-ui';
import { getScrollbarWidth } from '@subwallet/react-ui/es/style';
import classNames from 'classnames';
import { FadersHorizontal } from 'phosphor-react';
import React, { useCallback, useContext, useRef, useState } from 'react';
>>>>>>> b23b8543
import { useNavigate } from 'react-router-dom';
import styled from 'styled-components';

type Props = ThemeProps;

type ReceiveSelectedResult = {
  selectedAcc?: string;
  selectedNetwork?: string;
};

function WrapperComponent ({ className = '' }: ThemeProps): React.ReactElement<Props> {
  const dataContext = useContext(DataContext);

  return (
    <PageWrapper
      className={`tokens ${className}`}
      resolve={dataContext.awaitStores(['price', 'chainStore', 'assetRegistry', 'balance'])}
    >
      <Component />
    </PageWrapper>
  );
}

function Component (): React.ReactElement {
  const [isShrink, setIsShrink] = useState<boolean>(false);
  const { activeModal } = useContext(ModalContext);
  const navigate = useNavigate();
<<<<<<< HEAD
  const currentAccount = useSelector((state: RootState) => state.accountState.currentAccount);
=======
  const containerRef = useRef<HTMLDivElement>(null);
  const topBlockRef = useRef<HTMLDivElement>(null);
>>>>>>> b23b8543
  const { accountBalance: { tokenGroupBalanceMap,
    totalBalanceInfo }, tokenGroupStructure: { sortedTokenGroups } } = useContext(HomeContext);
  const [{ selectedAcc, selectedNetwork }, setReceiveSelectedResult] = useState<ReceiveSelectedResult>({});

  const handleScroll = useCallback((event: React.UIEvent<HTMLElement>) => {
    const topPosition = event.currentTarget.scrollTop;

    if (topPosition > 80) {
      setIsShrink((value) => {
        if (!value && topBlockRef.current && containerRef.current) {
          const containerProps = containerRef.current.getBoundingClientRect();

          topBlockRef.current.style.position = 'fixed';
          topBlockRef.current.style.transition = 'all 0s';
          topBlockRef.current.style.opacity = '0';
          topBlockRef.current.style.paddingTop = '0';
          topBlockRef.current.style.top = `${containerProps.top}px`;
          topBlockRef.current.style.left = `${containerProps.left}px`;
          topBlockRef.current.style.right = `${containerProps.right}px`;
          topBlockRef.current.style.width = `${containerProps.width - getScrollbarWidth()}px`;

          setTimeout(() => {
            if (topBlockRef.current) {
              topBlockRef.current.style.transition = 'opacity, padding-top 0.27s ease';
              topBlockRef.current.style.opacity = '1';
              topBlockRef.current.style.paddingTop = '32px';
            }
          }, 100);
        }

        return true;
      });
    } else {
      setIsShrink((value) => {
        if (value && topBlockRef.current) {
          topBlockRef.current.style.position = 'absolute';
          topBlockRef.current.style.top = '0';
          topBlockRef.current.style.left = '0';
          topBlockRef.current.style.right = '0';
          topBlockRef.current.style.right = '100%';
          topBlockRef.current.style.transition = 'all 0s';
          topBlockRef.current.style.opacity = '0';

          setTimeout(() => {
            if (topBlockRef.current) {
              topBlockRef.current.style.transition = 'opacity 0.27s ease';
              topBlockRef.current.style.opacity = '1';
            }
          }, 100);
        }

        return false;
      });
    }
  }, []);

  const isTotalBalanceDecrease = totalBalanceInfo.change.status === 'decrease';

  const onClickItem = useCallback((item: TokenBalanceItemType) => {
    return () => {
      navigate('/home/token-detail-list', { state: {
        symbol: item.symbol,
        tokenGroup: item.slug
      } as TokenDetailParam });
    };
  }, [navigate]);

  const onClickManageToken = useCallback(() => {
    navigate('/settings/tokens/manage');
  }, [navigate]);

  return (
<<<<<<< HEAD
    <>
      <div className={CN('__upper-block-wrapper', {
        '-is-shrink': isShrink,
        '-decrease': isTotalBalanceDecrease
      })}
      >
        <UpperBlock
          className={CN(
            {
              '__static-block': !isShrink,
              '__scrolling-block': isShrink
            }
          )}
=======
    <div
      className={'tokens-screen-container'}
      onScroll={handleScroll}
      ref={containerRef}
    >
      <div
        className={classNames('__upper-block-wrapper', {
          '-is-shrink': isShrink,
          '-decrease': isTotalBalanceDecrease
        })}
        ref={topBlockRef}
      >
        <UpperBlock
>>>>>>> b23b8543
          isPriceDecrease={isTotalBalanceDecrease}
          isShrink={isShrink}
          totalChangePercent={totalBalanceInfo.change.percent}
          totalChangeValue={totalBalanceInfo.change.value}
          totalValue={totalBalanceInfo.convertedValue}
        />
      </div>
      <div
        className={'__scroll-container'}
      >
        {
          sortedTokenGroups.map((tokenGroupKey) => {
            const item = tokenGroupBalanceMap[tokenGroupKey];

            if (!item) {
              return null;
            }

            return (
              <TokenGroupBalanceItem
                key={item.slug}
                {...item}
                onPressItem={onClickItem(item)}
              />
            );
          })
        }
        <div className={'__scroll-footer'}>
          <Button
            icon={<Icon phosphorIcon={FadersHorizontal} />}
            onClick={onClickManageToken}
            size={'xs'}
            type={'ghost'}
          >
            {/* todo: i18n this */}
            Manage token list
          </Button>
        </div>
      </div>
<<<<<<< HEAD
      <ReceiveAccountSelector
        className='token-account-selector'
        id='receive-account-selector'
        // eslint-disable-next-line react/jsx-no-bind
        onSelectItem={(address: string) => {
          setReceiveSelectedResult({ selectedAcc: address });
          activeModal('receive-token-selector');
        }}
        selectedItem=''
      />

      <TokensSelector
        address={selectedAcc || currentAccount?.address}
        className='receive-token-selector'
        id='receive-token-selector'
        // eslint-disable-next-line react/jsx-no-bind
        onChangeSelectedNetwork={(value) => setReceiveSelectedResult((prevState) => ({ ...prevState, selectedNetwork: value }))}
      />

      <ReceiveQrModal
        address={selectedAcc}
        selectedNetwork={selectedNetwork}
      />
    </>
=======
    </div>
>>>>>>> b23b8543
  );
}

const Tokens = styled(WrapperComponent)<ThemeProps>(({ theme: { extendToken, token } }: ThemeProps) => {
  return ({
    overflow: 'hidden',

    '.tokens-screen-container': {
      height: '100%',
      color: token.colorTextLight1,
      fontSize: token.fontSizeLG,
      position: 'relative',
      display: 'flex',
      flexDirection: 'column',
      overflowY: 'auto',
      overflowX: 'hidden',
      paddingTop: 210,
      marginRight: -getScrollbarWidth()
    },

    '.__scroll-container': {
      paddingLeft: token.size,
      paddingRight: token.size
    },

    '.__upper-block-wrapper': {
      backgroundColor: token.colorBgDefault,
      position: 'absolute',
      paddingTop: '32px',
      height: 210,
      zIndex: 10,
      top: 0,
      left: 0,
      width: '100%',
      display: 'flex',
      alignItems: 'center',
      backgroundImage: extendToken.tokensScreenSuccessBackgroundColor,

      '&.-is-shrink': {
        height: 104
      },

      '&.-decrease': {
        backgroundImage: extendToken.tokensScreenDangerBackgroundColor
      }
    },

    '.tokens-upper-block': {
      flex: 1
    },

    '.__scroll-footer': {
      display: 'flex',
      justifyContent: 'center',
      marginBottom: token.size
    },

    '.token-group-balance-item': {
      marginBottom: token.sizeXS
<<<<<<< HEAD
    },

    '.__upper-block-wrapper.-is-shrink': {
      '.__static-block': {
        display: 'none'
      },

      '.__scrolling-block': {
        display: 'flex'
      }
    },

    '.token-account-selector, .receive-token-selector': {
      display: 'none'
=======
>>>>>>> b23b8543
    }
  });
});

export default Tokens;<|MERGE_RESOLUTION|>--- conflicted
+++ resolved
@@ -13,19 +13,12 @@
 import { ThemeProps } from '@subwallet/extension-koni-ui/types';
 import { TokenBalanceItemType } from '@subwallet/extension-koni-ui/types/balance';
 import { TokenDetailParam } from '@subwallet/extension-koni-ui/types/navigation';
-<<<<<<< HEAD
 import { Button, Icon, ModalContext } from '@subwallet/react-ui';
-import CN from 'classnames';
-import { FadersHorizontal } from 'phosphor-react';
-import React, { useCallback, useContext, useState } from 'react';
-import { useSelector } from 'react-redux';
-=======
-import { Button, Icon } from '@subwallet/react-ui';
 import { getScrollbarWidth } from '@subwallet/react-ui/es/style';
 import classNames from 'classnames';
 import { FadersHorizontal } from 'phosphor-react';
 import React, { useCallback, useContext, useRef, useState } from 'react';
->>>>>>> b23b8543
+import { useSelector } from 'react-redux';
 import { useNavigate } from 'react-router-dom';
 import styled from 'styled-components';
 
@@ -53,12 +46,9 @@
   const [isShrink, setIsShrink] = useState<boolean>(false);
   const { activeModal } = useContext(ModalContext);
   const navigate = useNavigate();
-<<<<<<< HEAD
-  const currentAccount = useSelector((state: RootState) => state.accountState.currentAccount);
-=======
   const containerRef = useRef<HTMLDivElement>(null);
   const topBlockRef = useRef<HTMLDivElement>(null);
->>>>>>> b23b8543
+  const currentAccount = useSelector((state: RootState) => state.accountState.currentAccount);
   const { accountBalance: { tokenGroupBalanceMap,
     totalBalanceInfo }, tokenGroupStructure: { sortedTokenGroups } } = useContext(HomeContext);
   const [{ selectedAcc, selectedNetwork }, setReceiveSelectedResult] = useState<ReceiveSelectedResult>({});
@@ -131,21 +121,6 @@
   }, [navigate]);
 
   return (
-<<<<<<< HEAD
-    <>
-      <div className={CN('__upper-block-wrapper', {
-        '-is-shrink': isShrink,
-        '-decrease': isTotalBalanceDecrease
-      })}
-      >
-        <UpperBlock
-          className={CN(
-            {
-              '__static-block': !isShrink,
-              '__scrolling-block': isShrink
-            }
-          )}
-=======
     <div
       className={'tokens-screen-container'}
       onScroll={handleScroll}
@@ -159,7 +134,6 @@
         ref={topBlockRef}
       >
         <UpperBlock
->>>>>>> b23b8543
           isPriceDecrease={isTotalBalanceDecrease}
           isShrink={isShrink}
           totalChangePercent={totalBalanceInfo.change.percent}
@@ -199,7 +173,6 @@
           </Button>
         </div>
       </div>
-<<<<<<< HEAD
       <ReceiveAccountSelector
         className='token-account-selector'
         id='receive-account-selector'
@@ -223,10 +196,7 @@
         address={selectedAcc}
         selectedNetwork={selectedNetwork}
       />
-    </>
-=======
     </div>
->>>>>>> b23b8543
   );
 }
 
@@ -286,7 +256,6 @@
 
     '.token-group-balance-item': {
       marginBottom: token.sizeXS
-<<<<<<< HEAD
     },
 
     '.__upper-block-wrapper.-is-shrink': {
@@ -301,8 +270,6 @@
 
     '.token-account-selector, .receive-token-selector': {
       display: 'none'
-=======
->>>>>>> b23b8543
     }
   });
 });
