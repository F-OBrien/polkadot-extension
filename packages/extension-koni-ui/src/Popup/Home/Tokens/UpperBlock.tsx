// Copyright 2019-2022 @polkadot/extension-ui authors & contributors
// SPDX-License-Identifier: Apache-2.0

import { RootState } from '@subwallet/extension-koni-ui/stores';
import { ThemeProps } from '@subwallet/extension-koni-ui/types';
import { isAccountAll } from '@subwallet/extension-koni-ui/util';
import { Button, Icon, ModalContext, Number, SwNumberProps, Tag } from '@subwallet/react-ui';
import { ArrowFatLinesDown, PaperPlaneTilt, ShoppingCartSimple } from 'phosphor-react';
import React, { useCallback, useContext } from 'react';
import { useSelector } from 'react-redux';
import { useNavigate } from 'react-router-dom';
import styled from 'styled-components';

type Props = ThemeProps & {
  totalValue: SwNumberProps['value'];
  totalChangeValue: SwNumberProps['value'];
  totalChangePercent: SwNumberProps['value'];
  isPriceDecrease: boolean;
  isShrink: boolean;
};

function Component (
  { className = '',
    isPriceDecrease,
    isShrink,
    totalChangePercent,
    totalChangeValue,
    totalValue }: Props): React.ReactElement<Props> {
  const { activeModal } = useContext(ModalContext);
  const currentAccount = useSelector((state: RootState) => state.accountState.currentAccount);
  const navigate = useNavigate();
  const openSendFund = useCallback(() => {
    console.log('Running....');
    navigate('/transaction/send-fund');
  },
  [navigate]
  );

  const openReceive = useCallback(() => {
    if (currentAccount && isAccountAll(currentAccount.address)) {
      activeModal('receive-account-selector');
    } else {
      activeModal('receive-token-selector');
    }
  }, [activeModal, currentAccount]);

  return (
    <div className={`tokens-upper-block ${className} ${isShrink ? '-shrink' : ''}`}>
      <Number
        className={'__total-balance-value'}
        decimal={0}
        decimalOpacity={0.45}
        prefix='$'
        size={38}
        subFloatNumber
        value={totalValue}
      />
      {!isShrink && (
        <div className={'__balance-change-container'}>
          <Number
            className={'__balance-change-value'}
            decimal={0}
            decimalOpacity={1}
            prefix={isPriceDecrease ? '- $' : '+ $'}
            value={totalChangeValue}
          />
          <Tag
            className={`__balance-change-percent ${isPriceDecrease ? '-decrease' : ''}`}
            shape={'round'}
          >
            <Number
              decimal={0}
              decimalOpacity={1}
              prefix={isPriceDecrease ? '-' : '+'}
              suffix={'%'}
              value={totalChangePercent}
              weight={700}
            />
          </Tag>
        </div>
      )}
      <div className={'__action-button-container'}>
        <Button
          icon={<Icon size={isShrink ? 'sm' : 'md' } phosphorIcon={ArrowFatLinesDown} />}
          shape='squircle'
<<<<<<< HEAD
          size={isShrink ? 'xs' : 'md'}
          onClick={openReceive}
=======
          size={isShrink ? 'xs' : 'sm'}
>>>>>>> b23b8543
        />
        <div className={'__button-space'} />
        <Button
          icon={<Icon size={isShrink ? 'sm' : 'md' } phosphorIcon={PaperPlaneTilt} />}
          onClick={openSendFund}
          shape='squircle'
          size={isShrink ? 'xs' : 'sm'}
        />
        <div className={'__button-space'} />
        <Button
          icon={<Icon size={isShrink ? 'sm' : 'md' } phosphorIcon={ShoppingCartSimple} />}
          shape='squircle'
          size={isShrink ? 'xs' : 'sm'}
        />
      </div>
    </div>
  );
}

export const UpperBlock = styled(Component)<Props>(({ theme: { token } }: Props) => {
  return ({
    padding: '0px 8px 24px 8px',
    display: 'flex',
    flexDirection: 'column',

    '.__total-balance-value': {
      textAlign: 'center',
      padding: '0px 8px',
      lineHeight: token.lineHeightHeading1,
      fontSize: token.fontSizeHeading1,
      whiteSpace: 'nowrap',
      overflow: 'hidden',

      '.ant-typography': {
        lineHeight: 'inherit'
      }
    },

    '.ant-btn': {
      transition: 'width, height, padding 0s'
    },

    '.__balance-change-container': {
      display: 'flex',
      justifyContent: 'center',
      alignItems: 'flex-end',
      paddingTop: token.sizeSM,

      '.ant-typography': {
        lineHeight: 'inherit',
        // todo: may update number component to clear this !important
        color: 'inherit !important',
        fontSize: 'inherit !important'
      }
    },

    '.__balance-change-value': {
      marginRight: token.sizeSM,
      lineHeight: token.lineHeight
    },

    '.__balance-change-percent': {
      backgroundColor: token['cyan-6'],
      color: token['green-1'],
      marginInlineEnd: 0,
      display: 'flex',

      '&.-decrease': {
        backgroundColor: token.colorError,
        color: token.colorTextLight1
      },

      '.ant-number': {
        fontSize: token.fontSizeXS
      }
    },

    '.__action-button-container': {
      display: 'flex',
      justifyContent: 'center',
      padding: '26px 8px 0 8px'
    },

    '.__button-space': {
      width: token.size
    },

    '&.-shrink': {
      paddingBottom: 32,
      flexDirection: 'row',

      '.__total-balance-value': {
        textAlign: 'left',
        lineHeight: token.lineHeightHeading2,
        fontSize: token.fontSizeHeading2,
        flex: 1,

        '.ant-number-prefix, .ant-number-integer': {
          fontSize: 'inherit !important'
        }
      },

      '.__balance-change-container': {
        display: 'none'
      },

      '.__action-button-container': {
        paddingTop: 0
      },

      '.__button-space': {
        width: token.sizeXS
      }
    }
  });
});<|MERGE_RESOLUTION|>--- conflicted
+++ resolved
@@ -82,13 +82,9 @@
       <div className={'__action-button-container'}>
         <Button
           icon={<Icon size={isShrink ? 'sm' : 'md' } phosphorIcon={ArrowFatLinesDown} />}
+          onClick={openReceive}
           shape='squircle'
-<<<<<<< HEAD
-          size={isShrink ? 'xs' : 'md'}
-          onClick={openReceive}
-=======
           size={isShrink ? 'xs' : 'sm'}
->>>>>>> b23b8543
         />
         <div className={'__button-space'} />
         <Button
