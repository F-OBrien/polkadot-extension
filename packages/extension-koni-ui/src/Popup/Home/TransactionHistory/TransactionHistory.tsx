--- conflicted
+++ resolved
@@ -1,16 +1,11 @@
-// [object Object]
-// SPDX-License-Identifier: Apache-2.0
-
 import React from 'react';
+import {ThemeProps} from '@polkadot/extension-koni-ui/types';
 import styled from 'styled-components';
-
-import { TransactionHistoryItemType } from '@polkadot/extension-base/background/types';
-import { ChainRegistry } from '@polkadot/extension-base/background/KoniTypes';
-import { ThemeProps } from '@polkadot/extension-koni-ui/types';
-import { getScanExplorerTransactionHistoryUrl, isSupportScanExplorer } from '@polkadot/extension-koni-ui/util';
-
+import {TransactionHistoryItemType} from '@polkadot/extension-base/background/types';
+import TransactionHistoryItem from './TransactionHistoryItem';
+import {getScanExplorerTransactionHistoryUrl, isSupportScanExplorer} from '@polkadot/extension-koni-ui/util';
+import {ChainRegistry} from "@polkadot/extension-koni-base/api/types";
 import TransactionHistoryEmptyList from './EmptyList';
-import TransactionHistoryItem from './TransactionHistoryItem';
 
 interface Props extends ThemeProps {
   className?: string;
@@ -22,7 +17,7 @@
   items: TransactionHistoryItemType[];
 }
 
-function getMockTransactionHistory (): TransactionHistoryItemType[] {
+function getMockTransactionHistory() :TransactionHistoryItemType[] {
   return [
     {
       time: 1643194677273,
@@ -68,40 +63,22 @@
       action: 'send',
       extrinsicHash: '0x4b7180400e06932b4378d8fa3484eea2d754001b3d7b12488eb6bf49224371c7'
     }
-  ];
+  ]
 }
 
-function getMockRegistryMap (): Record<string, ChainRegistry> {
+function getMockRegistryMap(): Record<string, ChainRegistry> {
   return {
-    koni: {
+    'koni': {
       chainDecimals: [10],
       chainTokens: ['Unit']
     }
   };
 }
 
-function Wrapper ({ className, theme }: Props): React.ReactElement<Props> {
+function Wrapper({className, theme}: Props): React.ReactElement<Props> {
   const items: TransactionHistoryItemType[] = getMockTransactionHistory();
   const registryMap: Record<string, ChainRegistry> = getMockRegistryMap();
 
-<<<<<<< HEAD
-  return (
-    <div className={`-wrapper ${className}`}>
-      {items && items.length
-        ? (<TransactionHistory
-          items={items}
-          registryMap={registryMap}
-        />)
-        : (<TransactionHistoryEmptyList />)
-      }
-    </div>
-  );
-}
-
-function TransactionHistory ({ items, registryMap }: ContentProp): React.ReactElement<ContentProp> {
-  const renderChainBalanceItem = (item: TransactionHistoryItemType, registryMap: Record<string, ChainRegistry>) => {
-    const { networkName } = item;
-=======
   // if (!items.length) {
     return (<TransactionHistoryEmptyList />)
   // }
@@ -113,63 +90,42 @@
 function TransactionHistory({items, registryMap, className}: ContentProp): React.ReactElement<ContentProp> {
   const renderChainBalanceItem = (item: TransactionHistoryItemType, registryMap: Record<string, ChainRegistry>) => {
     const {networkKey} = item;
->>>>>>> b14f448d
 
-    const { extrinsicHash } = item;
+    const {extrinsicHash} = item;
 
     if (isSupportScanExplorer(networkKey)) {
       return (
-<<<<<<< HEAD
-        <a
-          className={'transaction-item-wrapper'}
-          href={getScanExplorerTransactionHistoryUrl(networkName, extrinsicHash)}
-          key={extrinsicHash}
-          rel='noreferrer'
-          target={'_blank'}
-        >
-=======
         <a href={getScanExplorerTransactionHistoryUrl(networkKey, extrinsicHash)}
            target={'_blank'}
            key={extrinsicHash}
            className={'transaction-item-wrapper'}>
->>>>>>> b14f448d
           <TransactionHistoryItem
             item={item}
             registry={registryMap[networkKey]}
           />
         </a>
-      );
+      )
     }
 
     return (
       <div key={extrinsicHash}>
         <TransactionHistoryItem
+          item={item}
           isSupportSubscan={false}
-<<<<<<< HEAD
-          item={item}
-          registry={registryMap[networkName]}
-=======
           registry={registryMap[networkKey]}
->>>>>>> b14f448d
         />
       </div>
-    );
+    )
   };
 
   return (
-<<<<<<< HEAD
-    <>
-      {items.map((item) => renderChainBalanceItem(item, registryMap))}
-    </>
-=======
     <div className={`transaction-history ${className}`}>
       {items.map(item => renderChainBalanceItem(item, registryMap))}
     </div>
->>>>>>> b14f448d
   );
 }
 
-export default styled(Wrapper)(({ theme }: Props) => `
+export default styled(Wrapper)(({theme}: Props) => `
   height: 100%;
   overflow-y: auto;
-`);+`)