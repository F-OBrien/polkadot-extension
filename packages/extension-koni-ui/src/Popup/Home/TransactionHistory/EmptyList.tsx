<<<<<<< HEAD
// [object Object]
// SPDX-License-Identifier: Apache-2.0

import React from 'react';
import styled from 'styled-components';

import { ThemeProps } from '@polkadot/extension-koni-ui/types';

=======
import {ThemeProps} from "@polkadot/extension-koni-ui/types";
import styled from "styled-components";
import React from "react";
import useTranslation from "@polkadot/extension-koni-ui/hooks/useTranslation";
import transactionHistoryComingSoon from "../../../assets/transaction-history-coming-soon.png";
>>>>>>> b14f448d
interface Props extends ThemeProps {
  className?: string;
}

<<<<<<< HEAD
function TransactionHistoryEmptyList ({ className }: Props): React.ReactElement<Props> {
=======
function TransactionHistoryEmptyList({className}: Props): React.ReactElement<Props> {
  const {t} = useTranslation();
>>>>>>> b14f448d
  return (
    <div className={`${className} empty-list transaction-history-empty-list`}>
      <img src={transactionHistoryComingSoon} alt="Empty" className='empty-list__img'/>
      <div className='empty-list__text'>{t<string>('Transactions will appear here')}</div>
    </div>
  );
}

<<<<<<< HEAD
export default styled(TransactionHistoryEmptyList)(({ theme }: Props) => '');
=======
export default styled(TransactionHistoryEmptyList)`
  display: flex;
  align-items: center;
  flex-direction: column;
  position: relative;

  .empty-list__img {
    height: 222px;
    width: auto;
    position: absolute;
    left: 0;
    right: 0;
    top: 20px;
    margin: 0 auto;
  }

  .empty-list__text {
    padding: 215px 15px 0;
    font-size: 15px;
    font-weight: 500;
    line-height: 26px;
    text-align: center;
  }
`;
>>>>>>> b14f448d
<|MERGE_RESOLUTION|>--- conflicted
+++ resolved
@@ -1,29 +1,14 @@
-<<<<<<< HEAD
-// [object Object]
-// SPDX-License-Identifier: Apache-2.0
-
-import React from 'react';
-import styled from 'styled-components';
-
-import { ThemeProps } from '@polkadot/extension-koni-ui/types';
-
-=======
 import {ThemeProps} from "@polkadot/extension-koni-ui/types";
 import styled from "styled-components";
 import React from "react";
 import useTranslation from "@polkadot/extension-koni-ui/hooks/useTranslation";
 import transactionHistoryComingSoon from "../../../assets/transaction-history-coming-soon.png";
->>>>>>> b14f448d
 interface Props extends ThemeProps {
   className?: string;
 }
 
-<<<<<<< HEAD
-function TransactionHistoryEmptyList ({ className }: Props): React.ReactElement<Props> {
-=======
 function TransactionHistoryEmptyList({className}: Props): React.ReactElement<Props> {
   const {t} = useTranslation();
->>>>>>> b14f448d
   return (
     <div className={`${className} empty-list transaction-history-empty-list`}>
       <img src={transactionHistoryComingSoon} alt="Empty" className='empty-list__img'/>
@@ -32,9 +17,6 @@
   );
 }
 
-<<<<<<< HEAD
-export default styled(TransactionHistoryEmptyList)(({ theme }: Props) => '');
-=======
 export default styled(TransactionHistoryEmptyList)`
   display: flex;
   align-items: center;
@@ -58,5 +40,4 @@
     line-height: 26px;
     text-align: center;
   }
-`;
->>>>>>> b14f448d
+`;