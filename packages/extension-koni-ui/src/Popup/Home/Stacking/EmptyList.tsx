--- conflicted
+++ resolved
@@ -1,7 +1,3 @@
-<<<<<<< HEAD
-// [object Object]
-// SPDX-License-Identifier: Apache-2.0
-=======
 import React from "react";
 import styled from "styled-components";
 import {ThemeProps} from "@polkadot/extension-koni-ui/types";
@@ -45,5 +41,4 @@
     text-align: center;
     font-weight: 500;
   }
-`
->>>>>>> b14f448d
+`