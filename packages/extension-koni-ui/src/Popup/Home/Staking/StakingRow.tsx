--- conflicted
+++ resolved
@@ -43,11 +43,7 @@
   setTargetRedeemable: (val: number) => void;
 }
 
-<<<<<<< HEAD
-function StakingRow ({ activeStake, chainName, className, index, isCanSign, logo, networkKey, nextWithdrawal, nextWithdrawalAction, nextWithdrawalAmount, price, redeemable, reward, setActionNetworkKey, setShowClaimRewardModal, setShowCompoundStakeModal, setShowWithdrawalModal, setTargetNextWithdrawalAction, setTargetRedeemable, setTargetValidator, targetValidator, totalStake, unbondingStake, unit }: Props): React.ReactElement<Props> {
-=======
-function StakingRow ({ activeStake, chainName, className, index, isAccountAll, isExternalAccount, isHardwareAccount, logo, networkKey, nextWithdrawal, nextWithdrawalAction, nextWithdrawalAmount, price, redeemable, reward, setActionNetworkKey, setShowClaimRewardModal, setShowCompoundStakeModal, setShowWithdrawalModal, setTargetNextWithdrawalAction, setTargetRedeemable, setTargetValidator, stakingType, targetValidator, totalStake, unbondingStake, unit }: Props): React.ReactElement<Props> {
->>>>>>> 8f5fb5ba
+function StakingRow ({ activeStake, chainName, className, index, isCanSign, logo, networkKey, nextWithdrawal, nextWithdrawalAction, nextWithdrawalAmount, price, redeemable, reward, setActionNetworkKey, setShowClaimRewardModal, setShowCompoundStakeModal, setShowWithdrawalModal, setTargetNextWithdrawalAction, setTargetRedeemable, setTargetValidator, stakingType, targetValidator, totalStake, unbondingStake, unit }: Props): React.ReactElement<Props> {
   const [showReward, setShowReward] = useState(false);
   const [showStakingMenu, setShowStakingMenu] = useState(false);
 
@@ -162,11 +158,7 @@
                   {stakingType.charAt(0).toUpperCase() + stakingType.slice(1)} balance
                 </div>
                 {
-<<<<<<< HEAD
-                  isCanSign && <StakingMenu
-=======
-                  !isAccountAll && stakingType !== StakingType.POOLED && <StakingMenu
->>>>>>> 8f5fb5ba
+                  isCanSign && stakingType !== StakingType.POOLED && <StakingMenu
                     bondedAmount={activeStake as string}
                     networkKey={networkKey}
                     nextWithdrawal={nextWithdrawal}
