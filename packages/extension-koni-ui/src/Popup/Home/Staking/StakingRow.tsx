--- conflicted
+++ resolved
@@ -23,12 +23,6 @@
   activeStake: string | undefined;
   unbondingStake: string | undefined;
   isAccountAll: boolean;
-<<<<<<< HEAD
-  address: string;
-}
-
-function StakingRow ({ activeStake, address, chainName, className, index, isAccountAll, logo, networkKey, price, reward, totalStake, unbondingStake, unit }: Props): React.ReactElement<Props> {
-=======
   isExternalAccount: boolean;
   isHardwareAccount: boolean;
 
@@ -48,7 +42,6 @@
 }
 
 function StakingRow ({ activeStake, chainName, className, index, isAccountAll, isExternalAccount, isHardwareAccount, logo, networkKey, nextWithdrawal, nextWithdrawalAction, nextWithdrawalAmount, price, redeemable, reward, setActionNetworkKey, setShowClaimRewardModal, setShowWithdrawalModal, setTargetNextWithdrawalAction, setTargetRedeemable, setTargetValidator, targetValidator, totalStake, unbondingStake, unit }: Props): React.ReactElement<Props> {
->>>>>>> 4ea66d96
   const [showReward, setShowReward] = useState(false);
   const [showStakingMenu, setShowStakingMenu] = useState(false);
 
