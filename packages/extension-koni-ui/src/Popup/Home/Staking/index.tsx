// Copyright 2019-2022 @polkadot/extension-ui authors & contributors
// SPDX-License-Identifier: Apache-2.0

import { StakingType } from '@subwallet/extension-base/background/KoniTypes';
import EmptyList from '@subwallet/extension-koni-ui/components/EmptyList';
import Layout from '@subwallet/extension-koni-ui/components/Layout';
import PageWrapper from '@subwallet/extension-koni-ui/components/Layout/PageWrapper';
import { FilterModal } from '@subwallet/extension-koni-ui/components/Modal/FilterModal';
import SwStakingItem from '@subwallet/extension-koni-ui/components/StakingItem';
import { DataContext } from '@subwallet/extension-koni-ui/contexts/DataContext';
import { useFilterModal } from '@subwallet/extension-koni-ui/hooks/modal/useFilterModal';
import { useLazyList } from '@subwallet/extension-koni-ui/hooks/modal/useLazyList';
import useGetStakingList from '@subwallet/extension-koni-ui/hooks/screen/staking/useGetStakingList';
import useTranslation from '@subwallet/extension-koni-ui/hooks/useTranslation';
import MoreActionModal, { MORE_ACTION_MODAL } from '@subwallet/extension-koni-ui/Popup/Home/Staking/MoreActionModal';
import StakingDetailModal, { STAKING_DETAIL_MODAL_ID } from '@subwallet/extension-koni-ui/Popup/Home/Staking/StakingDetailModal';
import { ThemeProps } from '@subwallet/extension-koni-ui/types';
import { StakingDataType } from '@subwallet/extension-koni-ui/types/staking';
import { ButtonProps, Icon, SwList } from '@subwallet/react-ui';
import { ModalContext } from '@subwallet/react-ui/es/sw-modal/provider';
import { FadersHorizontal, Plus, Trophy } from 'phosphor-react';
import React, { SyntheticEvent, useCallback, useContext, useState } from 'react';
import styled from 'styled-components';
import {useSelector} from "react-redux";
import {RootState} from "@subwallet/extension-koni-ui/stores";

type Props = ThemeProps

const FILTER_MODAL_ID = 'staking-filter-modal';

enum FilterValue {
  NOMINATED = 'nominated',
  POOLED = 'pooled'
}

const FILTER_OPTIONS = [
  { label: 'Nominated', value: FilterValue.NOMINATED },
  { label: 'Pooled', value: FilterValue.POOLED }
];

const rightIcon = <Icon
  phosphorIcon={Plus}
  size='sm'
  type='phosphor'
/>;

function getFilteredList (items: StakingDataType[], filters: string[]) {
  const filteredList: StakingDataType[] = [];

  items.forEach((item) => {
    let isValidationPassed = filters.length <= 0;

    for (const filter of filters) {
      switch (filter) {
        case FilterValue.NOMINATED:
          isValidationPassed = item.staking.type === 'nominated';
          break;
        case FilterValue.POOLED:
          isValidationPassed = item.staking.type === 'pooled';
          break;
        default:
          isValidationPassed = false;
          break;
      }

      if (isValidationPassed) {
        break; // only need to satisfy 1 filter (OR)
      }
    }

    if (isValidationPassed) {
      filteredList.push(item);
    }
  });

  return filteredList;
}

function Component ({ className = '' }: Props): React.ReactElement<Props> {
  const dataContext = useContext(DataContext);
  const { activeModal, inactiveModal } = useContext(ModalContext);
  const { t } = useTranslation();
  const { data, priceMap } = useGetStakingList();
  const [{ chain, stakingType }, setSelectedItem] = useState<{ chain: string | undefined, stakingType: StakingType | undefined }>({ chain: undefined, stakingType: undefined });
<<<<<<< HEAD
  const [paging, setPaging] = useState(TOKENS_PER_PAGE);
  const allStakingList = useMemo(() => {
    return getFilteredList(data, selectedFilters);
  }, [data, selectedFilters]);

  const bondingStore = useSelector((state: RootState) => state.bonding);

  console.log('bondingStore', bondingStore);

  useEffect(() => {
    setFilteredList(allStakingList.slice(0, TOKENS_PER_PAGE));
    setPaging(TOKENS_PER_PAGE);
  }, [allStakingList]);

  const hasMore = useMemo(() => {
    return allStakingList.length > filteredList.length;
  }, [allStakingList.length, filteredList.length]);

  const loadMoreItems = useCallback(() => {
    setTimeout(() => {
      if (hasMore) {
        const nextPaging = paging + TOKENS_PER_PAGE;
        const to = nextPaging > allStakingList.length ? allStakingList.length : nextPaging;

        setFilteredList(allStakingList.slice(0, to));
        setPaging(nextPaging);
      }
    }, 50);
  }, [allStakingList, hasMore, paging]);
=======
  const { changeFilters, filteredList, onApplyFilter, onChangeFilterOpt } = useFilterModal(data, FILTER_MODAL_ID, getFilteredList);
  const { hasMore, lazyItems, loadMoreItems } = useLazyList(filteredList);
>>>>>>> 6b11751e

  const onClickActionBtn = () => {
    activeModal(FILTER_MODAL_ID);
  };

  const closeFilterModal = useCallback(() => {
    inactiveModal(FILTER_MODAL_ID);
  }, [inactiveModal]);

  const onClickRightIcon = useCallback((e?: SyntheticEvent) => {
    e && e.stopPropagation();
    activeModal(MORE_ACTION_MODAL);
  }, [activeModal]);

  const onClickItem = useCallback((chain: string, stakingType: StakingType) => {
    setSelectedItem({
      chain,
      stakingType
    });

    activeModal(STAKING_DETAIL_MODAL_ID);
  }, [activeModal]);

  const subHeaderButton: ButtonProps[] = [
    {
      icon: rightIcon,
      onClick: () => {
        // TODO: Add navigation to Bond screen
      }
    }
  ];

  const renderItem = useCallback((item: StakingDataType) => {
    return (
      <SwStakingItem
        className='staking-item'
        decimals={item.decimals}
        key={item.staking.chain}
        onClickItem={onClickItem}
        onClickRightIcon={onClickRightIcon}
        priceMap={priceMap}
        stakingData={item}
      />
    );
  }, [onClickItem, onClickRightIcon, priceMap]);

  const searchFunction = useCallback((item: StakingDataType, searchText: string) => {
    const searchTextLowerCase = searchText.toLowerCase();

    return (
      item.staking.name.toLowerCase().includes(searchTextLowerCase)
    );
  }, []);

  const emptyStakingList = () => {
    return (
      <EmptyList
        emptyMessage={t('Your staking accounts will appear here!')}
        emptyTitle={t('No staking')}
        phosphorIcon={Trophy}
      />
    );
  };

  return (
    <PageWrapper
      className={`staking ${className}`}
      resolve={dataContext.awaitStores(['staking', 'price'])}
    >
      <Layout.Base
        showSubHeader={true}
        subHeaderBackground={'transparent'}
        subHeaderCenter={false}
        subHeaderIcons={subHeaderButton}
        subHeaderPaddingVertical={true}
        title={t('Staking')}
      >
        <SwList.Section
          actionBtnIcon={<Icon phosphorIcon={FadersHorizontal} />}
          enableSearchInput={true}
          list={lazyItems}
          // eslint-disable-next-line react/jsx-no-bind
          onClickActionBtn={onClickActionBtn}
          pagination={{
            hasMore,
            loadMore: loadMoreItems
          }}
          renderItem={renderItem}
          renderOnScoll={true}
          // eslint-disable-next-line react/jsx-no-bind
          renderWhenEmpty={emptyStakingList}
          searchFunction={searchFunction}
          searchMinCharactersCount={1}
          searchPlaceholder={t('Search project')}
          showActionBtn
        />

        <FilterModal
          id={FILTER_MODAL_ID}
          onApplyFilter={onApplyFilter}
          onCancel={closeFilterModal}
          onChangeOption={onChangeFilterOpt}
          optionSelection={changeFilters}
          options={FILTER_OPTIONS}
        />

        <StakingDetailModal
          chain={chain}
          stakingType={stakingType}
        />

        <MoreActionModal />
      </Layout.Base>
    </PageWrapper>
  );
}

export const Staking = styled(Component)<Props>(({ theme: { token } }: Props) => {
  return ({
    color: token.colorTextLight1,
    fontSize: token.fontSizeLG,

    '.staking__filter_option': {
      width: '100%'
    },

    '.staking__filter_option_wrapper': {
      display: 'flex',
      flexDirection: 'column',
      gap: token.marginLG
    },

    '.staking-item': {
      marginBottom: token.marginXS
    }
  });
});

export default Staking;<|MERGE_RESOLUTION|>--- conflicted
+++ resolved
@@ -82,44 +82,16 @@
   const { t } = useTranslation();
   const { data, priceMap } = useGetStakingList();
   const [{ chain, stakingType }, setSelectedItem] = useState<{ chain: string | undefined, stakingType: StakingType | undefined }>({ chain: undefined, stakingType: undefined });
-<<<<<<< HEAD
-  const [paging, setPaging] = useState(TOKENS_PER_PAGE);
-  const allStakingList = useMemo(() => {
-    return getFilteredList(data, selectedFilters);
-  }, [data, selectedFilters]);
-
-  const bondingStore = useSelector((state: RootState) => state.bonding);
-
-  console.log('bondingStore', bondingStore);
-
-  useEffect(() => {
-    setFilteredList(allStakingList.slice(0, TOKENS_PER_PAGE));
-    setPaging(TOKENS_PER_PAGE);
-  }, [allStakingList]);
-
-  const hasMore = useMemo(() => {
-    return allStakingList.length > filteredList.length;
-  }, [allStakingList.length, filteredList.length]);
-
-  const loadMoreItems = useCallback(() => {
-    setTimeout(() => {
-      if (hasMore) {
-        const nextPaging = paging + TOKENS_PER_PAGE;
-        const to = nextPaging > allStakingList.length ? allStakingList.length : nextPaging;
-
-        setFilteredList(allStakingList.slice(0, to));
-        setPaging(nextPaging);
-      }
-    }, 50);
-  }, [allStakingList, hasMore, paging]);
-=======
   const { changeFilters, filteredList, onApplyFilter, onChangeFilterOpt } = useFilterModal(data, FILTER_MODAL_ID, getFilteredList);
   const { hasMore, lazyItems, loadMoreItems } = useLazyList(filteredList);
->>>>>>> 6b11751e
 
   const onClickActionBtn = () => {
     activeModal(FILTER_MODAL_ID);
   };
+
+  const bondingStore = useSelector((state: RootState) => state.bonding);
+
+  console.log('bondingStore', bondingStore);
 
   const closeFilterModal = useCallback(() => {
     inactiveModal(FILTER_MODAL_ID);
