// Copyright 2019-2022 @polkadot/extension-ui authors & contributors
// SPDX-License-Identifier: Apache-2.0

import EmptyList from '@subwallet/extension-koni-ui/components/EmptyList';
import Layout from '@subwallet/extension-koni-ui/components/Layout';
import PageWrapper from '@subwallet/extension-koni-ui/components/Layout/PageWrapper';
import { FilterModal } from '@subwallet/extension-koni-ui/components/Modal/FilterModal';
import SwStakingItem from '@subwallet/extension-koni-ui/components/StakingItem';
import { DataContext } from '@subwallet/extension-koni-ui/contexts/DataContext';
import useTranslation from '@subwallet/extension-koni-ui/hooks/common/useTranslation';
import { useFilterModal } from '@subwallet/extension-koni-ui/hooks/modal/useFilterModal';
import { useLazyList } from '@subwallet/extension-koni-ui/hooks/modal/useLazyList';
import useGetStakingList from '@subwallet/extension-koni-ui/hooks/screen/staking/useGetStakingList';
<<<<<<< HEAD
import MoreActionModal, { MORE_ACTION_MODAL } from '@subwallet/extension-koni-ui/Popup/Home/Staking/MoreActionModal';
=======
import useTranslation from '@subwallet/extension-koni-ui/hooks/useTranslation';
import MoreActionModal, { MORE_ACTION_MODAL, StakingDataOption } from '@subwallet/extension-koni-ui/Popup/Home/Staking/MoreActionModal'
>>>>>>> 96c2df2b
import StakingDetailModal, { STAKING_DETAIL_MODAL_ID } from '@subwallet/extension-koni-ui/Popup/Home/Staking/StakingDetailModal';
import { ThemeProps } from '@subwallet/extension-koni-ui/types';
import { StakingDataType } from '@subwallet/extension-koni-ui/types/staking';
import { ButtonProps, Icon, SwList } from '@subwallet/react-ui';
import { ModalContext } from '@subwallet/react-ui/es/sw-modal/provider';
import { FadersHorizontal, Plus, Trophy } from 'phosphor-react';
import React, { SyntheticEvent, useCallback, useContext, useMemo, useState } from 'react';
import { useNavigate } from 'react-router-dom';
import styled from 'styled-components';

type Props = ThemeProps

const FILTER_MODAL_ID = 'staking-filter-modal';

enum FilterValue {
  NOMINATED = 'nominated',
  POOLED = 'pooled'
}

const FILTER_OPTIONS = [
  { label: 'Nominated', value: FilterValue.NOMINATED },
  { label: 'Pooled', value: FilterValue.POOLED }
];

const rightIcon = <Icon
  phosphorIcon={Plus}
  size='sm'
  type='phosphor'
/>;

function getFilteredList (items: StakingDataType[], filters: string[]) {
  const filteredList: StakingDataType[] = [];

  items.forEach((item) => {
    let isValidationPassed = filters.length <= 0;

    for (const filter of filters) {
      switch (filter) {
        case FilterValue.NOMINATED:
          isValidationPassed = item.staking.type === 'nominated';
          break;
        case FilterValue.POOLED:
          isValidationPassed = item.staking.type === 'pooled';
          break;
        default:
          isValidationPassed = false;
          break;
      }

      if (isValidationPassed) {
        break; // only need to satisfy 1 filter (OR)
      }
    }

    if (isValidationPassed) {
      filteredList.push(item);
    }
  });

  return filteredList;
}

function Component ({ className = '' }: Props): React.ReactElement<Props> {
  const dataContext = useContext(DataContext);
  const { activeModal, inactiveModal } = useContext(ModalContext);
  const navigate = useNavigate();
  const { t } = useTranslation();
  const { data, priceMap } = useGetStakingList();
  const [selectedItem, setSelectedItem] = useState<StakingDataType | undefined>(undefined);
  const { changeFilters, onApplyFilter, onChangeFilterOpt, selectedFilters } = useFilterModal(data, FILTER_MODAL_ID);
  const filteredList = useMemo(() => {
    return getFilteredList(data, selectedFilters);
  }, [data, selectedFilters]);
  const { hasMore, lazyItems, loadMoreItems } = useLazyList(filteredList);

  const onClickActionBtn = useCallback(() => {
    activeModal(FILTER_MODAL_ID);
  }, [activeModal]);

  const closeFilterModal = useCallback(() => {
    inactiveModal(FILTER_MODAL_ID);
  }, [inactiveModal]);

  const onClickRightIcon = useCallback((item: StakingDataType) => {
    setSelectedItem(item);
    activeModal(MORE_ACTION_MODAL);
  }, [activeModal]);

  const onClickItem = useCallback((item: StakingDataType, e?: SyntheticEvent) => {
    // e && e.stopPropagation();
    setSelectedItem(item);

    activeModal(STAKING_DETAIL_MODAL_ID);
  }, [activeModal]);

  const subHeaderButton: ButtonProps[] = [
    {
      icon: rightIcon,
      onClick: () => {
        navigate('/transaction/stake');
      }
    }
  ];

  const renderItem = useCallback((item: StakingDataType) => {
    return (
      <SwStakingItem
        className='staking-item'
        decimals={item.decimals}
        key={`${item.staking.chain}-${item.staking.type}-${item.staking.address}`}
        onClickItem={onClickItem}
        onClickRightIcon={onClickRightIcon}
        priceMap={priceMap}
        stakingData={item}
      />
    );
  }, [onClickItem, onClickRightIcon, priceMap]);

  const searchFunction = useCallback((item: StakingDataType, searchText: string) => {
    const searchTextLowerCase = searchText.toLowerCase();

    return (
      item.staking.name.toLowerCase().includes(searchTextLowerCase)
    );
  }, []);

  const emptyStakingList = useCallback(() => {
    return (
      <EmptyList
        emptyMessage={t('Your staking accounts will appear here!')}
        emptyTitle={t('No staking')}
        phosphorIcon={Trophy}
      />
    );
  }, [t]);

  return (
    <PageWrapper
      className={`staking ${className}`}
      resolve={dataContext.awaitStores(['staking', 'price'])}
    >
      <Layout.Base
        showSubHeader={true}
        subHeaderBackground={'transparent'}
        subHeaderCenter={false}
        subHeaderIcons={subHeaderButton}
        subHeaderPaddingVertical={true}
        title={t('Staking')}
      >
        <SwList.Section
          actionBtnIcon={<Icon
            phosphorIcon={FadersHorizontal}
            size='sm'
          />}
          enableSearchInput={true}
          ignoreScrollbar={lazyItems.length > 3}
          list={lazyItems}
          onClickActionBtn={onClickActionBtn}
          pagination={{
            hasMore,
            loadMore: loadMoreItems
          }}
          renderItem={renderItem}
          renderOnScoll={true}
          renderWhenEmpty={emptyStakingList}
          searchFunction={searchFunction}
          searchMinCharactersCount={2}
          searchPlaceholder={t('Search project')}
          showActionBtn
        />

        <FilterModal
          id={FILTER_MODAL_ID}
          onApplyFilter={onApplyFilter}
          onCancel={closeFilterModal}
          onChangeOption={onChangeFilterOpt}
          optionSelection={changeFilters}
          options={FILTER_OPTIONS}
        />

        {!!(selectedItem && selectedItem.nominatorMetadata && selectedItem.chainStakingMetadata) &&
          <StakingDetailModal
            chainStakingMetadata={selectedItem.chainStakingMetadata}
            nominatorMetadata={selectedItem.nominatorMetadata}
          />}

        <MoreActionModal
          chainStakingMetadata={selectedItem?.chainStakingMetadata}
          nominatorMetadata={selectedItem?.nominatorMetadata}
        />
      </Layout.Base>
    </PageWrapper>
  );
}

export const Staking = styled(Component)<Props>(({ theme: { token } }: Props) => {
  return ({
    color: token.colorTextLight1,
    fontSize: token.fontSizeLG,

    '.ant-sw-screen-layout-body': {
      display: 'flex'
    },

    '.ant-sw-list-section': {
<<<<<<< HEAD
      flex: 1,
      height: '100%'
=======
      flex: 1
>>>>>>> 96c2df2b
    },

    '.staking__filter_option': {
      width: '100%'
    },

    '.staking__filter_option_wrapper': {
      display: 'flex',
      flexDirection: 'column',
      gap: token.marginLG
    },

    '.staking-item': {
      marginBottom: token.marginXS
    },

    '.ant-sw-list': {
      overflow: 'auto'
    }
  });
});

export default Staking;<|MERGE_RESOLUTION|>--- conflicted
+++ resolved
@@ -7,16 +7,11 @@
 import { FilterModal } from '@subwallet/extension-koni-ui/components/Modal/FilterModal';
 import SwStakingItem from '@subwallet/extension-koni-ui/components/StakingItem';
 import { DataContext } from '@subwallet/extension-koni-ui/contexts/DataContext';
-import useTranslation from '@subwallet/extension-koni-ui/hooks/common/useTranslation';
 import { useFilterModal } from '@subwallet/extension-koni-ui/hooks/modal/useFilterModal';
 import { useLazyList } from '@subwallet/extension-koni-ui/hooks/modal/useLazyList';
 import useGetStakingList from '@subwallet/extension-koni-ui/hooks/screen/staking/useGetStakingList';
-<<<<<<< HEAD
-import MoreActionModal, { MORE_ACTION_MODAL } from '@subwallet/extension-koni-ui/Popup/Home/Staking/MoreActionModal';
-=======
 import useTranslation from '@subwallet/extension-koni-ui/hooks/useTranslation';
 import MoreActionModal, { MORE_ACTION_MODAL, StakingDataOption } from '@subwallet/extension-koni-ui/Popup/Home/Staking/MoreActionModal'
->>>>>>> 96c2df2b
 import StakingDetailModal, { STAKING_DETAIL_MODAL_ID } from '@subwallet/extension-koni-ui/Popup/Home/Staking/StakingDetailModal';
 import { ThemeProps } from '@subwallet/extension-koni-ui/types';
 import { StakingDataType } from '@subwallet/extension-koni-ui/types/staking';
@@ -172,7 +167,6 @@
             size='sm'
           />}
           enableSearchInput={true}
-          ignoreScrollbar={lazyItems.length > 3}
           list={lazyItems}
           onClickActionBtn={onClickActionBtn}
           pagination={{
@@ -222,12 +216,7 @@
     },
 
     '.ant-sw-list-section': {
-<<<<<<< HEAD
-      flex: 1,
-      height: '100%'
-=======
       flex: 1
->>>>>>> 96c2df2b
     },
 
     '.staking__filter_option': {
@@ -242,10 +231,6 @@
 
     '.staking-item': {
       marginBottom: token.marginXS
-    },
-
-    '.ant-sw-list': {
-      overflow: 'auto'
     }
   });
 });
