// Copyright 2019-2022 @polkadot/extension-ui authors & contributors
// SPDX-License-Identifier: Apache-2.0

import EmptyList from '@subwallet/extension-koni-ui/components/EmptyList';
import Layout from '@subwallet/extension-koni-ui/components/Layout';
import PageWrapper from '@subwallet/extension-koni-ui/components/Layout/PageWrapper';
import { FilterModal } from '@subwallet/extension-koni-ui/components/Modal/FilterModal';
import SwStakingItem from '@subwallet/extension-koni-ui/components/StakingItem';
import { DataContext } from '@subwallet/extension-koni-ui/contexts/DataContext';
import useTranslation from '@subwallet/extension-koni-ui/hooks/common/useTranslation';
import { useFilterModal } from '@subwallet/extension-koni-ui/hooks/modal/useFilterModal';
import useGetStakingList from '@subwallet/extension-koni-ui/hooks/screen/staking/useGetStakingList';
import MoreActionModal, { MORE_ACTION_MODAL } from '@subwallet/extension-koni-ui/Popup/Home/Staking/MoreActionModal';
import StakingDetailModal, { STAKING_DETAIL_MODAL_ID } from '@subwallet/extension-koni-ui/Popup/Home/Staking/StakingDetailModal';
import { ThemeProps } from '@subwallet/extension-koni-ui/types';
import { StakingDataType } from '@subwallet/extension-koni-ui/types/staking';
import { ButtonProps, Icon, SwList } from '@subwallet/react-ui';
import { ModalContext } from '@subwallet/react-ui/es/sw-modal/provider';
import { FadersHorizontal, Plus, Trophy } from 'phosphor-react';
import React, { SyntheticEvent, useCallback, useContext, useMemo, useState } from 'react';
import { useNavigate } from 'react-router-dom';
import styled from 'styled-components';

type Props = ThemeProps

const FILTER_MODAL_ID = 'staking-filter-modal';

enum FilterValue {
  NOMINATED = 'nominated',
  POOLED = 'pooled'
}

const FILTER_OPTIONS = [
  { label: 'Nominated', value: StakingType.NOMINATED },
  { label: 'Pooled', value: StakingType.POOLED }
];

const rightIcon = <Icon
  phosphorIcon={Plus}
  size='sm'
  type='phosphor'
/>;

function Component ({ className = '' }: Props): React.ReactElement<Props> {
  const dataContext = useContext(DataContext);
  const { activeModal, inactiveModal } = useContext(ModalContext);
  const navigate = useNavigate();
  const { t } = useTranslation();
<<<<<<< HEAD
  const { data, priceMap } = useGetStakingList();
  const [selectedItem, setSelectedItem] = useState<StakingDataType | undefined>(undefined);
  const { changeFilters, onApplyFilter, onChangeFilterOpt, selectedFilters } = useFilterModal(data, FILTER_MODAL_ID);
  const filteredList = useMemo(() => {
    return getFilteredList(data, selectedFilters);
  }, [data, selectedFilters]);
  const { hasMore, lazyItems, loadMoreItems } = useLazyList(filteredList);
=======
  const { data: stakingItems, priceMap } = useGetStakingList();
  const [{ chain, stakingType }, setSelectedItem] = useState<{ chain: string | undefined, stakingType: StakingType | undefined }>({ chain: undefined, stakingType: undefined });
  const { filterSelectionMap, onApplyFilter, onChangeFilterOption, selectedFilters } = useFilterModal(FILTER_MODAL_ID);
  const filterFunction = useMemo<(item: StakingDataType) => boolean>(() => {
    return (item) => {
      if (!selectedFilters.length) {
        return true;
      }

      for (const filter of selectedFilters) {
        if (filter === FilterValue.NOMINATED) {
          if (item.staking.type === StakingType.NOMINATED) {
            return true;
          }
        } else if (filter === StakingType.POOLED) {
          if (item.staking.type === StakingType.POOLED) {
            return true;
          }
        }
      }

      return false;
    };
  }, [selectedFilters]);
>>>>>>> 4d1d00b5

  const onClickActionBtn = useCallback(() => {
    activeModal(FILTER_MODAL_ID);
  }, [activeModal]);

  const closeFilterModal = useCallback(() => {
    inactiveModal(FILTER_MODAL_ID);
  }, [inactiveModal]);

  const onClickRightIcon = useCallback((item: StakingDataType) => {
    setSelectedItem(item);
    activeModal(MORE_ACTION_MODAL);
  }, [activeModal]);

  const onClickItem = useCallback((item: StakingDataType, e?: SyntheticEvent) => {
    // e && e.stopPropagation();
    setSelectedItem(item);

    activeModal(STAKING_DETAIL_MODAL_ID);
  }, [activeModal]);

  const subHeaderButton: ButtonProps[] = [
    {
      icon: rightIcon,
      onClick: () => {
        navigate('/transaction/stake');
      }
    }
  ];

  const renderItem = useCallback((item: StakingDataType) => {
    return (
      <SwStakingItem
        className='staking-item'
        decimals={item.decimals}
        key={`${item.staking.chain}-${item.staking.type}-${item.staking.address}`}
        onClickItem={onClickItem}
        onClickRightIcon={onClickRightIcon}
        priceMap={priceMap}
        stakingData={item}
      />
    );
  }, [onClickItem, onClickRightIcon, priceMap]);

  const searchFunction = useCallback((item: StakingDataType, searchText: string) => {
    const searchTextLowerCase = searchText.toLowerCase();

    return (
      item.staking.name.toLowerCase().includes(searchTextLowerCase)
    );
  }, []);

  const emptyStakingList = useCallback(() => {
    return (
      <EmptyList
        emptyMessage={t('Your staking accounts will appear here!')}
        emptyTitle={t('No staking')}
        phosphorIcon={Trophy}
      />
    );
  }, [t]);

  return (
    <PageWrapper
      className={`staking ${className}`}
      resolve={dataContext.awaitStores(['staking', 'price'])}
    >
      <Layout.Base
        showSubHeader={true}
        subHeaderBackground={'transparent'}
        subHeaderCenter={false}
        subHeaderIcons={subHeaderButton}
        subHeaderPaddingVertical={true}
        title={t('Staking')}
      >
        <SwList.Section
          actionBtnIcon={<Icon
            phosphorIcon={FadersHorizontal}
            size='sm'
          />}
          enableSearchInput={true}
<<<<<<< HEAD
          list={lazyItems}
=======
          filterBy={filterFunction}
          ignoreScrollbar={stakingItems.length > 3}
          list={stakingItems}
>>>>>>> 4d1d00b5
          onClickActionBtn={onClickActionBtn}
          renderItem={renderItem}
          renderWhenEmpty={emptyStakingList}
          searchFunction={searchFunction}
          searchMinCharactersCount={2}
          searchPlaceholder={t('Search project')}
          showActionBtn
        />

        <FilterModal
          id={FILTER_MODAL_ID}
          onApplyFilter={onApplyFilter}
          onCancel={closeFilterModal}
          onChangeOption={onChangeFilterOption}
          optionSelectionMap={filterSelectionMap}
          options={FILTER_OPTIONS}
        />

        {!!(selectedItem && selectedItem.nominatorMetadata && selectedItem.chainStakingMetadata) &&
          <StakingDetailModal
            chainStakingMetadata={selectedItem.chainStakingMetadata}
            nominatorMetadata={selectedItem.nominatorMetadata}
          />}

        <MoreActionModal
          chainStakingMetadata={selectedItem?.chainStakingMetadata}
          nominatorMetadata={selectedItem?.nominatorMetadata}
        />
      </Layout.Base>
    </PageWrapper>
  );
}

export const Staking = styled(Component)<Props>(({ theme: { token } }: Props) => {
  return ({
    color: token.colorTextLight1,
    fontSize: token.fontSizeLG,

    '.ant-sw-screen-layout-body': {
      display: 'flex'
    },

    '.ant-sw-list-section': {
      flex: 1
    },

    '.staking__filter_option': {
      width: '100%'
    },

    '.staking__filter_option_wrapper': {
      display: 'flex',
      flexDirection: 'column',
      gap: token.marginLG
    },

    '.staking-item': {
      marginBottom: token.marginXS
    }
  });
});

export default Staking;<|MERGE_RESOLUTION|>--- conflicted
+++ resolved
@@ -1,11 +1,11 @@
 // Copyright 2019-2022 @polkadot/extension-ui authors & contributors
 // SPDX-License-Identifier: Apache-2.0
 
+import { StakingType } from '@subwallet/extension-base/background/KoniTypes';
+import { Layout, PageWrapper } from '@subwallet/extension-koni-ui/components';
 import EmptyList from '@subwallet/extension-koni-ui/components/EmptyList';
-import Layout from '@subwallet/extension-koni-ui/components/Layout';
-import PageWrapper from '@subwallet/extension-koni-ui/components/Layout/PageWrapper';
 import { FilterModal } from '@subwallet/extension-koni-ui/components/Modal/FilterModal';
-import SwStakingItem from '@subwallet/extension-koni-ui/components/StakingItem';
+import SwStakingItem from '@subwallet/extension-koni-ui/components/StakingItem/SwStakingItem';
 import { DataContext } from '@subwallet/extension-koni-ui/contexts/DataContext';
 import useTranslation from '@subwallet/extension-koni-ui/hooks/common/useTranslation';
 import { useFilterModal } from '@subwallet/extension-koni-ui/hooks/modal/useFilterModal';
@@ -14,8 +14,7 @@
 import StakingDetailModal, { STAKING_DETAIL_MODAL_ID } from '@subwallet/extension-koni-ui/Popup/Home/Staking/StakingDetailModal';
 import { ThemeProps } from '@subwallet/extension-koni-ui/types';
 import { StakingDataType } from '@subwallet/extension-koni-ui/types/staking';
-import { ButtonProps, Icon, SwList } from '@subwallet/react-ui';
-import { ModalContext } from '@subwallet/react-ui/es/sw-modal/provider';
+import { ButtonProps, Icon, ModalContext, SwList } from '@subwallet/react-ui';
 import { FadersHorizontal, Plus, Trophy } from 'phosphor-react';
 import React, { SyntheticEvent, useCallback, useContext, useMemo, useState } from 'react';
 import { useNavigate } from 'react-router-dom';
@@ -46,17 +45,8 @@
   const { activeModal, inactiveModal } = useContext(ModalContext);
   const navigate = useNavigate();
   const { t } = useTranslation();
-<<<<<<< HEAD
-  const { data, priceMap } = useGetStakingList();
+  const { data: stakingItems, priceMap } = useGetStakingList();
   const [selectedItem, setSelectedItem] = useState<StakingDataType | undefined>(undefined);
-  const { changeFilters, onApplyFilter, onChangeFilterOpt, selectedFilters } = useFilterModal(data, FILTER_MODAL_ID);
-  const filteredList = useMemo(() => {
-    return getFilteredList(data, selectedFilters);
-  }, [data, selectedFilters]);
-  const { hasMore, lazyItems, loadMoreItems } = useLazyList(filteredList);
-=======
-  const { data: stakingItems, priceMap } = useGetStakingList();
-  const [{ chain, stakingType }, setSelectedItem] = useState<{ chain: string | undefined, stakingType: StakingType | undefined }>({ chain: undefined, stakingType: undefined });
   const { filterSelectionMap, onApplyFilter, onChangeFilterOption, selectedFilters } = useFilterModal(FILTER_MODAL_ID);
   const filterFunction = useMemo<(item: StakingDataType) => boolean>(() => {
     return (item) => {
@@ -79,7 +69,6 @@
       return false;
     };
   }, [selectedFilters]);
->>>>>>> 4d1d00b5
 
   const onClickActionBtn = useCallback(() => {
     activeModal(FILTER_MODAL_ID);
@@ -161,13 +150,9 @@
             size='sm'
           />}
           enableSearchInput={true}
-<<<<<<< HEAD
-          list={lazyItems}
-=======
           filterBy={filterFunction}
           ignoreScrollbar={stakingItems.length > 3}
           list={stakingItems}
->>>>>>> 4d1d00b5
           onClickActionBtn={onClickActionBtn}
           renderItem={renderItem}
           renderWhenEmpty={emptyStakingList}
