// Copyright 2019-2022 @subwallet/extension-koni-ui authors & contributors
// SPDX-License-Identifier: Apache-2.0

import { GlobalToken } from '@subwallet/extension-koni-ui/themes';
import { Theme, ThemeProps } from '@subwallet/extension-koni-ui/types';
import { BackgroundIcon, SettingItem, SwModal } from '@subwallet/react-ui';
import { ModalContext } from '@subwallet/react-ui/es/sw-modal/provider';
<<<<<<< HEAD
import { Alarm, ArrowCircleDown, IconProps, MinusCircle, PlusCircle, Wallet } from 'phosphor-react';
=======
import { ArrowCircleDown, IconProps, MinusCircle, PlusCircle, Wallet } from 'phosphor-react';
>>>>>>> fcf4d3c1
import React, { useCallback, useContext } from 'react';
import { useTranslation } from 'react-i18next';
import { useNavigate } from 'react-router-dom';
import styled, { useTheme } from 'styled-components';

type Props = ThemeProps

export const MORE_ACTION_MODAL = 'more-action-modal';

type ActionListType = {
  backgroundIconColor: keyof GlobalToken,
  icon: React.ForwardRefExoticComponent<IconProps & React.RefAttributes<SVGSVGElement>>,
  label: string,
  value: string,
}

const ACTION_LIST: ActionListType[] = [
  {
    backgroundIconColor: 'green-6',
    icon: PlusCircle,
    label: 'Stake more',
    value: '/transaction/stake'
  },
  {
    backgroundIconColor: 'magenta-6',
    icon: MinusCircle,
    label: 'Unstake funds',
    value: '/transaction/unstake'
  },
  {
    backgroundIconColor: 'geekblue-6',
    icon: ArrowCircleDown,
    label: 'Withdraw',
    value: '/transaction/withdraw'
  },
  {
    backgroundIconColor: 'green-7',
    icon: Wallet,
    label: 'Claim rewards',
    value: '/transaction/claim_rewards'
  }
  // {
  //   backgroundIconColor: 'blue-7',
  //   icon: Alarm,
  //   label: 'Compound',
  //   value: '/transaction/compound'
  // }
];

const Component: React.FC<Props> = (props: Props) => {
  const { className } = props;
  const { inactiveModal } = useContext(ModalContext);
  const navigate = useNavigate();
  const { token } = useTheme() as Theme;
  const { t } = useTranslation();

<<<<<<< HEAD
  const onClickItem = useCallback((path: string) => {
    return () => {
      navigate(path);
    };
  }, [navigate]);
=======
  const onCancel = useCallback(
    () => {
      inactiveModal(MORE_ACTION_MODAL);
    },
    [inactiveModal]
  );

  const onPressItem = useCallback(
    (item: ActionListType) => {
      return () => navigate(item.value);
    },
    [navigate]
  );
>>>>>>> fcf4d3c1

  return (
    <SwModal
      className={className}
      closable={true}
      id={MORE_ACTION_MODAL}
      maskClosable={true}
      onCancel={onCancel}
      title={t('Actions')}
<<<<<<< HEAD
      id={MORE_ACTION_MODAL}
      // eslint-disable-next-line react/jsx-no-bind
      onCancel={() => inactiveModal(MORE_ACTION_MODAL)}
    >
      {ACTION_LIST.map((item) => (
        <SettingItem
          // eslint-disable-next-line react/jsx-no-bind
          className='action-more-item'
          key={item.label}
          leftItemIcon={(
            <BackgroundIcon
              // @ts-ignore
              // eslint-disable-next-line @typescript-eslint/no-unsafe-assignment
              backgroundColor={token[`${item.backgroundIconColor}`]}
              phosphorIcon={item.icon}
              size={'sm'}
              weight='fill'
            />
          )}
          name={item.label}
          onPressItem={onClickItem(item.value)}
=======

    >
      {ACTION_LIST.map((item) => (
        <SettingItem
          className='action-more-item'
          key={item.label}
          leftItemIcon={<BackgroundIcon
            backgroundColor={token[item.backgroundIconColor] as string}
            phosphorIcon={item.icon}
            size={'sm'}
            weight='fill'
          />}
          name={item.label}
          onPressItem={onPressItem(item)}
>>>>>>> fcf4d3c1
        />
      ))}
    </SwModal>
  );
};

const MoreActionModal = styled(Component)<Props>(({ theme: { token } }: Props) => {
  return {
    '.action-more-item:not(:last-child)': {
      marginBottom: token.marginXS
    }
  };
});

export default MoreActionModal;<|MERGE_RESOLUTION|>--- conflicted
+++ resolved
@@ -5,11 +5,7 @@
 import { Theme, ThemeProps } from '@subwallet/extension-koni-ui/types';
 import { BackgroundIcon, SettingItem, SwModal } from '@subwallet/react-ui';
 import { ModalContext } from '@subwallet/react-ui/es/sw-modal/provider';
-<<<<<<< HEAD
-import { Alarm, ArrowCircleDown, IconProps, MinusCircle, PlusCircle, Wallet } from 'phosphor-react';
-=======
 import { ArrowCircleDown, IconProps, MinusCircle, PlusCircle, Wallet } from 'phosphor-react';
->>>>>>> fcf4d3c1
 import React, { useCallback, useContext } from 'react';
 import { useTranslation } from 'react-i18next';
 import { useNavigate } from 'react-router-dom';
@@ -66,13 +62,6 @@
   const { token } = useTheme() as Theme;
   const { t } = useTranslation();
 
-<<<<<<< HEAD
-  const onClickItem = useCallback((path: string) => {
-    return () => {
-      navigate(path);
-    };
-  }, [navigate]);
-=======
   const onCancel = useCallback(
     () => {
       inactiveModal(MORE_ACTION_MODAL);
@@ -86,7 +75,6 @@
     },
     [navigate]
   );
->>>>>>> fcf4d3c1
 
   return (
     <SwModal
@@ -96,30 +84,6 @@
       maskClosable={true}
       onCancel={onCancel}
       title={t('Actions')}
-<<<<<<< HEAD
-      id={MORE_ACTION_MODAL}
-      // eslint-disable-next-line react/jsx-no-bind
-      onCancel={() => inactiveModal(MORE_ACTION_MODAL)}
-    >
-      {ACTION_LIST.map((item) => (
-        <SettingItem
-          // eslint-disable-next-line react/jsx-no-bind
-          className='action-more-item'
-          key={item.label}
-          leftItemIcon={(
-            <BackgroundIcon
-              // @ts-ignore
-              // eslint-disable-next-line @typescript-eslint/no-unsafe-assignment
-              backgroundColor={token[`${item.backgroundIconColor}`]}
-              phosphorIcon={item.icon}
-              size={'sm'}
-              weight='fill'
-            />
-          )}
-          name={item.label}
-          onPressItem={onClickItem(item.value)}
-=======
-
     >
       {ACTION_LIST.map((item) => (
         <SettingItem
@@ -133,7 +97,6 @@
           />}
           name={item.label}
           onPressItem={onPressItem(item)}
->>>>>>> fcf4d3c1
         />
       ))}
     </SwModal>
