// Copyright 2019-2022 @subwallet/extension-koni-ui authors & contributors
// SPDX-License-Identifier: Apache-2.0

import { ChainStakingMetadata, NominationInfo, NominatorMetadata, StakingType, UnstakingInfo, UnstakingStatus } from '@subwallet/extension-base/background/KoniTypes';
import { isShowNominationByValidator } from '@subwallet/extension-koni-base/api/staking/bonding/utils';
import MetaInfo from '@subwallet/extension-koni-ui/components/MetaInfo';
import AccountItem from '@subwallet/extension-koni-ui/components/MetaInfo/parts/AccountItem';
import useGetAccountByAddress from '@subwallet/extension-koni-ui/hooks/account/useGetAccountByAddress';
import useGetStakingList from '@subwallet/extension-koni-ui/hooks/screen/staking/useGetStakingList';
<<<<<<< HEAD
import { MORE_ACTION_MODAL } from '@subwallet/extension-koni-ui/Popup/Home/Staking/MoreActionModal';
=======
import { MORE_ACTION_MODAL, StakingDataOption } from '@subwallet/extension-koni-ui/Popup/Home/Staking/MoreActionModal';
>>>>>>> 96c2df2b
import { getUnstakingPeriod, getWaitingTime } from '@subwallet/extension-koni-ui/Popup/Transaction/helper/stakingHandler';
import { Theme, ThemeProps } from '@subwallet/extension-koni-ui/types';
import { StakingDataType } from '@subwallet/extension-koni-ui/types/staking';
import { toShort } from '@subwallet/extension-koni-ui/util';
import { Button, Icon, Number, SwModal } from '@subwallet/react-ui';
import { ModalContext } from '@subwallet/react-ui/es/sw-modal/provider';
import { ArrowCircleUpRight, CheckCircle, DotsThree } from 'phosphor-react';
import React, { useCallback, useContext, useMemo, useState } from 'react';
import { useTranslation } from 'react-i18next';
<<<<<<< HEAD
=======
import { useNavigate } from 'react-router-dom';
>>>>>>> 96c2df2b
import styled, { useTheme } from 'styled-components';

interface Props extends ThemeProps {
  nominatorMetadata: NominatorMetadata;
  chainStakingMetadata: ChainStakingMetadata;
}

export const STAKING_DETAIL_MODAL_ID = 'staking-detail-modal-id';

const getUnstakingInfo = (unstakings: UnstakingInfo[], address: string) => {
  return unstakings.find((item) => item.validatorAddress === address);
};

const Component: React.FC<Props> = ({ chainStakingMetadata, className, nominatorMetadata }: Props) => {
  const { expectedReturn, minStake, unstakingPeriod } = chainStakingMetadata;
  const { activeStake, address, chain, nominations, type, unstakings } = nominatorMetadata;
  const [seeMore, setSeeMore] = useState<boolean>(false);
  const { token } = useTheme() as Theme;
<<<<<<< HEAD
=======
  const navigate = useNavigate();
>>>>>>> 96c2df2b

  const showingOption = isShowNominationByValidator(chain);
  const { activeModal, inactiveModal } = useContext(ModalContext);
  const { data: stakingData } = useGetStakingList();
  const data = useMemo((): StakingDataType => {
    return stakingData.find(
      (item) => item.staking.chain === chain && item.staking.type === type
    ) as StakingDataType;
  }, [stakingData, chain, type]);
  const { decimals, reward, staking } = data || { staking: {}, reward: {} };
  const { t } = useTranslation();
  const modalTitle = type === StakingType.NOMINATED.valueOf() ? 'Nominate details' : 'Pooled details';
  const account = useGetAccountByAddress(staking.address);
  const stakingTypeNameMap: Record<string, string> = {
    nominated: t('Nominated'),
    pooled: t('Pooled')
  };
  const onClickStakeMoreBtn = useCallback(() => {
    inactiveModal(STAKING_DETAIL_MODAL_ID);
    setTimeout(() => navigate('/transaction/stake', { state: { chainStakingMetadata, nominatorMetadata, hideTabList: true } as StakingDataOption }), 300);
  }, [chainStakingMetadata, inactiveModal, navigate, nominatorMetadata]);

  const onClickUnstakeBtn = useCallback(() => {
    inactiveModal(STAKING_DETAIL_MODAL_ID);
    setTimeout(() => navigate('/transaction/unstake'), 300);
  }, [inactiveModal, navigate]);

  const footer = () => {
    return (
      <div className='staking-detail-modal-footer'>
        <Button
          icon={<Icon phosphorIcon={DotsThree} />}
          // eslint-disable-next-line react/jsx-no-bind
          onClick={() => activeModal(MORE_ACTION_MODAL)}
          schema='secondary'
        />
        <Button
          className='__action-btn'
          onClick={onClickUnstakeBtn}
          schema='secondary'
        >{t('Unstake')}</Button>
        <Button
          className='__action-btn'
          onClick={onClickStakeMoreBtn}
        >{t('Stake more')}</Button>
      </div>
    );
  };

  const onClickSeeMoreBtn = useCallback(() => {
    setSeeMore(true);
  }, []);

  const onCloseModal = useCallback(() => {
    setSeeMore(false);
    inactiveModal(STAKING_DETAIL_MODAL_ID);
  }, [inactiveModal]);

  const renderUnstakingInfo = useCallback((item: NominationInfo) => {
    const unstakingData = getUnstakingInfo(unstakings, item.validatorAddress);

    return (
      <MetaInfo
        hasBackgroundWrapper
        key={item.validatorAddress}
        spaceSize={'sm'}
        valueColorScheme={'light'}
      >
        <MetaInfo.Account
          address={item.validatorAddress}
          label={t('Validator')}
          name={item.validatorIdentity || toShort(item.validatorAddress)}
        />

        <MetaInfo.Number
          decimals={decimals}
          key={item.validatorAddress}
          label={t('Active stake')}
          suffix={staking.nativeToken}
          value={item.activeStake || ''}
          valueColorSchema={'gray'}
        />

        <MetaInfo.Status
          label={t('Staking status')}
          statusIcon={CheckCircle}
          statusName={t('Earning reward')}
          valueColorSchema={'success'}
        />

        {!!unstakingData && showingOption === 'showByValidator' && <MetaInfo.Default
          className={'__para'}
          label={t('Unstaked')}
          labelAlign={unstakingData.status === UnstakingStatus.UNLOCKING.valueOf() ? 'top' : 'center'}
        >
          <div>
            <Number
              className={'common-text text-light-4'}
              decimal={decimals}
              suffix={staking.nativeToken}
              value={unstakingData.claimable}
            />

            {/* chi hien thi waiting time khi UnstakingStatus = unlocking, neu waitingTime = 0 && UnstakingStatus = unlocking => soon */}
            {unstakingData.status === UnstakingStatus.UNLOCKING.valueOf() &&
              <Number
                className={'sm-text text-light-4'}
                decimal={0}
                value={getWaitingTime(unstakingData.waitingTime)}
              />
            }
          </div>
        </MetaInfo.Default>}
      </MetaInfo>
    );
  }, [decimals, showingOption, staking.nativeToken, t, unstakings]);

  return (
    <SwModal
      className={className}
      closable={true}
      footer={footer()}
      maskClosable={true}
      id={STAKING_DETAIL_MODAL_ID}
      onCancel={onCloseModal}
      title={modalTitle}
    >
      <MetaInfo>
        <MetaInfo.Account
          address={address}
          label={t('Account')}
          name={account?.name}
        />

        <MetaInfo.DisplayType
          label={t('Staking type')}
          typeName={stakingTypeNameMap[staking.type]}
        />

        <MetaInfo.Status
          label={t('Nomination')}
          statusIcon={CheckCircle}
          statusName={t('Earning reward')}
          valueColorSchema={'success'}
        />

        {!!reward?.totalReward && (
          <MetaInfo.Number
            decimals={decimals}
            label={t('Total reward')}
            suffix={staking.nativeToken}
            value={reward?.totalReward || '0'}
          />
        )}

        <MetaInfo.Number
          decimals={decimals}
          label={t('Staked')}
          suffix={staking.nativeToken}
          value={String(parseFloat(activeStake) + parseFloat(staking.unlockingBalance || '0'))}
        />

        {!seeMore && <MetaInfo.Number
          decimals={decimals}
          label={t('Active staked')}
          suffix={staking.nativeToken}
          value={activeStake}
        />}

        {!seeMore && <MetaInfo.Number
          decimals={decimals}
          label={t('Unstaked')}
          suffix={staking.nativeToken}
          value={staking.unlockingBalance || '0'}
        />}

        <MetaInfo.Chain
          chain={staking.chain}
          chainName={staking.name}
          label={t('Network')}
        />
      </MetaInfo>

      {!seeMore && <Button
        block
        className={'see-more-btn'}
        icon={<Icon
          iconColor={token.colorTextLight4}
          phosphorIcon={ArrowCircleUpRight}
          size={'sm'}
        />}
        onClick={onClickSeeMoreBtn}
        size={'xs'}
        type={'ghost'}
      >
        {t('See more')}
      </Button>}

      {seeMore && <>
        <MetaInfo
          hasBackgroundWrapper
          spaceSize={'xs'}
          valueColorScheme={'light'}
        >
          {!!expectedReturn &&
            <MetaInfo.Number
              label={t('Estimated earning')}
              suffix={'%'}
              value={expectedReturn}
              valueColorSchema={'even-odd'}
            />
          }

          <MetaInfo.Number
            decimals={decimals}
            label={t('Minimum active')}
            suffix={staking.nativeToken}
            value={minStake}
            valueColorSchema={'gray'}
          />
<<<<<<< HEAD

          {!!unstakingPeriod && <MetaInfo.Default
            label={t('Unstaking period')}
            valueColorSchema={'gray'}
          >
            {getUnstakingPeriod(unstakingPeriod)}
          </MetaInfo.Default>}
        </MetaInfo>

=======

          {!!unstakingPeriod && <MetaInfo.Default
            label={t('Unstaking period')}
            valueColorSchema={'gray'}
          >
            {getUnstakingPeriod(unstakingPeriod)}
          </MetaInfo.Default>}
        </MetaInfo>

>>>>>>> 96c2df2b
        {showingOption === 'showByValue' && !!(nominations && nominations.length) && (
          <>
            <MetaInfo valueColorScheme={'light'}>
              <MetaInfo.Number
                decimals={decimals}
                label={t('Active staked')}
                suffix={staking.nativeToken}
                value={activeStake}
              />
            </MetaInfo>
            <MetaInfo
              hasBackgroundWrapper
              spaceSize={'xs'}
              valueColorScheme={'light'}
            >
              <>
                {nominations.map((item) => (
                  <MetaInfo.Number
                    className={'__nomination-field'}
                    decimals={decimals}
<<<<<<< HEAD
                    key={`${item.validatorAddress}-${item.activeStake}-${item.validatorIdentity || item.validatorMinStake || item.chain}`}
=======
                    key={item.validatorAddress}
>>>>>>> 96c2df2b
                    label={<AccountItem
                      address={item.validatorAddress}
                      className={'__nomination-label'}
                      name={item.validatorIdentity}
                    />}
                    suffix={staking.nativeToken}
                    value={item.activeStake || ''}
                    valueColorSchema={'gray'}
                  />
                ))}
              </>
            </MetaInfo>
          </>
        )}

        {(showingOption === 'showByValue' || showingOption === 'mixed') && !!(unstakings && unstakings.length) && (
          <>
            <MetaInfo valueColorScheme={'light'}>
              <MetaInfo.Number
                decimals={decimals}
                label={t('Unstaked')}
                suffix={staking.nativeToken}
                value={staking.unlockingBalance || '0'}
              />
            </MetaInfo>
            <MetaInfo
              hasBackgroundWrapper
              spaceSize={'xs'}
              valueColorScheme={'light'}
            >
              <>
                {unstakings.map((item) => (
                  <MetaInfo.Number
                    decimals={decimals}
<<<<<<< HEAD
                    key={`${item.validatorAddress || item.chain}-${item.status}-${item.claimable}`}
=======
                    key={item.validatorAddress}
>>>>>>> 96c2df2b
                    label={getWaitingTime(item.waitingTime) ? t(getWaitingTime(item.waitingTime)) : t('Withdraw')}
                    suffix={staking.nativeToken}
                    value={item.claimable || ''}
                    valueColorSchema={'gray'}
                  />
                ))}
              </>
            </MetaInfo>
          </>
        )}

        {(showingOption === 'showByValidator' || showingOption === 'mixed') &&
          <>
            {nominations && nominations.length && nominations.map((item) => (
              renderUnstakingInfo(item)
            ))}
          </>
        }
      </>}
    </SwModal>
  );
};

const StakingDetailModal = styled(Component)<Props>(({ theme: { token } }: Props) => {
  return {
    '.staking-detail-modal-footer': {
      display: 'flex',
      alignItems: 'center'
    },

    '.__action-btn': {
      flex: 1
    },

    '.__slash': {
      marginLeft: token.marginXXS,
      marginRight: token.marginXXS
    },

    '.__inflation-text': {
      marginLeft: token.marginXXS,
      color: token.colorTextLight4
    },

    '.__expected-return, .__inflation': {
      display: 'inline-flex'
    },

    '.__inflation': {
      color: token.colorTextLight4
    },

    '.__nomination-field': {
      '> .__col': {
        overflow: 'hidden'
      }
    },

    '.__nomination-label > .__col.-to-right': {
      flex: 'initial',
      overflow: 'hidden',
      alignItems: 'flex-start',

      '.__account-item': {
        width: '100%'
      },

      '.__account-name': {
        textOverflow: 'ellipsis',
        overflow: 'hidden',
        whiteSpace: 'nowrap'
      }
    },

    '.see-more-btn': {
      marginTop: token.margin
    },

    '.ant-sw-modal-body': {
      paddingBottom: 0
    },

    '.ant-sw-modal-footer': {
      border: 'none'
    }
  };
});

export default StakingDetailModal;<|MERGE_RESOLUTION|>--- conflicted
+++ resolved
@@ -7,11 +7,7 @@
 import AccountItem from '@subwallet/extension-koni-ui/components/MetaInfo/parts/AccountItem';
 import useGetAccountByAddress from '@subwallet/extension-koni-ui/hooks/account/useGetAccountByAddress';
 import useGetStakingList from '@subwallet/extension-koni-ui/hooks/screen/staking/useGetStakingList';
-<<<<<<< HEAD
-import { MORE_ACTION_MODAL } from '@subwallet/extension-koni-ui/Popup/Home/Staking/MoreActionModal';
-=======
 import { MORE_ACTION_MODAL, StakingDataOption } from '@subwallet/extension-koni-ui/Popup/Home/Staking/MoreActionModal';
->>>>>>> 96c2df2b
 import { getUnstakingPeriod, getWaitingTime } from '@subwallet/extension-koni-ui/Popup/Transaction/helper/stakingHandler';
 import { Theme, ThemeProps } from '@subwallet/extension-koni-ui/types';
 import { StakingDataType } from '@subwallet/extension-koni-ui/types/staking';
@@ -21,10 +17,7 @@
 import { ArrowCircleUpRight, CheckCircle, DotsThree } from 'phosphor-react';
 import React, { useCallback, useContext, useMemo, useState } from 'react';
 import { useTranslation } from 'react-i18next';
-<<<<<<< HEAD
-=======
 import { useNavigate } from 'react-router-dom';
->>>>>>> 96c2df2b
 import styled, { useTheme } from 'styled-components';
 
 interface Props extends ThemeProps {
@@ -43,10 +36,7 @@
   const { activeStake, address, chain, nominations, type, unstakings } = nominatorMetadata;
   const [seeMore, setSeeMore] = useState<boolean>(false);
   const { token } = useTheme() as Theme;
-<<<<<<< HEAD
-=======
   const navigate = useNavigate();
->>>>>>> 96c2df2b
 
   const showingOption = isShowNominationByValidator(chain);
   const { activeModal, inactiveModal } = useContext(ModalContext);
@@ -267,7 +257,6 @@
             value={minStake}
             valueColorSchema={'gray'}
           />
-<<<<<<< HEAD
 
           {!!unstakingPeriod && <MetaInfo.Default
             label={t('Unstaking period')}
@@ -277,17 +266,6 @@
           </MetaInfo.Default>}
         </MetaInfo>
 
-=======
-
-          {!!unstakingPeriod && <MetaInfo.Default
-            label={t('Unstaking period')}
-            valueColorSchema={'gray'}
-          >
-            {getUnstakingPeriod(unstakingPeriod)}
-          </MetaInfo.Default>}
-        </MetaInfo>
-
->>>>>>> 96c2df2b
         {showingOption === 'showByValue' && !!(nominations && nominations.length) && (
           <>
             <MetaInfo valueColorScheme={'light'}>
@@ -308,11 +286,7 @@
                   <MetaInfo.Number
                     className={'__nomination-field'}
                     decimals={decimals}
-<<<<<<< HEAD
                     key={`${item.validatorAddress}-${item.activeStake}-${item.validatorIdentity || item.validatorMinStake || item.chain}`}
-=======
-                    key={item.validatorAddress}
->>>>>>> 96c2df2b
                     label={<AccountItem
                       address={item.validatorAddress}
                       className={'__nomination-label'}
@@ -347,11 +321,7 @@
                 {unstakings.map((item) => (
                   <MetaInfo.Number
                     decimals={decimals}
-<<<<<<< HEAD
                     key={`${item.validatorAddress || item.chain}-${item.status}-${item.claimable}`}
-=======
-                    key={item.validatorAddress}
->>>>>>> 96c2df2b
                     label={getWaitingTime(item.waitingTime) ? t(getWaitingTime(item.waitingTime)) : t('Withdraw')}
                     suffix={staking.nativeToken}
                     value={item.claimable || ''}
