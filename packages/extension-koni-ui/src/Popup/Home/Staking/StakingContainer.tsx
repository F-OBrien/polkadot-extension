--- conflicted
+++ resolved
@@ -26,13 +26,8 @@
   stakeUnlockingTimestamp: number;
 }
 
-<<<<<<< HEAD
-function StakingContainer ({ className, data, loading, priceMap }: Props): React.ReactElement<Props> {
+function StakingContainer ({ className, data, loading, priceMap, stakeUnlockingTimestamp }: Props): React.ReactElement<Props> {
   const isAccountAll = useIsAccountAll();
-
-=======
-function StakingContainer ({ className, data, loading, priceMap, stakeUnlockingTimestamp }: Props): React.ReactElement<Props> {
->>>>>>> 4ea66d96
   const navigate = useContext(ActionContext);
   const { currentAccount: { account } } = useSelector((state: RootState) => state);
 
