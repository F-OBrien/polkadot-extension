// Copyright 2019-2022 @subwallet/extension-koni authors & contributors
// SPDX-License-Identifier: Apache-2.0

import { BaseTxError, ResponseStakeExternal, ResponseStakeLedger, ResponseWithdrawStakeQr } from '@subwallet/extension-base/background/KoniTypes';
import { LedgerState } from '@subwallet/extension-base/signers/types';
import { InputWithLabel } from '@subwallet/extension-koni-ui/components';
import Button from '@subwallet/extension-koni-ui/components/Button';
import InputAddress from '@subwallet/extension-koni-ui/components/InputAddress';
import LedgerRequest from '@subwallet/extension-koni-ui/components/Ledger/LedgerRequest';
import Modal from '@subwallet/extension-koni-ui/components/Modal';
import QrRequest from '@subwallet/extension-koni-ui/components/Qr/QrRequest';
import Spinner from '@subwallet/extension-koni-ui/components/Spinner';
import { SIGN_MODE } from '@subwallet/extension-koni-ui/constants/signing';
import { ExternalRequestContext } from '@subwallet/extension-koni-ui/contexts/ExternalRequestContext';
import { QrContext, QrContextState, QrStep } from '@subwallet/extension-koni-ui/contexts/QrContext';
import useGetNetworkJson from '@subwallet/extension-koni-ui/hooks/screen/home/useGetNetworkJson';
import { useRejectExternalRequest } from '@subwallet/extension-koni-ui/hooks/useRejectExternalRequest';
import { useSignMode } from '@subwallet/extension-koni-ui/hooks/useSignMode';
import useToast from '@subwallet/extension-koni-ui/hooks/useToast';
import useTranslation from '@subwallet/extension-koni-ui/hooks/useTranslation';
import { getAccountMeta, getStakeWithdrawalTxInfo, stakeWithdrawLedger, stakeWithdrawQr, submitStakeWithdrawal } from '@subwallet/extension-koni-ui/messaging';
import StakeWithdrawalResult from '@subwallet/extension-koni-ui/Popup/Home/Staking/StakeWithdrawalResult';
import { ThemeProps } from '@subwallet/extension-koni-ui/types';
import React, { useCallback, useContext, useEffect, useState } from 'react';
import styled from 'styled-components';

import { KeyringPair$Meta } from '@polkadot/keyring/types';

interface Props extends ThemeProps {
  className?: string;
  hideModal: () => void;
  address: string;
  networkKey: string;
  amount: number;
  targetValidator: string | undefined;
  nextWithdrawalAction: string | undefined;
  stakeUnlockingTimestamp: number;
  setWithdrawalTimestamp: (data: number) => void;
}

function StakeAuthWithdrawal ({ address, amount, className, hideModal, networkKey, nextWithdrawalAction, setWithdrawalTimestamp, stakeUnlockingTimestamp, targetValidator }: Props): React.ReactElement<Props> {
  const networkJson = useGetNetworkJson(networkKey);
  const { t } = useTranslation();
  const { show } = useToast();
  const { handlerReject } = useRejectExternalRequest();

  const { clearExternalState, externalState: { externalId }, updateExternalState } = useContext(ExternalRequestContext);
  const { cleanQrState, updateQrState } = useContext(QrContext);

  const [actionTimestamp] = useState(stakeUnlockingTimestamp);
  const [loading, setLoading] = useState(false);
  const [password, setPassword] = useState<string>('');
  const [passwordError, setPasswordError] = useState<string | null>('');
  const [isTxReady, setIsTxReady] = useState(false);

  const [balanceError, setBalanceError] = useState(false);
  const [fee, setFee] = useState('');

  const [extrinsicHash, setExtrinsicHash] = useState('');
  const [isTxSuccess, setIsTxSuccess] = useState(false);
  const [txError, setTxError] = useState('');
  const [showResult, setShowResult] = useState(false);
  const [accountMeta, setAccountMeta] = useState<KeyringPair$Meta>({});
  const [errorArr, setErrorArr] = useState<string[]>([]);

  const signMode = useSignMode(accountMeta);

  useEffect(() => {
    getStakeWithdrawalTxInfo({
      address,
      networkKey,
      action: nextWithdrawalAction,
      validatorAddress: targetValidator
    })
      .then((resp) => {
        setIsTxReady(true);
        setBalanceError(resp.balanceError);
        setFee(resp.fee);
      })
      .catch(console.error);

    return () => {
      setIsTxReady(false);
      setBalanceError(false);
      setFee('');
    };
    // eslint-disable-next-line react-hooks/exhaustive-deps
  }, []);

  const _onChangePass = useCallback((value: string) => {
    setPassword(value);
    setPasswordError(null);
  }, []);

  const hideConfirm = useCallback(async () => {
    if (!loading) {
      await handlerReject(externalId);
      hideModal();
    }
  }, [loading, handlerReject, externalId, hideModal]);

  const handleOnSubmit = useCallback(async () => {
    setLoading(true);
    await submitStakeWithdrawal({
      address,
      networkKey,
      password,
      action: nextWithdrawalAction,
      validatorAddress: targetValidator
    }, (cbData) => {
      if (cbData.passwordError) {
        show(cbData.passwordError);
        setPasswordError(cbData.passwordError);
        setLoading(false);
      }

      if (balanceError && !cbData.passwordError) {
        setLoading(false);
        show('Your balance is too low to cover fees');

        return;
      }

      if (cbData.txError && cbData.txError) {
        show('Encountered an error, please try again.');
        setLoading(false);

        return;
      }

      if (cbData.status) {
        setLoading(false);
        setWithdrawalTimestamp(actionTimestamp);

        if (cbData.status) {
          setIsTxSuccess(true);
          setShowResult(true);
          setExtrinsicHash(cbData.transactionHash as string);
        } else {
          setIsTxSuccess(false);
          setTxError('Error submitting transaction');
          setShowResult(true);
          setExtrinsicHash(cbData.transactionHash as string);
        }
      }
    });
  }, [actionTimestamp, address, balanceError, networkKey, nextWithdrawalAction, password, setWithdrawalTimestamp, show, targetValidator]);

  const handleConfirm = useCallback(() => {
    setLoading(true);

    // eslint-disable-next-line @typescript-eslint/no-misused-promises
    setTimeout(async () => {
      await handleOnSubmit();
    }, 10);
  }, [handleOnSubmit]);

  const handleResend = useCallback(() => {
    setExtrinsicHash('');
    setIsTxSuccess(false);
    setTxError('');
    setShowResult(false);
  }, []);

<<<<<<< HEAD
  // External

  const handlerCallbackResponseResult = useCallback((data: ResponseStakeExternal) => {
    if (balanceError && !data.passwordError) {
      setLoading(false);
      setErrorArr(['Your balance is too low to cover fees']);
      setIsTxSuccess(false);
      setTxError('Your balance is too low to cover fees');
      setShowResult(true);
      cleanQrState();

      return;
    }

    if (data.txError && data.status === undefined) {
      setErrorArr(['Encountered an error, please try again.']);
      setLoading(false);
      setIsTxSuccess(false);
      setTxError('Encountered an error, please try again.');
      setShowResult(false);
      cleanQrState();
      clearExternalState();

      return;
    }

    if (data.status !== undefined) {
      setLoading(false);

      if (data.status) {
        setIsTxSuccess(true);
        setShowResult(true);
        setExtrinsicHash(data.transactionHash as string);
      } else {
        setIsTxSuccess(false);
        setTxError('Error submitting transaction');
        setShowResult(true);
        setExtrinsicHash(data.transactionHash as string);
      }

      cleanQrState();
      clearExternalState();
    }
  }, [balanceError, cleanQrState, clearExternalState, setExtrinsicHash, setIsTxSuccess, setShowResult, setTxError]);

  const handlerResponseError = useCallback((errors: BaseTxError[]) => {
    const errorMessage = errors.map((err) => err.message);

    setErrorArr(errorMessage);

    if (errorMessage && errorMessage.length) {
      setLoading(false);
    }
  }, []);

  // Qr

  const handlerCallbackResponseResultQr = useCallback((data: ResponseWithdrawStakeQr) => {
    if (data.qrState) {
      const state: QrContextState = {
        ...data.qrState,
        step: QrStep.DISPLAY_PAYLOAD
      };

      setLoading(false);
      updateQrState(state);
    }

    if (data.externalState) {
      updateExternalState(data.externalState);
    }

    if (data.isBusy) {
      updateQrState({ step: QrStep.SENDING_TX });
      setLoading(true);
    }

    handlerCallbackResponseResult(data);
  }, [handlerCallbackResponseResult, updateExternalState, updateQrState]);

  const handlerOnSubmitQr = useCallback(() => {
    stakeWithdrawQr({
      address: address,
      networkKey: networkKey
    }, handlerCallbackResponseResultQr)
      .then(handlerResponseError)
      .catch((e) => console.log('There is problem when makeBondingQr', e));
  }, [address, handlerCallbackResponseResultQr, handlerResponseError, networkKey]);

  const handlerErrorQr = useCallback((error: Error) => {
    setErrorArr([error.message]);
  }, []);

  const handlerSubmitQr = useCallback(() => {
    setLoading(true);

    // eslint-disable-next-line @typescript-eslint/no-misused-promises
    setTimeout(() => {
      handlerOnSubmitQr();
    }, 10);
  }, [handlerOnSubmitQr]);

  // Ledger

  const handlerCallbackResponseResultLedger = useCallback((handlerSignLedger: (ledgerState: LedgerState) => void, data: ResponseStakeLedger) => {
    if (data.ledgerState) {
      handlerSignLedger(data.ledgerState);
    }

    if (data.externalState) {
      updateExternalState(data.externalState);
    }

    handlerCallbackResponseResult(data);
  }, [handlerCallbackResponseResult, updateExternalState]);

  const handlerSendLedgerSubstrate = useCallback((handlerSignLedger: (ledgerState: LedgerState) => void) => {
    const callback = (data: ResponseStakeExternal) => {
      handlerCallbackResponseResultLedger(handlerSignLedger, data);
    };

    stakeWithdrawLedger({
      networkKey: networkKey,
      address: address
    }, callback)
      .then(handlerResponseError)
      .catch((e) => console.log('There is problem when makeTransferNftQrSubstrate', e));
  }, [address, handlerCallbackResponseResultLedger, handlerResponseError, networkKey]);

  const handlerSendLedger = useCallback((handlerSignLedger: (ledgerState: LedgerState) => void) => {
    if (loading) {
      return;
    }

    setLoading(true);

    // eslint-disable-next-line @typescript-eslint/no-misused-promises
    setTimeout(() => {
      const sendSubstrate = () => {
        handlerSendLedgerSubstrate(handlerSignLedger);
      };

      sendSubstrate();
    }, 10);
  }, [handlerSendLedgerSubstrate, loading]);

  const renderInfo = useCallback(() => {
    return (
      <>
        <InputAddress
          autoPrefill={false}
          className={'receive-input-address'}
          defaultValue={address}
          help={t<string>('The account which you will withdraw stake')}
          isDisabled={true}
          isSetDefaultValue={true}
          label={t<string>('Withdraw stake from account')}
          networkPrefix={networkJson.ss58Format}
          type='allPlus'
          withEllipsis
        />

        <div className={'transaction-info-container'}>
          <div className={'transaction-info-row'}>
            <div className={'transaction-info-title'}>Withdrawal amount</div>
            <div className={'transaction-info-value'}>{amount} {networkJson.nativeToken}</div>
          </div>

          <div className={'transaction-info-row'}>
            <div className={'transaction-info-title'}>Withdrawal fee</div>
            <div className={'transaction-info-value'}>{fee}</div>
          </div>

          <div className={'transaction-info-row'}>
            <div className={'transaction-info-title'}>Total</div>
            <div className={'transaction-info-value'}>{amount} {networkJson.nativeToken} + {fee}</div>
          </div>
        </div>
      </>
    );
  }, [address, amount, fee, networkJson, t]);

  const renderContent = useCallback(() => {
    switch (signMode) {
      case SIGN_MODE.QR:
        return (
          <div className='external-wrapper'>
            <QrRequest
              errorArr={errorArr}
              genesisHash={networkJson.genesisHash}
              handlerStart={handlerSubmitQr}
              isBusy={loading}
              onError={handlerErrorQr}
            >
              {renderInfo()}
            </QrRequest>
          </div>
        );
      case SIGN_MODE.LEDGER:
        return (
          <div className='external-wrapper'>
            <LedgerRequest
              accountMeta={accountMeta}
              errorArr={errorArr}
              genesisHash={networkJson.genesisHash}
              handlerSignLedger={handlerSendLedger}
              isBusy={loading}
              setBusy={setLoading}
              setErrorArr={setErrorArr}
            >
              {renderInfo()}
            </LedgerRequest>
          </div>
        );
      case SIGN_MODE.PASSWORD:
      default:
        return (
          <>
            {renderInfo()}

            <div className='withdrawal-auth__separator' />

            <InputWithLabel
              isError={passwordError !== null}
              label={t<string>('Unlock account with password')}
              onChange={_onChangePass}
              type='password'
              value={password}
            />

            <div className={'withdrawal-auth-btn-container'}>
              <Button
                className={'withdrawal-auth-cancel-button'}
                isDisabled={loading}
                onClick={hideConfirm}
              >
                Reject
              </Button>
              <Button
                isDisabled={password === ''}
                onClick={handleConfirm}
              >
                {
                  loading
                    ? <Spinner />
                    : <span>Confirm</span>
                }
              </Button>
            </div>
          </>
        );
    }
  }, [_onChangePass, accountMeta, errorArr, handleConfirm, handlerErrorQr, handlerSendLedger, handlerSubmitQr, hideConfirm, loading, networkJson.genesisHash, password, passwordError, renderInfo, signMode, t]);

  useEffect(() => {
    let unmount = false;

    const handler = async () => {
      const { meta } = await getAccountMeta({ address: address });

      if (!unmount) {
        setAccountMeta(meta);
      }
    };

    // eslint-disable-next-line no-void
    void handler();

    return () => {
      unmount = true;
    };
  }, [address]);
=======
  const handleClickCancel = useCallback(() => {
    if (!loading) {
      hideModal();
    }
  }, [hideModal, loading]);
>>>>>>> 4ea66d96

  return (
    <div className={className}>
      <Modal>
        <div className={'header-confirm'}>
          <div className={'header-alignment'} /> {/* for alignment */}
          <div
            className={'header-title-confirm'}
          >
            Authorize transaction
          </div>
          <div
            className={'close-button-confirm header-alignment'}
<<<<<<< HEAD
            // eslint-disable-next-line @typescript-eslint/no-misused-promises
            onClick={hideConfirm}
=======
            onClick={handleClickCancel}
>>>>>>> 4ea66d96
          >
            Cancel
          </div>
        </div>
        {
          !showResult
            ? (
              <>
                {
                  isTxReady
                    ? (
                      <div className={'withdrawal-auth-container'}>
                        { renderContent() }
                      </div>
                    )
                    : <Spinner className={'container-spinner'} />
                }
              </>
            )
            : (
              <StakeWithdrawalResult
                backToHome={hideModal}
                extrinsicHash={extrinsicHash}
                handleResend={handleResend}
                isTxSuccess={isTxSuccess}
                networkKey={networkKey}
                txError={txError}
              />
            )
        }
      </Modal>
    </div>
  );
}

export default React.memo(styled(StakeAuthWithdrawal)(({ theme }: Props) => `
  .container-spinner {
    height: 65px;
    width: 65px;
  }

  .withdrawal-auth-cancel-button {
    color: ${theme.textColor3};
    background: ${theme.buttonBackground1};
  }

  .withdrawal-auth-btn-container {
    margin-top: 20px;
    display: flex;
    justify-content: center;
    align-items: center;
    gap: 20px;
  }

  .withdrawal-auth__separator {
    margin-top: 30px;
    margin-bottom: 18px;
  }

  .withdrawal-auth__separator:before {
    content: "";
    height: 1px;
    display: block;
    background: ${theme.boxBorderColor};
  }

  .transaction-info-container {
    margin-top: 20px;
    width: 100%;
  }

  .transaction-info-row {
    width: 100%;
    display: flex;
    justify-content: space-between;
    align-items: center;
  }

  .transaction-info-title {
    font-weight: 500;
    font-size: 15px;
    line-height: 26px;
    color: ${theme.textColor2};
  }

  .transaction-info-value {
    font-weight: 500;
    font-size: 15px;
    line-height: 26px;
  }

  .selected-validator {
    font-weight: 500;
    font-size: 18px;
    line-height: 28px;
    margin-top: 5px;
  }

  .withdrawal-auth-container {
    padding-left: 15px;
    padding-right: 15px;
    display: flex;
    flex-direction: column;
    flex: 1;
  }

  .validator-expected-return {
    font-size: 14px;
    color: ${theme.textColor3};
  }

  .validator-footer {
    display: flex;
    align-items: center;
    justify-content: flex-end;
    gap: 10px;
  }

  .validator-header {
    font-size: 14px;
    display: flex;
    align-items: center;
    gap: 10px;
  }

  .identityIcon {
    border: 2px solid ${theme.checkDotColor};
  }
  .validator-item-container {
    margin-top: 10px;
    margin-bottom: 28px;
    display: flex;
    align-items: center;
    justify-content: space-between;
    background-color: ${theme.backgroundAccountAddress};
    padding: 10px 15px;
    border-radius: 8px;
    gap: 10px;
  }

  .close-button-confirm {
    text-align: right;
    font-size: 14px;
    cursor: pointer;
    color: ${theme.textColor3}
  }

  .header-alignment {
    width: 20%;
  }

  .header-title-confirm {
    width: 85%;
    text-align: center;
  }

  .header-confirm {
    width: 100%;
    display: flex;
    justify-content: space-between;
    margin-bottom: 12px;
    font-size: 24px;
    font-weight: 500;
    line-height: 36px;
    font-style: normal;
    box-shadow: ${theme.headerBoxShadow};
    padding-top: 20px;
    padding-bottom: 20px;
    padding-left: 15px;
    padding-right: 15px;
  }

  .subwallet-modal {
    max-width: 460px;
    left: 0;
    right: 0;
    top: 0;
    bottom: 0;
    border-radius: 0;
    padding: 0;
    display: flex;
    flex-direction: column;
    overflow: hidden;
    border: 1px solid ${theme.extensionBorder};
  }

  .external-wrapper {
    display: flex;
    flex: 1;
    flex-direction: column;
    margin: -15px -15px 0;
  }
`));<|MERGE_RESOLUTION|>--- conflicted
+++ resolved
@@ -162,7 +162,6 @@
     setShowResult(false);
   }, []);
 
-<<<<<<< HEAD
   // External
 
   const handlerCallbackResponseResult = useCallback((data: ResponseStakeExternal) => {
@@ -435,13 +434,6 @@
       unmount = true;
     };
   }, [address]);
-=======
-  const handleClickCancel = useCallback(() => {
-    if (!loading) {
-      hideModal();
-    }
-  }, [hideModal, loading]);
->>>>>>> 4ea66d96
 
   return (
     <div className={className}>
@@ -455,12 +447,7 @@
           </div>
           <div
             className={'close-button-confirm header-alignment'}
-<<<<<<< HEAD
-            // eslint-disable-next-line @typescript-eslint/no-misused-promises
             onClick={hideConfirm}
-=======
-            onClick={handleClickCancel}
->>>>>>> 4ea66d96
           >
             Cancel
           </div>
