// Copyright 2019-2022 @subwallet/extension-koni-ui authors & contributors
// SPDX-License-Identifier: Apache-2.0

import { Layout } from '@subwallet/extension-koni-ui/components';
<<<<<<< HEAD
import QrScannerErrorNotice from '@subwallet/extension-koni-ui/components/Qr/Scanner/ErrorNotice';
=======
import { AddressInput } from '@subwallet/extension-koni-ui/components/Field/AddressInput';
>>>>>>> 94a9aa7e
import useGetDefaultAccountName from '@subwallet/extension-koni-ui/hooks/account/useGetDefaultAccountName';
import useAutoNavigateToCreatePassword from '@subwallet/extension-koni-ui/hooks/router/autoNavigateToCreatePassword';
import useDefaultNavigate from '@subwallet/extension-koni-ui/hooks/router/useDefaultNavigate';
import { createAccountExternalV2 } from '@subwallet/extension-koni-ui/messaging';
import { RootState } from '@subwallet/extension-koni-ui/stores';
import { ThemeProps } from '@subwallet/extension-koni-ui/types';
import { ValidateState } from '@subwallet/extension-koni-ui/types/validator';
import { convertFieldToObject } from '@subwallet/extension-koni-ui/util/form';
import { readOnlyScan } from '@subwallet/extension-koni-ui/util/scanner/attach';
<<<<<<< HEAD
import { Button, Form, Icon, Input, ModalContext, SwQrScanner } from '@subwallet/react-ui';
=======
import { Form, Icon } from '@subwallet/react-ui';
import { useForm } from '@subwallet/react-ui/es/form/Form';
>>>>>>> 94a9aa7e
import PageIcon from '@subwallet/react-ui/es/page-icon';
import CN from 'classnames';
<<<<<<< HEAD
import { Eye, Info, QrCode } from 'phosphor-react';
import React, { ChangeEventHandler, useCallback, useContext, useState } from 'react';
=======
import { Eye, Info } from 'phosphor-react';
import { Callbacks, FieldData, RuleObject } from 'rc-field-form/lib/interface';
import React, { useCallback, useState } from 'react';
>>>>>>> 94a9aa7e
import { useTranslation } from 'react-i18next';
import { useSelector } from 'react-redux';
import styled from 'styled-components';

type Props = ThemeProps

const FooterIcon = (
  <Icon
    phosphorIcon={Eye}
    weight='fill'
  />
);

<<<<<<< HEAD
const modalId = 'attach-read-only-scanner-modal';
=======
interface ReadOnlyAccountInput {
  address?: string
}
>>>>>>> 94a9aa7e

const Component: React.FC<Props> = ({ className }: Props) => {
  useAutoNavigateToCreatePassword();

  const { t } = useTranslation();
  const { goHome } = useDefaultNavigate();

  const { activeModal, inactiveModal } = useContext(ModalContext);

  const [reformatAddress, setReformatAddress] = useState('');
  const [loading, setLoading] = useState(false);
  const [isEthereum, setIsEthereum] = useState(false);
  const [validateState, setValidateState] = useState<ValidateState>({});
  const accountName = useGetDefaultAccountName();
  const [form] = useForm<ReadOnlyAccountInput>();
  const accounts = useSelector((root: RootState) => root.accountState.accounts);

  const handleResult = useCallback((val: string) => {
    const result = readOnlyScan(val);

    if (result) {
      setReformatAddress(result.content);
      setIsEthereum(result.isEthereum);
    }
  }, []);

  const onFieldsChange: Callbacks<ReadOnlyAccountInput>['onFieldsChange'] = useCallback((changes: FieldData[], formData: FieldData[]) => {
    const changeMap = convertFieldToObject<ReadOnlyAccountInput>(changes);

    if (changeMap.address) {
      setValidateState({});
      handleResult(changeMap.address);
    }
  }, [handleResult]);

<<<<<<< HEAD
  const openCamera = useCallback(() => {
    setScanningError(false);
    activeModal(modalId);
  }, [activeModal]);

  const closeCamera = useCallback(() => {
    setScanningError(false);
  }, []);
=======
  const accountAddressValidator = useCallback((rule: RuleObject, value: string) => {
    const result = readOnlyScan(value);

    if (result) {
      // For each account, check if the address already exists return promise reject
      for (const account of accounts) {
        if (account.address === result.content) {
          setReformatAddress('');
>>>>>>> 94a9aa7e

          return Promise.reject(t('Account already exists'));
        }
      }
    } else {
      setReformatAddress('');

<<<<<<< HEAD
    if (rs) {
      inactiveModal(modalId);
      setAddress(result.text);
    }
  }, [handleResult, inactiveModal]);
=======
      if (value !== '') {
        return Promise.reject(t('Invalid address'));
      }
    }
>>>>>>> 94a9aa7e

    return Promise.resolve();
  }, [accounts, t]);

  const onSubmit = useCallback(() => {
    setLoading(true);

    if (reformatAddress) {
      createAccountExternalV2({
        name: accountName,
        address: reformatAddress,
        genesisHash: '',
        isEthereum: isEthereum,
        isAllowed: false,
        isReadOnly: true
      })
        .then((errors) => {
          if (errors.length) {
            setValidateState({
              message: errors[0].message,
              status: 'error'
            });
          } else {
            setValidateState({});
            goHome();
          }
        })
        .catch((error: Error) => {
          setValidateState({
            message: error.message,
            status: 'error'
          });
        })
        .finally(() => {
          setLoading(false);
        });
    } else {
      setLoading(false);
    }
  }, [reformatAddress, accountName, isEthereum, goHome]);

  const isFormValidated = form.getFieldsError().filter(({ errors }) => errors.length).length > 0;

  return (
    <Layout.Base
      rightFooterButton={{
        children: t('Attach read-only account'),
        icon: FooterIcon,
        disabled: !reformatAddress || !!validateState.status || isFormValidated,
        onClick: onSubmit,
        loading: loading
      }}
      showBackButton={true}
      showSubHeader={true}
      subHeaderBackground='transparent'
      subHeaderCenter={true}
      subHeaderIcons={[
        {
          icon: (
            <Icon
              phosphorIcon={Info}
              size='sm'
            />
          )
        }
      ]}
      subHeaderPaddingVertical={true}
      title={t<string>('Attach watch-only account')}
    >
      <div className={CN(className, 'container')}>
        <div className='description'>
          {t('Track the activity of any wallet without injecting your private key to SubWallet')}
        </div>
        <div className='page-icon'>
          <PageIcon
            color='var(--page-icon-color)'
            iconProps={{
              weight: 'fill',
              phosphorIcon: Eye
            }}
          />
        </div>
        <Form
          form={form}
          initialValues={{ address: '' }}
          onFieldsChange={onFieldsChange}
          onFinish={onSubmit}
        >
          <Form.Item
            name='address'
            rules={[
              {
                message: t('Account address is required'),
                required: true
              },
              {
                validator: accountAddressValidator
              }
            ]}
          >
            <AddressInput placeholder={t('Please type or paste account address')} />
          </Form.Item>
          <Form.Item
            help={validateState.message}
            validateStatus={validateState.status}
          />
        </Form>
<<<<<<< HEAD

        <SwQrScanner
          className={className}
          id={modalId}
          isError={!!validateState.status && scanningError}
          onClose={closeCamera}
          onError={onError}
          onSuccess={onSuccess}
          overlay={scanningError && validateState.message && (<QrScannerErrorNotice message={validateState.message} />)}
        />
=======
>>>>>>> 94a9aa7e
      </div>
    </Layout.Base>
  );
};

const AttachReadOnly = styled(Component)<Props>(({ theme: { token } }: Props) => {
  return {
    '&.container': {
      padding: token.padding
    },

    '.description': {
      padding: `0 ${token.padding}px`,
      fontSize: token.fontSizeHeading6,
      lineHeight: token.lineHeightHeading6,
      color: token.colorTextDescription,
      textAlign: 'center'
    },

    '.page-icon': {
      display: 'flex',
      justifyContent: 'center',
      marginTop: token.controlHeightLG,
      marginBottom: token.sizeXXL,
      '--page-icon-color': token.colorSecondary
    }
  };
});

export default AttachReadOnly;<|MERGE_RESOLUTION|>--- conflicted
+++ resolved
@@ -2,11 +2,7 @@
 // SPDX-License-Identifier: Apache-2.0
 
 import { Layout } from '@subwallet/extension-koni-ui/components';
-<<<<<<< HEAD
-import QrScannerErrorNotice from '@subwallet/extension-koni-ui/components/Qr/Scanner/ErrorNotice';
-=======
 import { AddressInput } from '@subwallet/extension-koni-ui/components/Field/AddressInput';
->>>>>>> 94a9aa7e
 import useGetDefaultAccountName from '@subwallet/extension-koni-ui/hooks/account/useGetDefaultAccountName';
 import useAutoNavigateToCreatePassword from '@subwallet/extension-koni-ui/hooks/router/autoNavigateToCreatePassword';
 import useDefaultNavigate from '@subwallet/extension-koni-ui/hooks/router/useDefaultNavigate';
@@ -16,22 +12,13 @@
 import { ValidateState } from '@subwallet/extension-koni-ui/types/validator';
 import { convertFieldToObject } from '@subwallet/extension-koni-ui/util/form';
 import { readOnlyScan } from '@subwallet/extension-koni-ui/util/scanner/attach';
-<<<<<<< HEAD
-import { Button, Form, Icon, Input, ModalContext, SwQrScanner } from '@subwallet/react-ui';
-=======
 import { Form, Icon } from '@subwallet/react-ui';
 import { useForm } from '@subwallet/react-ui/es/form/Form';
->>>>>>> 94a9aa7e
 import PageIcon from '@subwallet/react-ui/es/page-icon';
 import CN from 'classnames';
-<<<<<<< HEAD
-import { Eye, Info, QrCode } from 'phosphor-react';
-import React, { ChangeEventHandler, useCallback, useContext, useState } from 'react';
-=======
 import { Eye, Info } from 'phosphor-react';
 import { Callbacks, FieldData, RuleObject } from 'rc-field-form/lib/interface';
 import React, { useCallback, useState } from 'react';
->>>>>>> 94a9aa7e
 import { useTranslation } from 'react-i18next';
 import { useSelector } from 'react-redux';
 import styled from 'styled-components';
@@ -45,21 +32,17 @@
   />
 );
 
-<<<<<<< HEAD
 const modalId = 'attach-read-only-scanner-modal';
-=======
+
 interface ReadOnlyAccountInput {
   address?: string
 }
->>>>>>> 94a9aa7e
 
 const Component: React.FC<Props> = ({ className }: Props) => {
   useAutoNavigateToCreatePassword();
 
   const { t } = useTranslation();
   const { goHome } = useDefaultNavigate();
-
-  const { activeModal, inactiveModal } = useContext(ModalContext);
 
   const [reformatAddress, setReformatAddress] = useState('');
   const [loading, setLoading] = useState(false);
@@ -87,16 +70,6 @@
     }
   }, [handleResult]);
 
-<<<<<<< HEAD
-  const openCamera = useCallback(() => {
-    setScanningError(false);
-    activeModal(modalId);
-  }, [activeModal]);
-
-  const closeCamera = useCallback(() => {
-    setScanningError(false);
-  }, []);
-=======
   const accountAddressValidator = useCallback((rule: RuleObject, value: string) => {
     const result = readOnlyScan(value);
 
@@ -105,7 +78,6 @@
       for (const account of accounts) {
         if (account.address === result.content) {
           setReformatAddress('');
->>>>>>> 94a9aa7e
 
           return Promise.reject(t('Account already exists'));
         }
@@ -113,18 +85,10 @@
     } else {
       setReformatAddress('');
 
-<<<<<<< HEAD
-    if (rs) {
-      inactiveModal(modalId);
-      setAddress(result.text);
-    }
-  }, [handleResult, inactiveModal]);
-=======
       if (value !== '') {
         return Promise.reject(t('Invalid address'));
       }
     }
->>>>>>> 94a9aa7e
 
     return Promise.resolve();
   }, [accounts, t]);
@@ -225,26 +189,16 @@
               }
             ]}
           >
-            <AddressInput placeholder={t('Please type or paste account address')} />
+            <AddressInput
+              id={modalId}
+              placeholder={t('Please type or paste account address')}
+            />
           </Form.Item>
           <Form.Item
             help={validateState.message}
             validateStatus={validateState.status}
           />
         </Form>
-<<<<<<< HEAD
-
-        <SwQrScanner
-          className={className}
-          id={modalId}
-          isError={!!validateState.status && scanningError}
-          onClose={closeCamera}
-          onError={onError}
-          onSuccess={onSuccess}
-          overlay={scanningError && validateState.message && (<QrScannerErrorNotice message={validateState.message} />)}
-        />
-=======
->>>>>>> 94a9aa7e
       </div>
     </Layout.Base>
   );
