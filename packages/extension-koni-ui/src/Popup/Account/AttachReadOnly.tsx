// Copyright 2019-2022 @subwallet/extension-koni-ui authors & contributors
// SPDX-License-Identifier: Apache-2.0

import { Layout } from '@subwallet/extension-koni-ui/components';
import QrScannerErrorNotice from '@subwallet/extension-koni-ui/components/QrScanner/ErrorNotice';
import { DEFAULT_ROUTER_PATH } from '@subwallet/extension-koni-ui/constants/router';
import useGetDefaultAccountName from '@subwallet/extension-koni-ui/hooks/account/useGetDefaultAccountName';
import useAutoNavigateToCreatePassword from '@subwallet/extension-koni-ui/hooks/router/autoNavigateToCreatePassword';
import { createAccountExternalV2 } from '@subwallet/extension-koni-ui/messaging';
import { ThemeProps } from '@subwallet/extension-koni-ui/types';
import { ValidateState } from '@subwallet/extension-koni-ui/types/validator';
import { readOnlyScan } from '@subwallet/extension-koni-ui/util/scanner/attach';
import { Button, Form, Icon, Input, SwQrScanner } from '@subwallet/react-ui';
import PageIcon from '@subwallet/react-ui/es/page-icon';
import { ScannerResult } from '@subwallet/react-ui/es/sw-qr-scanner';
import CN from 'classnames';
import { Eye, Info, QrCode } from 'phosphor-react';
import React, { ChangeEventHandler, useCallback, useState } from 'react';
import { useTranslation } from 'react-i18next';
import { useNavigate } from 'react-router-dom';
import styled from 'styled-components';

type Props = ThemeProps

const FooterIcon = (
  <Icon
    customSize={'28px'}
    phosphorIcon={Eye}
    size='sm'
    weight='fill'
  />
);

const Component: React.FC<Props> = ({ className }: Props) => {
  useAutoNavigateToCreatePassword();

  const { t } = useTranslation();
  const navigate = useNavigate();

  const [address, setAddress] = useState('');
  const [reformatAddress, setReformatAddress] = useState('');
  const [visible, setVisible] = useState(false);
  const [loading, setLoading] = useState(false);
  const [isEthereum, setIsEthereum] = useState(false);
  const [scanningError, setScanningError] = useState(false);
  const [validateState, setValidateState] = useState<ValidateState>({});
  const accountName = useGetDefaultAccountName();

  const handleResult = useCallback((val: string): boolean => {
    const result = readOnlyScan(val);

    if (result) {
      setReformatAddress(result.content);
      setIsEthereum(result.isEthereum);
      setValidateState({});

      return true;
    } else {
      setScanningError(true);
      setReformatAddress('');
      setValidateState({
        message: 'Invalid address',
        status: 'error'
      });

      return false;
    }
  }, []);

  const onChange: ChangeEventHandler<HTMLInputElement> = useCallback((event) => {
    const val = event.target.value;

    setAddress(val);
    handleResult(val);
  }, [handleResult]);

  const openCamera = useCallback(() => {
    setScanningError(false);
    setVisible(true);
  }, []);

  const closeCamera = useCallback(() => {
    setScanningError(false);
    setVisible(false);
  }, []);

  const onSuccess = useCallback((result: ScannerResult) => {
    const rs = handleResult(result.text);

    if (rs) {
      setVisible(false);
      setAddress(result.text);
    }
  }, [handleResult]);

  const onError = useCallback((error: string) => {
    setReformatAddress('');
    setValidateState({
      message: error,
      status: 'error'
    });
  }, []);

  const onSubmit = useCallback(() => {
    setLoading(true);

    if (reformatAddress) {
      createAccountExternalV2({
        name: accountName,
        address: reformatAddress,
        genesisHash: '',
        isEthereum: isEthereum,
        isAllowed: false,
        isReadOnly: true
      })
        .then((errors) => {
          if (errors.length) {
            setValidateState({
              message: errors[0].message,
              status: 'error'
            });
          } else {
            setValidateState({});
<<<<<<< HEAD
            navigate(DEFAULT_ROUTER_PATH);
=======
            navigate('/');
>>>>>>> c8322ecd
          }
        })
        .catch((error: Error) => {
          setValidateState({
            message: error.message,
            status: 'error'
          });
        })
        .finally(() => {
          setLoading(false);
        });
    } else {
      setLoading(false);
    }
  }, [reformatAddress, accountName, isEthereum, navigate]);

  return (
    <Layout.Base
      footerButton={{
        children: t('Attach read-only account'),
        icon: FooterIcon,
        disabled: !reformatAddress || !!validateState.status,
        onClick: onSubmit,
        loading: loading
      }}
      showBackButton={true}
      showSubHeader={true}
      subHeaderBackground='transparent'
      subHeaderCenter={true}
      subHeaderIcons={[
        {
          icon: (
            <Icon
              phosphorIcon={Info}
              size='sm'
            />
          )
        }
      ]}
      subHeaderPaddingVertical={true}
      title={t<string>('Attach watch-only account')}
    >
      <div className={CN(className, 'container')}>
        <div className='description'>
          {t('Track the activity of any wallet without injecting your private key to SubWallet')}
        </div>
        <div className='page-icon'>
          <PageIcon
            color='var(--page-icon-color)'
            iconProps={{
              weight: 'fill',
              phosphorIcon: Eye
            }}
          />
        </div>
        <Form>
          <Form.Item validateStatus={validateState.status}>
            <Input
              label={t('Account address')}
              onChange={onChange}
              placeholder={t('Please type or paste account address')}
              suffix={(
                <Button
                  icon={(
                    <Icon
                      phosphorIcon={QrCode}
                      size='sm'
                    />
                  )}
                  onClick={openCamera}
                  size='xs'
                  type='ghost'
                />
              )}
              value={address}
            />
          </Form.Item>
          <Form.Item
            help={validateState.message}
            validateStatus={validateState.status}
          />
        </Form>

        <SwQrScanner
          className={className}
          isError={!!validateState.status && scanningError}
          onClose={closeCamera}
          onError={onError}
          onSuccess={onSuccess}
          open={visible}
          overlay={scanningError && validateState.message && (<QrScannerErrorNotice message={validateState.message} />)}
        />
      </div>
    </Layout.Base>
  );
};

const AttachReadOnly = styled(Component)<Props>(({ theme: { token } }: Props) => {
  return {
    '&.container': {
      padding: token.padding
    },

    '.description': {
      padding: `0 ${token.padding}px`,
      fontSize: token.fontSizeHeading6,
      lineHeight: token.lineHeightHeading6,
      color: token.colorTextDescription,
      textAlign: 'center'
    },

    '.page-icon': {
      display: 'flex',
      justifyContent: 'center',
      marginTop: token.controlHeightLG,
      marginBottom: token.sizeXXL,
      '--page-icon-color': token.colorSecondary
    }
  };
});

export default AttachReadOnly;<|MERGE_RESOLUTION|>--- conflicted
+++ resolved
@@ -121,11 +121,7 @@
             });
           } else {
             setValidateState({});
-<<<<<<< HEAD
             navigate(DEFAULT_ROUTER_PATH);
-=======
-            navigate('/');
->>>>>>> c8322ecd
           }
         })
         .catch((error: Error) => {
