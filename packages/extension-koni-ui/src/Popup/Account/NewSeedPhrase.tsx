--- conflicted
+++ resolved
@@ -61,11 +61,7 @@
       })
         .then(() => {
           // window.localStorage.setItem('popupNavigation', '/');
-<<<<<<< HEAD
           navigate(DEFAULT_ROUTER_PATH);
-=======
-          navigate('/');
->>>>>>> c8322ecd
         })
         .catch((error: Error): void => {
           // setIsBusy(false);
