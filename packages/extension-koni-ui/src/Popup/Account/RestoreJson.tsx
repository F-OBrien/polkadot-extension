// Copyright 2019-2022 @subwallet/extension-koni-ui authors & contributors
// SPDX-License-Identifier: Apache-2.0

import { ResponseJsonGetAccountInfo } from '@subwallet/extension-base/background/types';
import { Layout } from '@subwallet/extension-koni-ui/components';
import AvatarGroup from '@subwallet/extension-koni-ui/components/Account/Info/AvatarGroup';
<<<<<<< HEAD
import { DEFAULT_ROUTER_PATH } from '@subwallet/extension-koni-ui/constants/router';
=======
import useAutoNavigateToCreatePassword from '@subwallet/extension-koni-ui/hooks/router/autoNavigateToCreatePassword';
>>>>>>> c8322ecd
import useTranslation from '@subwallet/extension-koni-ui/hooks/useTranslation';
import { batchRestoreV2, jsonGetAccountInfo, jsonRestoreV2 } from '@subwallet/extension-koni-ui/messaging';
import { ThemeProps } from '@subwallet/extension-koni-ui/types';
import { ValidateState } from '@subwallet/extension-koni-ui/types/validator';
import { isKeyringPairs$Json } from '@subwallet/extension-koni-ui/util/typeGuards';
import { KeyringPair$Json } from '@subwallet/keyring/types';
import { Form, Icon, Input, ModalContext, SettingItem, SwList, SwModal, Upload } from '@subwallet/react-ui';
import { UploadChangeParam, UploadFile } from '@subwallet/react-ui/es/upload/interface';
import AccountCard from '@subwallet/react-ui/es/web3-block/account-card';
import { KeyringPairs$Json } from '@subwallet/ui-keyring/types';
import CN from 'classnames';
import { DotsThree, FileArrowDown, Info } from 'phosphor-react';
import React, { ChangeEventHandler, useCallback, useContext, useState } from 'react';
import { useNavigate } from 'react-router-dom';
import styled from 'styled-components';

import { u8aToString } from '@polkadot/util';

type Props = ThemeProps;

const FooterIcon = (
  <Icon
    customSize={'28px'}
    phosphorIcon={FileArrowDown}
    size='sm'
    weight='fill'
  />
);

const modalId = 'account-json-modal';

const Component: React.FC<Props> = ({ className }: Props) => {
  useAutoNavigateToCreatePassword();

  const { t } = useTranslation();
  const navigate = useNavigate();
  const { activeModal, inactiveModal } = useContext(ModalContext);

  const [fileValidateState, setFileValidateState] = useState<ValidateState>({});
  const [submitValidateState, setSubmitValidateState] = useState<ValidateState>({});
  const [validating, setValidating] = useState(false);
  const [loading, setLoading] = useState(false);
  const [requirePassword, setRequirePassword] = useState(false);
  const [password, setPassword] = useState('');
  const [jsonFile, setJsonFile] = useState<KeyringPair$Json | KeyringPairs$Json | undefined>(undefined);
  const [accountsInfo, setAccountsInfo] = useState<ResponseJsonGetAccountInfo[]>([]);

  const closeModal = useCallback(() => {
    inactiveModal(modalId);
  }, [inactiveModal]);

  const openModal = useCallback(() => {
    activeModal(modalId);
  }, [activeModal]);

  const onChange = useCallback((info: UploadChangeParam<UploadFile<unknown>>) => {
    if (validating) {
      return;
    }

    setValidating(true);
    const uploadFile = info.file;

    uploadFile.originFileObj?.arrayBuffer()
      .then((bytes) => {
      // setFileError(false);
      // setIsPasswordError(false);
      // setPassword('');
      // setAccountsInfo(() => []);
        let json: KeyringPair$Json | KeyringPairs$Json | undefined;

        try {
          json = JSON.parse(u8aToString(Uint8Array.from(Buffer.from(bytes)))) as KeyringPair$Json | KeyringPairs$Json;

          if (JSON.stringify(jsonFile) === JSON.stringify(json)) {
            setValidating(false);

            return;
          } else {
            setPassword('');
            setJsonFile(json);
          }
        } catch (e) {
          const error = e as Error;

          setFileValidateState({
            status: 'error',
            message: error.message
          });
          setValidating(false);

          return;
        }

        try {
          setRequirePassword(true);
          setPassword('');
          setSubmitValidateState({});

          if (isKeyringPairs$Json(json)) {
            const accounts: ResponseJsonGetAccountInfo[] = json.accounts.map((account) => {
              return {
                address: account.address,
                genesisHash: account.meta.genesisHash,
                name: account.meta.name
              } as ResponseJsonGetAccountInfo;
            });

            setAccountsInfo(accounts);

            setFileValidateState({});
            setValidating(false);
          } else {
            jsonGetAccountInfo(json)
              .then((accountInfo) => {
                setAccountsInfo([accountInfo]);
                setFileValidateState({});
                setValidating(false);
              })
              .catch((e: Error) => {
                setFileValidateState({
                  status: 'error',
                  message: e.message
                });
              });
          }
        } catch (e) {
          setFileValidateState({
            status: 'error',
            message: t<string>('Invalid Json file')
          });
          setValidating(false);
        }
      })
      .catch((e: Error) => {
        setFileValidateState({
          status: 'error',
          message: e.message
        });
        setValidating(false);
      });
  }, [t, jsonFile, validating]);

  const onSubmit = useCallback(() => {
    if (!jsonFile) {
      return;
    }

    if (requirePassword && !password) {
      return;
    }

    setLoading(true);

    setTimeout(() => {
      (isKeyringPairs$Json(jsonFile)
        ? batchRestoreV2(jsonFile, password, accountsInfo, true)
        : jsonRestoreV2({
          file: jsonFile,
          password: password,
          address: accountsInfo[0].address,
          isAllowed: true,
          withMasterPassword: true
        }))
        .then(() => {
<<<<<<< HEAD
          navigate(DEFAULT_ROUTER_PATH);
=======
          navigate('/');
>>>>>>> c8322ecd
        })
        .catch((e: Error) => {
          setSubmitValidateState({
            message: e.message,
            status: 'error'
          });
        })
        .finally(() => {
          setLoading(false);
        });
    }, 500);
  }, [accountsInfo, jsonFile, navigate, password, requirePassword]);

  const renderItem = useCallback((account: ResponseJsonGetAccountInfo): React.ReactNode => {
    return (
      <AccountCard
        accountName={account.name}
        address={account.address}
        addressPreLength={4}
        addressSufLength={5}
        avatarIdentPrefix={42}
        avatarTheme={account.type === 'ethereum' ? 'ethereum' : 'polkadot'}
        className='account-item'
        isSelected={true}
        key={account.address}
      />
    );
  }, []);

  const onChangePassword: ChangeEventHandler<HTMLInputElement> = useCallback((event) => {
    const value = event.target.value;

    setSubmitValidateState({});
    setPassword(value);
  }, []);

  return (
    <Layout.Base
      footerButton={{
        children: t('Import from Json'),
        icon: FooterIcon,
        onClick: onSubmit,
        disabled: !!fileValidateState.status || !!fileValidateState.status,
        loading: validating || loading
      }}
      showBackButton={true}
      showSubHeader={true}
      subHeaderBackground='transparent'
      subHeaderCenter={true}
      subHeaderIcons={[
        {
          icon: (
            <Icon
              phosphorIcon={Info}
              size='sm'
            />
          )
        }
      ]}
      subHeaderPaddingVertical={true}
      title={t<string>('Import from Json')}
    >
      <div className={CN(className, 'container')}>
        <div className='description'>
          {t('Please drag an drop the .json file you exported from Polkadot.js')}
        </div>
        <Form className='form-container'>
          <Form.Item
            validateStatus={fileValidateState.status}
          >
            <Upload.SingleFileDragger
              accept={'application/JSON'}
              disabled={validating}
              hint={t('Please drag an drop the .json file you exported from Polkadot.js')}
              onChange={onChange}
              title={t('Import from Polkadot.js')}
            />
          </Form.Item>
          {
            !!accountsInfo.length && (
              <Form.Item>
                <SettingItem
                  className='account-list-item'
                  leftItemIcon={<AvatarGroup accounts={accountsInfo} />}
                  name={t(`Import ${String(accountsInfo.length).padStart(2, '0')} accounts`)}
                  onPressItem={openModal}
                  rightItem={(
                    <Icon
                      phosphorIcon={DotsThree}
                      size='sm'
                    />
                  )}
                />
              </Form.Item>
            )
          }

          {
            requirePassword && (
              <Form.Item
                validateStatus={submitValidateState.status}
              >
                <div className='input-label'>
                  {t('Please enter the password you set when creating your polkadot.js account')}
                </div>
                <Input
                  onChange={onChangePassword}
                  placeholder={t('Current password')}
                  type='password'
                  value={password}
                />
              </Form.Item>
            )
          }

          <Form.Item
            help={fileValidateState.message}
            validateStatus={fileValidateState.status}
          />
          <Form.Item
            help={submitValidateState.message}
            validateStatus={submitValidateState.status}
          />
        </Form>
        <SwModal
          className={className}
          id={modalId}
          onCancel={closeModal}
          title={t('Import list')}
        >
          <SwList.Section
            displayRow={true}
            list={accountsInfo}
            renderItem={renderItem}
            rowGap='var(--row-gap)'
          />
        </SwModal>
      </div>
    </Layout.Base>
  );
};

const ImportJson = styled(Component)<Props>(({ theme: { token } }: Props) => {
  return {
    '--row-gap': token.sizeXS,

    '&.container': {
      padding: token.padding
    },

    '.description': {
      padding: `0 ${token.padding}px`,
      fontSize: token.fontSizeHeading6,
      lineHeight: token.lineHeightHeading6,
      color: token.colorTextDescription,
      textAlign: 'center'
    },

    '.form-container': {
      marginTop: token.margin
    },

    '.private-key-input': {

      textarea: {
        resize: 'none',
        height: `${token.sizeLG * 6}px !important`
      }
    },

    '.input-label': {
      fontSize: token.fontSizeHeading6,
      lineHeight: token.lineHeightHeading6,
      color: token.colorTextDescription,
      marginBottom: token.margin
    },

    '.account-list-item': {
      marginTop: -token.marginXS,

      '.ant-web3-block-right-item': {
        marginRight: 0
      }
    },

    '.ant-web3-block': {
      display: 'flex !important'
    }
  };
});

export default ImportJson;<|MERGE_RESOLUTION|>--- conflicted
+++ resolved
@@ -4,11 +4,8 @@
 import { ResponseJsonGetAccountInfo } from '@subwallet/extension-base/background/types';
 import { Layout } from '@subwallet/extension-koni-ui/components';
 import AvatarGroup from '@subwallet/extension-koni-ui/components/Account/Info/AvatarGroup';
-<<<<<<< HEAD
 import { DEFAULT_ROUTER_PATH } from '@subwallet/extension-koni-ui/constants/router';
-=======
 import useAutoNavigateToCreatePassword from '@subwallet/extension-koni-ui/hooks/router/autoNavigateToCreatePassword';
->>>>>>> c8322ecd
 import useTranslation from '@subwallet/extension-koni-ui/hooks/useTranslation';
 import { batchRestoreV2, jsonGetAccountInfo, jsonRestoreV2 } from '@subwallet/extension-koni-ui/messaging';
 import { ThemeProps } from '@subwallet/extension-koni-ui/types';
@@ -174,11 +171,7 @@
           withMasterPassword: true
         }))
         .then(() => {
-<<<<<<< HEAD
           navigate(DEFAULT_ROUTER_PATH);
-=======
-          navigate('/');
->>>>>>> c8322ecd
         })
         .catch((e: Error) => {
           setSubmitValidateState({
