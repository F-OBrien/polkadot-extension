// Copyright 2019-2022 @subwallet/extension-koni-ui authors & contributors
// SPDX-License-Identifier: Apache-2.0

import { ResponseJsonGetAccountInfo } from '@subwallet/extension-base/background/types';
import { Layout } from '@subwallet/extension-koni-ui/components';
import AvatarGroup from '@subwallet/extension-koni-ui/components/Account/Info/AvatarGroup';
import PageWrapper from '@subwallet/extension-koni-ui/components/Layout/PageWrapper';
import useCompleteCreateAccount from '@subwallet/extension-koni-ui/hooks/account/useCompleteCreateAccount';
import useTranslation from '@subwallet/extension-koni-ui/hooks/common/useTranslation';
import useAutoNavigateToCreatePassword from '@subwallet/extension-koni-ui/hooks/router/autoNavigateToCreatePassword';
import useDefaultNavigate from '@subwallet/extension-koni-ui/hooks/router/useDefaultNavigate';
import { batchRestoreV2, jsonGetAccountInfo, jsonRestoreV2 } from '@subwallet/extension-koni-ui/messaging';
import { ThemeProps } from '@subwallet/extension-koni-ui/types';
import { ValidateState } from '@subwallet/extension-koni-ui/types/validator';
import { isKeyringPairs$Json } from '@subwallet/extension-koni-ui/util/typeGuards';
import { KeyringPair$Json } from '@subwallet/keyring/types';
import { Form, Icon, Input, ModalContext, SettingItem, SwList, SwModal, Upload } from '@subwallet/react-ui';
import { UploadChangeParam, UploadFile } from '@subwallet/react-ui/es/upload/interface';
import AccountCard from '@subwallet/react-ui/es/web3-block/account-card';
import { KeyringPairs$Json } from '@subwallet/ui-keyring/types';
import CN from 'classnames';
import { DotsThree, FileArrowDown, Info } from 'phosphor-react';
import React, { ChangeEventHandler, useCallback, useContext, useEffect, useState } from 'react';
import styled from 'styled-components';

import { u8aToString } from '@polkadot/util';

type Props = ThemeProps;

const FooterIcon = (
  <Icon
    phosphorIcon={FileArrowDown}
    weight='fill'
  />
);

const modalId = 'account-json-modal';

const formName = 'restore-json-file-form';
const passwordField = 'password';

const focusPassword = () => {
  setTimeout(() => {
    const element = document.getElementById(`${formName}_${passwordField}`);

    if (element) {
      element.focus();
    }
  }, 10);
};

const selectPassword = () => {
  setTimeout(() => {
    const element = document.getElementById(`${formName}_${passwordField}`);

    if (element) {
      (element as HTMLInputElement).select();
    }
  }, 10);
};

const Component: React.FC<Props> = ({ className }: Props) => {
  useAutoNavigateToCreatePassword();

  const { t } = useTranslation();
  const onComplete = useCompleteCreateAccount();
  const { goHome } = useDefaultNavigate();
  const { activeModal, inactiveModal } = useContext(ModalContext);

  const [fileValidateState, setFileValidateState] = useState<ValidateState>({});
  const [submitValidateState, setSubmitValidateState] = useState<ValidateState>({});
  const [validating, setValidating] = useState(false);
  const [loading, setLoading] = useState(false);
  const [requirePassword, setRequirePassword] = useState(false);
  const [password, setPassword] = useState('');
  const [jsonFile, setJsonFile] = useState<KeyringPair$Json | KeyringPairs$Json | undefined>(undefined);
  const [accountsInfo, setAccountsInfo] = useState<ResponseJsonGetAccountInfo[]>([]);

  const closeModal = useCallback(() => {
    inactiveModal(modalId);
  }, [inactiveModal]);

  const openModal = useCallback(() => {
    activeModal(modalId);
  }, [activeModal]);

  const onChange = useCallback((info: UploadChangeParam<UploadFile<unknown>>) => {
    if (validating) {
      return;
    }

    setValidating(true);
    const uploadFile = info.file;

    uploadFile.originFileObj?.arrayBuffer()
      .then((bytes) => {
        let json: KeyringPair$Json | KeyringPairs$Json | undefined;

        try {
          json = JSON.parse(u8aToString(Uint8Array.from(Buffer.from(bytes)))) as KeyringPair$Json | KeyringPairs$Json;

          if (JSON.stringify(jsonFile) === JSON.stringify(json)) {
            setValidating(false);

            return;
          } else {
            setAccountsInfo([]);
            setPassword('');
            setJsonFile(json);
          }
        } catch (e) {
          const error = e as Error;

          setFileValidateState({
            status: 'error',
            message: error.message
          });
          setValidating(false);
          setRequirePassword(false);

          return;
        }

        try {
          setSubmitValidateState({});

          if (isKeyringPairs$Json(json)) {
            const accounts: ResponseJsonGetAccountInfo[] = json.accounts.map((account) => {
              return {
                address: account.address,
                genesisHash: account.meta.genesisHash,
                name: account.meta.name
              } as ResponseJsonGetAccountInfo;
            });

            setRequirePassword(true);
            setAccountsInfo(accounts);
            setFileValidateState({});
            setValidating(false);
          } else {
            jsonGetAccountInfo(json)
              .then((accountInfo) => {
                setRequirePassword(true);
                setAccountsInfo([accountInfo]);
                setFileValidateState({});
                setValidating(false);
              })
              .catch((e: Error) => {
                setRequirePassword(false);
                setFileValidateState({
                  status: 'error',
                  message: e.message
                });
                setValidating(false);
              });
          }
        } catch (e) {
          setFileValidateState({
            status: 'error',
            message: t<string>('Invalid Json file')
          });
          setValidating(false);
          setRequirePassword(false);
        }
      })
      .catch((e: Error) => {
        setFileValidateState({
          status: 'error',
          message: e.message
        });
        setValidating(false);
      });
  }, [t, jsonFile, validating]);

  const onSubmit = useCallback(() => {
    if (!jsonFile) {
      return;
    }

    if (requirePassword && !password) {
      return;
    }

    setLoading(true);

    setTimeout(() => {
      const isMultiple = isKeyringPairs$Json(jsonFile);

      (isMultiple
        ? batchRestoreV2(jsonFile, password, accountsInfo, true)
        : jsonRestoreV2({
          file: jsonFile,
          password: password,
          address: accountsInfo[0].address,
          isAllowed: true,
          withMasterPassword: true
        }))
        .then(() => {
          setTimeout(() => {
            if (isMultiple) {
              goHome();
            } else {
              onComplete();
            }
          }, 1000);
        })
        .catch((e: Error) => {
          setSubmitValidateState({
            message: e.message,
            status: 'error'
          });
          selectPassword();
        })
        .finally(() => {
          setLoading(false);
        });
    }, 500);
  }, [jsonFile, requirePassword, password, accountsInfo, goHome, onComplete]);

  const renderItem = useCallback((account: ResponseJsonGetAccountInfo): React.ReactNode => {
    return (
      <AccountCard
        accountName={account.name}
        address={account.address}
        addressPreLength={4}
        addressSufLength={5}
        avatarIdentPrefix={42}
        avatarTheme={account.type === 'ethereum' ? 'ethereum' : 'polkadot'}
        className='account-item'
        isSelected={true}
        key={account.address}
      />
    );
  }, []);

  const onChangePassword: ChangeEventHandler<HTMLInputElement> = useCallback((event) => {
    const value = event.target.value;

    setSubmitValidateState({});
    setPassword(value);
  }, []);

  useEffect(() => {
    if (requirePassword) {
      focusPassword();
    }
  }, [requirePassword]);

  return (
    <PageWrapper className={CN(className)}>
      <Layout.Base
        rightFooterButton={{
          children: t('Import from Json'),
          icon: FooterIcon,
          onClick: onSubmit,
          disabled: !!fileValidateState.status || !!submitValidateState.status || !password,
          loading: validating || loading
        }}
        showBackButton={true}
        showSubHeader={true}
        subHeaderBackground='transparent'
        subHeaderCenter={true}
        subHeaderIcons={[
          {
            icon: (
              <Icon
                phosphorIcon={Info}
                size='sm'
              />
            )
          }
<<<<<<< HEAD
        ]}
        subHeaderPaddingVertical={true}
        title={t<string>('Import from Json')}
      >
        <div className={CN('container')}>
          <div className='description'>
            {t('Please drag an drop the .json file you exported from Polkadot.js')}
          </div>
          <Form
            className='form-container'
            name={formName}
          >
            <Form.Item
              validateStatus={fileValidateState.status}
            >
              <Upload.SingleFileDragger
                accept={'application/json'}
                className='file-selector'
                disabled={validating}
                hint={t('Please drag an drop the .json file you exported from Polkadot.js')}
                onChange={onChange}
                title={t('Import from Polkadot.js')}
              />
            </Form.Item>
            {
              !!accountsInfo.length && (
                <Form.Item>
                  <SettingItem
                    className='account-list-item'
                    leftItemIcon={<AvatarGroup accounts={accountsInfo} />}
                    name={t(`Import ${String(accountsInfo.length).padStart(2, '0')} accounts`)}
                    onPressItem={openModal}
                    rightItem={(
                      <Icon
                        phosphorIcon={DotsThree}
                        size='sm'
                      />
                    )}
                  />
                </Form.Item>
              )
            }
            {
              requirePassword && (
                <Form.Item
                  validateStatus={submitValidateState.status}
                >
                  <div className='input-label'>
                    {t('Please enter the password you set when creating your polkadot.js account')}
                  </div>
                  <Input
                    id={`${formName}_${passwordField}`}
                    onChange={onChangePassword}
                    placeholder={t('Current password')}
                    type='password'
                    value={password}
                  />
                </Form.Item>
              )
            }

            <Form.Item
              help={fileValidateState.message}
              validateStatus={fileValidateState.status}
            />
            <Form.Item
              help={submitValidateState.message}
              validateStatus={submitValidateState.status}
            />
          </Form>
          <SwModal
            className={className}
            id={modalId}
            onCancel={closeModal}
            title={t('Import list')}
          >
            <SwList.Section
              displayRow={true}
              list={accountsInfo}
              renderItem={renderItem}
              rowGap='var(--row-gap)'
            />
          </SwModal>
        </div>
      </Layout.Base>
    </PageWrapper>
=======

          <Form.Item
            help={fileValidateState.message}
            validateStatus={fileValidateState.status}
          />
          <Form.Item
            help={submitValidateState.message}
            validateStatus={submitValidateState.status}
          />
        </Form>
        <SwModal
          className={className}
          id={modalId}
          onCancel={closeModal}
          title={t('Import list')}
        >
          <SwList.Section
            displayRow={true}
            ignoreScrollbar={accountsInfo.length > 5}
            list={accountsInfo}
            renderItem={renderItem}
            rowGap='var(--row-gap)'
          />
        </SwModal>
      </div>
    </Layout.Base>
>>>>>>> 7314733f
  );
};

const ImportJson = styled(Component)<Props>(({ theme: { token } }: Props) => {
  return {
    '--row-gap': token.sizeXS,

    '.container': {
      padding: token.padding
    },

    '.description': {
      padding: `0 ${token.padding}px`,
      fontSize: token.fontSizeHeading6,
      lineHeight: token.lineHeightHeading6,
      color: token.colorTextDescription,
      textAlign: 'center'
    },

    '.form-container': {
      marginTop: token.margin
    },

    '.input-label': {
      fontSize: token.fontSizeHeading6,
      lineHeight: token.lineHeightHeading6,
      color: token.colorTextDescription,
      marginBottom: token.margin
    },

    '.account-list-item': {
      marginTop: -token.marginXS,

      '.ant-web3-block-right-item': {
        marginRight: 0
      }
    },

    '.ant-web3-block': {
      display: 'flex !important'
    },

    '.ant-sw-modal-body': {
<<<<<<< HEAD
      padding: `0 0 ${token.padding}px`
    },

    '.file-selector': {
      '.ant-upload-drag-single': {
        padding: `${token.paddingXL - 2}px ${token.padding - 2}px`
      }
=======
      padding: `${token.padding}px 0 0`
    },

    '.ant-sw-list': {
      maxHeight: 450
>>>>>>> 7314733f
    }
  };
});

export default ImportJson;<|MERGE_RESOLUTION|>--- conflicted
+++ resolved
@@ -269,7 +269,6 @@
               />
             )
           }
-<<<<<<< HEAD
         ]}
         subHeaderPaddingVertical={true}
         title={t<string>('Import from Json')}
@@ -348,7 +347,7 @@
           >
             <SwList.Section
               displayRow={true}
-              list={accountsInfo}
+              ignoreScrollbar={accountsInfo.length > 5}list={accountsInfo}
               renderItem={renderItem}
               rowGap='var(--row-gap)'
             />
@@ -356,34 +355,6 @@
         </div>
       </Layout.Base>
     </PageWrapper>
-=======
-
-          <Form.Item
-            help={fileValidateState.message}
-            validateStatus={fileValidateState.status}
-          />
-          <Form.Item
-            help={submitValidateState.message}
-            validateStatus={submitValidateState.status}
-          />
-        </Form>
-        <SwModal
-          className={className}
-          id={modalId}
-          onCancel={closeModal}
-          title={t('Import list')}
-        >
-          <SwList.Section
-            displayRow={true}
-            ignoreScrollbar={accountsInfo.length > 5}
-            list={accountsInfo}
-            renderItem={renderItem}
-            rowGap='var(--row-gap)'
-          />
-        </SwModal>
-      </div>
-    </Layout.Base>
->>>>>>> 7314733f
   );
 };
 
@@ -427,21 +398,17 @@
     },
 
     '.ant-sw-modal-body': {
-<<<<<<< HEAD
-      padding: `0 0 ${token.padding}px`
+      padding: `${token.padding}px 0 0`
+    },
+
+    '.ant-sw-list': {
+      maxHeight: 450
     },
 
     '.file-selector': {
       '.ant-upload-drag-single': {
         padding: `${token.paddingXL - 2}px ${token.padding - 2}px`
       }
-=======
-      padding: `${token.padding}px 0 0`
-    },
-
-    '.ant-sw-list': {
-      maxHeight: 450
->>>>>>> 7314733f
     }
   };
 });
