--- conflicted
+++ resolved
@@ -404,13 +404,9 @@
     },
 
     '.ant-sw-modal-body': {
-<<<<<<< HEAD
-      padding: `${token.padding}px 0`
-=======
       padding: `${token.padding}px 0 ${token.padding}px`,
       flexDirection: 'column',
       display: 'flex'
->>>>>>> e0a0543f
     },
 
     '.ant-sw-list-wrapper': {
