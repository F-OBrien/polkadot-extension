--- conflicted
+++ resolved
@@ -280,7 +280,6 @@
                     )}
                   />
                 </div>
-<<<<<<< HEAD
                 <ChainSelector
                   items={networks}
                   label={t('Select network')}
@@ -335,7 +334,7 @@
               <SwList.Section
                 className='list-container'
                 displayRow={true}
-                list={ledgerAccounts}
+                ignoreScrollbar={ledgerAccounts && ledgerAccounts.length > 5}list={ledgerAccounts}
                 pagination={{
                   hasMore: !isLoadMore,
                   loadMore: () => console.log(12)
@@ -349,31 +348,6 @@
         </div>
       </Layout.WithSubHeaderOnly>
     </PageWrapper>
-=======
-              </Button>
-            </>
-          )
-        }
-        {
-          !firstStep && (
-            <SwList.Section
-              className='list-container'
-              displayRow={true}
-              ignoreScrollbar={ledgerAccounts && ledgerAccounts.length > 5}
-              list={ledgerAccounts}
-              pagination={{
-                hasMore: !isLoadMore,
-                loadMore: () => console.log(12)
-              }}
-              renderItem={renderItem(selectedAccounts)}
-              renderOnScroll={true}
-              rowGap='var(--list-gap)'
-            />
-          )
-        }
-      </div>
-    </Layout.Base>
->>>>>>> 7314733f
   );
 };
 
