// Copyright 2019-2022 @polkadot/extension-ui authors & contributors
// SPDX-License-Identifier: Apache-2.0

import PageWrapper from '@subwallet/extension-koni-ui/components/Layout/PageWrapper';
import { DISCORD_URL, EXTENSION_VERSION, PRIVACY_AND_POLICY_URL, TELEGRAM_URL, TERMS_OF_SERVICE_URL, TWITTER_URL, WEBSITE_URL, WIKI_URL } from '@subwallet/extension-koni-ui/constants/commont';
import useIsPopup from '@subwallet/extension-koni-ui/hooks/useIsPopup';
import { windowOpen } from '@subwallet/extension-koni-ui/messaging';
import { Theme, ThemeProps } from '@subwallet/extension-koni-ui/types';
import { BackgroundIcon, Button, Icon, SettingItem, SwHeader, SwIconProps } from '@subwallet/react-ui';
import { ButtonProps } from '@subwallet/react-ui/es/button';
import { ArrowsOut, ArrowSquareOut, Book, BookBookmark, BookOpen, CaretRight, Coin, DiscordLogo, FrameCorners, GlobeHemisphereEast, Lock, ShareNetwork, ShieldCheck, TelegramLogo, TwitterLogo, X } from 'phosphor-react';
import React, { useMemo } from 'react';
import { Outlet, useNavigate } from 'react-router-dom';
import styled, { useTheme } from 'styled-components';

type Props = ThemeProps

type SettingItemType = {
  key: string,
  leftIcon: SwIconProps['phosphorIcon'],
  leftIconBgColor: string,
  rightIcon: SwIconProps['phosphorIcon'],
  title: string,
  onClick?: () => void,
  isHidden?: boolean,
};

type SettingGroupItemType = {
  key: string,
  label?: string,
  items: SettingItemType[],
};

function generateLeftIcon (backgroundColor: string, icon: SwIconProps['phosphorIcon']): React.ReactNode {
  return (
    <BackgroundIcon
      backgroundColor={backgroundColor}
      phosphorIcon={icon}
      size='sm'
      type='phosphor'
      weight='fill'
    />
  );
}

function generateRightIcon (icon: SwIconProps['phosphorIcon']): React.ReactNode {
  return (
    <Icon
      className='__right-icon'
      customSize={'20px'}
      phosphorIcon={icon}
      type='phosphor'
    />
  );
}

function openInNewTab (url: string) {
  window.open(url, '_blank');
}

function Component ({ className = '' }: Props): React.ReactElement<Props> {
  const navigate = useNavigate();
  const { token } = useTheme() as Theme;
  const isPopup = useIsPopup();

  // todo: i18n all titles, labels below
  const SettingGroupItemType: SettingGroupItemType[] = [
    {
      key: 'general',
      items: [
        {
          key: 'expand-view',
          leftIcon: FrameCorners,
          leftIconBgColor: token.colorPrimary,
          rightIcon: ArrowsOut,
          title: 'Expand view',
          onClick: () => {
            windowOpen('/').catch(console.error);
          },
          isHidden: !isPopup
        },
        {
          key: 'general-settings',
          leftIcon: GlobeHemisphereEast,
          leftIconBgColor: token['magenta-6'],
          rightIcon: CaretRight,
          title: 'General settings',
          onClick: () => {
            navigate('/settings/general');
          }
        },
        {
          key: 'security-settings',
          leftIcon: ShieldCheck,
          leftIconBgColor: token['green-6'],
          rightIcon: CaretRight,
          title: 'Security settings'
        },
        {
          key: 'manage-address-book',
          leftIcon: BookBookmark,
          leftIconBgColor: token['blue-6'],
          rightIcon: CaretRight,
          title: 'Manage address book'
        }
      ]
    },
    {
      key: 'networks-&-tokens',
      label: 'Networks & tokens',
      items: [
        {
          key: 'manage-networks',
          leftIcon: ShareNetwork,
          leftIconBgColor: token['purple-7'],
          rightIcon: CaretRight,
          title: 'Manage networks'
        },
        {
          key: 'manage-tokens',
          leftIcon: Coin,
          leftIconBgColor: token['gold-6'],
          rightIcon: CaretRight,
          title: 'Manage tokens',
          onClick: () => {
            navigate('/settings/tokens');
          }
        }
      ]
    },
    {
      key: 'community-&-support',
      label: 'Community & support',
      items: [
        {
          key: 'twitter',
          leftIcon: TwitterLogo,
          leftIconBgColor: token['blue-6'],
          rightIcon: ArrowSquareOut,
          title: 'Twitter',
          onClick: () => {
            openInNewTab(TWITTER_URL);
          }
        },
        {
          key: 'discord',
          leftIcon: DiscordLogo,
          leftIconBgColor: token['geekblue-8'],
          rightIcon: ArrowSquareOut,
          title: 'Discord',
          onClick: () => {
            openInNewTab(DISCORD_URL);
          }
        },
        {
          key: 'telegram',
          leftIcon: TelegramLogo,
          leftIconBgColor: token['blue-5'],
          rightIcon: ArrowSquareOut,
          title: 'Telegram',
          onClick: () => {
            openInNewTab(TELEGRAM_URL);
          }
        }
      ]
    },
    {
      key: 'about',
      label: 'About SubWallet',
      items: [
        {
          key: 'website',
          leftIcon: ShieldCheck,
          leftIconBgColor: token['red-6'],
          rightIcon: ArrowSquareOut,
          title: 'Website',
          onClick: () => {
            openInNewTab(WEBSITE_URL);
          }
        },
        {
          key: 'user-manual',
          leftIcon: Book,
          leftIconBgColor: token['green-6'],
          rightIcon: ArrowSquareOut,
          title: 'User manual',
          onClick: () => {
            openInNewTab(WIKI_URL);
          }
        },
        {
          key: 'term-of-service',
          leftIcon: BookOpen,
          leftIconBgColor: token['volcano-7'],
          rightIcon: ArrowSquareOut,
          title: 'Term of service',
          onClick: () => {
            openInNewTab(TERMS_OF_SERVICE_URL);
          }
        },
        {
          key: 'privacy-policy',
          leftIcon: BookBookmark,
          leftIconBgColor: token['geekblue-6'],
          rightIcon: ArrowSquareOut,
          title: 'Privacy policy',
          onClick: () => {
            openInNewTab(PRIVACY_AND_POLICY_URL);
          }
        }
      ]
    }
  ];

  const headerIcons = useMemo<ButtonProps[]>(() => {
    return [
      {
        icon: (
          <Icon
            customSize={'24px'}
            phosphorIcon={X}
            type='phosphor'
            weight={'bold'}
          />
        ),
        onClick: () => {
          navigate(-1);
        }
      }
    ];
  }, [navigate]);

  return (
    <PageWrapper className={`settings ${className}`}>
      <>
        <SwHeader
          left='logo'
          rightButtons={headerIcons}
          showLeftButton={true}
        >
          {/*  // todo: i18n Settings */}
        Settings
        </SwHeader>

        <div className={'__scroll-container'}>
          {
            SettingGroupItemType.map((group) => {
              return (
                <div
                  className={'__group-container'}
                  key={group.key}
                >
                  {!!group.label && (<div className='__group-label'>{group.label}</div>)}

                  <div className={'__group-content'}>
<<<<<<< HEAD
                    {group.items.map((item) => (
                      <SettingItem
                        className={'__setting-item'}
                        key={item.key}
                        leftItemIcon={generateLeftIcon(item.leftIconBgColor, item.leftIcon)}
                        name={item.title}
                        onPressItem={item.onClick}
                        rightItem={generateRightIcon(item.rightIcon)}
                      />
                    ))}
=======
                    {group.items.map((item) => item.isHidden
                      ? null
                      : (
                        <SettingItem
                          className={'__setting-item'}
                          key={item.key}
                          leftItemIcon={generateLeftIcon(item.leftIconBgColor, item.leftIcon)}
                          name={item.title}
                          onPressItem={item.onClick}
                          rightItem={generateRightIcon(item.rightIcon)}
                        />
                      ))}
>>>>>>> bffb8db6
                  </div>
                </div>
              );
            })
          }

          {/* // todo: i18n Lock */}
          <Button
            block
            icon={
              <Icon
                customSize={'28px'}
                phosphorIcon={Lock}
                type='phosphor'
                weight={'fill'}
              />
            }
            schema={'secondary'}
          >Lock</Button>

          <div className={'__version'}>
          SubWallet v {EXTENSION_VERSION}
          </div>
        </div>

        <Outlet />
      </>
    </PageWrapper>
  );
}

export const Settings = styled(Component)<Props>(({ theme: { token } }: Props) => {
  return ({
    height: '100%',
    backgroundColor: token.colorBgDefault,
    display: 'flex',
    flexDirection: 'column',
    overflow: 'hidden',

    '.ant-sw-header-container': {
      paddingTop: token.padding,
      paddingBottom: token.padding,
      backgroundColor: token.colorBgDefault
    },

    '.ant-sw-header-center-part': {
      color: token.colorTextLight1,
      fontSize: token.fontSizeHeading4,
      lineHeight: token.lineHeightHeading4,
      fontWeight: token.headingFontWeight
    },

    '.__scroll-container': {
      overflow: 'auto',
      paddingTop: token.padding,
      paddingRight: token.padding,
      paddingLeft: token.padding,
      paddingBottom: token.paddingLG
    },

    '.__group-label': {
      color: token.colorTextLight3,
      fontSize: token.fontSizeSM,
      lineHeight: token.lineHeightSM,
      marginBottom: token.margin,
      textTransform: 'uppercase'
    },

    '.__group-container': {
      paddingBottom: token.paddingLG
    },

    '.__setting-item + .__setting-item': {
      marginTop: token.marginXS
    },

    '.ant-web3-block-right-item': {
      minWidth: 40,
      display: 'flex',
      justifyContent: 'center',
      alignItems: 'center',
      marginRight: -token.marginXS,
      color: token.colorTextLight4
    },

    '.__setting-item:hover .ant-web3-block-right-item': {
      color: token.colorTextLight2
    },

    '.__version': {
      paddingTop: token.padding,
      textAlign: 'center',
      color: token.colorTextLight3,
      fontSize: token.size,
      lineHeight: token.lineHeight
    }
  });
});

export default Settings;<|MERGE_RESOLUTION|>--- conflicted
+++ resolved
@@ -253,18 +253,6 @@
                   {!!group.label && (<div className='__group-label'>{group.label}</div>)}
 
                   <div className={'__group-content'}>
-<<<<<<< HEAD
-                    {group.items.map((item) => (
-                      <SettingItem
-                        className={'__setting-item'}
-                        key={item.key}
-                        leftItemIcon={generateLeftIcon(item.leftIconBgColor, item.leftIcon)}
-                        name={item.title}
-                        onPressItem={item.onClick}
-                        rightItem={generateRightIcon(item.rightIcon)}
-                      />
-                    ))}
-=======
                     {group.items.map((item) => item.isHidden
                       ? null
                       : (
@@ -277,7 +265,6 @@
                           rightItem={generateRightIcon(item.rightIcon)}
                         />
                       ))}
->>>>>>> bffb8db6
                   </div>
                 </div>
               );
