--- conflicted
+++ resolved
@@ -7,12 +7,8 @@
 import { isUrl } from '@subwallet/extension-base/utils';
 import PageWrapper from '@subwallet/extension-koni-ui/components/Layout/PageWrapper';
 import { DataContext } from '@subwallet/extension-koni-ui/contexts/DataContext';
-<<<<<<< HEAD
-import useFetchChainInfo from '@subwallet/extension-koni-ui/hooks/screen/common/useGetChainInfo';
-=======
 import useFetchChainInfo from '@subwallet/extension-koni-ui/hooks/screen/common/useFetchChainInfo';
 import useNotification from '@subwallet/extension-koni-ui/hooks/useNotification';
->>>>>>> 754aa07b
 import useTranslation from '@subwallet/extension-koni-ui/hooks/useTranslation';
 import { upsertChain, validateCustomChain } from '@subwallet/extension-koni-ui/messaging';
 import { Theme, ThemeProps } from '@subwallet/extension-koni-ui/types';
@@ -68,6 +64,7 @@
   const dataContext = useContext(DataContext);
   const { token } = useTheme() as Theme;
   const location = useLocation();
+  const showNotification = useNotification();
 
   const chainSlug = useMemo(() => {
     return location.state as string;
@@ -108,15 +105,10 @@
   }, [chainInfo, chainType]);
 
   const [form] = useForm<AddProviderForm>();
-<<<<<<< HEAD
-  const [loading] = useState(false);
-  const [isValidProvider, setIsValidProvider] = useState(false);
-=======
   const [isValidating, setIsValidating] = useState(false);
   const [loading, setLoading] = useState(false);
   const [isShowConnectionStatus, setIsShowConnectionStatus] = useState(false);
   const [providerValidation, setProviderValidation] = useState<ValidationInfo>({ status: '' });
->>>>>>> 754aa07b
 
   const onBack = useCallback(() => {
     navigate(-1);
