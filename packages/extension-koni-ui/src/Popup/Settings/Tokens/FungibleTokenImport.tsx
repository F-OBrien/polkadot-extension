// Copyright 2019-2022 @subwallet/extension-koni-ui authors & contributors
// SPDX-License-Identifier: Apache-2.0

import { _AssetType, _ChainInfo } from '@subwallet/chain-list/types';
import { _getTokenTypesSupportedByChain, _isChainTestNet, _parseMetadataForSmartContractAsset } from '@subwallet/extension-base/services/chain-service/utils';
import { isValidSubstrateAddress } from '@subwallet/extension-base/utils';
import PageWrapper from '@subwallet/extension-koni-ui/components/Layout/PageWrapper';
import { DataContext } from '@subwallet/extension-koni-ui/contexts/DataContext';
import useDefaultNavigate from '@subwallet/extension-koni-ui/hooks/router/useDefaultNavigate';
import useGetContractSupportedChains from '@subwallet/extension-koni-ui/hooks/screen/nft/useGetContractSupportedChains';
import useNotification from '@subwallet/extension-koni-ui/hooks/useNotification';
import useTranslation from '@subwallet/extension-koni-ui/hooks/useTranslation';
import { upsertCustomToken, validateCustomToken } from '@subwallet/extension-koni-ui/messaging';
import { Theme, ThemeProps } from '@subwallet/extension-koni-ui/types';
import { ValidateStatus } from '@subwallet/extension-koni-ui/types/validator';
import { detectThemeAvatar } from '@subwallet/extension-koni-ui/util';
import { ButtonProps, Col, Field, Form, Image, Input, NetworkItem, Row, SelectModal } from '@subwallet/react-ui';
import { FormInstance } from '@subwallet/react-ui/es/form/hooks/useForm';
import Icon from '@subwallet/react-ui/es/icon';
import PageIcon from '@subwallet/react-ui/es/page-icon';
import SwAvatar from '@subwallet/react-ui/es/sw-avatar';
import { CheckCircle, Coin, Info, QrCode } from 'phosphor-react';
import { RuleObject } from 'rc-field-form/lib/interface';
import React, { useCallback, useContext, useMemo, useRef, useState } from 'react';
import styled, { useTheme } from 'styled-components';

import { isEthereumAddress } from '@polkadot/util-crypto';

import ChainLogoMap from '../../../assets/logo';
import Layout from '../../../components/Layout';

type Props = ThemeProps

interface TokenImportFormType {
  contractAddress: string,
  chain: string,
  type: _AssetType
}

interface ValidationInfo {
  status: ValidateStatus,
  message?: string
}

interface TokenTypeOption {
  label: string,
  value: _AssetType
}

function getTokenTypeSupported (chainInfo: _ChainInfo) {
  if (!chainInfo) {
    return [];
  }

  const tokenTypes = _getTokenTypesSupportedByChain(chainInfo);
  const result: TokenTypeOption[] = [];

  tokenTypes.forEach((tokenType) => {
    result.push({
      label: tokenType.toString(),
      value: tokenType
    });
  });

  return result;
}

function Component ({ className = '' }: Props): React.ReactElement<Props> {
  const { t } = useTranslation();
  const { goBack, goHome } = useDefaultNavigate();
  const dataContext = useContext(DataContext);
  const { token } = useTheme() as Theme;
  const showNotification = useNotification();

  const formRef = useRef<FormInstance<TokenImportFormType>>(null);
  const chainInfoMap = useGetContractSupportedChains();
  const [selectedChain, setSelectedChain] = useState<string>('');
  const [selectedTokenType, setSelectedTokenType] = useState<string>('');
  const [contractValidation, setContractValidation] = useState<ValidationInfo>({ status: '' });
  const [loading, setLoading] = useState(false);

  const [name, setName] = useState('');
  const [symbol, setSymbol] = useState('');
  const [decimals, setDecimals] = useState(-1);

  const tokenTypeOptions = useMemo(() => {
    return getTokenTypeSupported(chainInfoMap[selectedChain]);
  }, [chainInfoMap, selectedChain]);

  const onSubmit = useCallback(() => {
    const formValues = formRef.current?.getFieldsValue() as TokenImportFormType;

    setLoading(true);

    upsertCustomToken({
      originChain: formValues.chain,
      slug: '',
      name,
      symbol,
      decimals,
      priceId: null,
      minAmount: null,
      assetType: formValues.type,
      metadata: _parseMetadataForSmartContractAsset(formValues.contractAddress),
      multiChainAsset: null,
<<<<<<< HEAD
      hasValue: _isChainTestNet(chainInfoMap[formValues.chain]),
      // logo: null
=======
      hasValue: _isChainTestNet(chainInfoMap[formValues.chain])
>>>>>>> 5862e147
    })
      .then((result) => {
        setLoading(false);

        if (result) {
          showNotification({
            message: t('Imported token successfully')
          });
          goBack();
        } else {
          showNotification({
            message: t('An error occurred, please try again')
          });
        }
      }).catch(() => {
        setLoading(false);
        showNotification({
          message: t('An error occurred, please try again')
        });
      });
  }, [name, symbol, decimals, chainInfoMap, showNotification, t, goBack]);

  const isSubmitDisabled = useCallback(() => {
    return contractValidation.status === '' || contractValidation.status === 'error';
  }, [contractValidation.status]);

  const contractAddressValidator = useCallback((rule: RuleObject, contractAddress: string): Promise<void> => {
    return new Promise((resolve, reject) => {
      const isValidEvmContract = [_AssetType.ERC20].includes(selectedTokenType as _AssetType) && isEthereumAddress(contractAddress);
      const isValidWasmContract = [_AssetType.PSP22].includes(selectedTokenType as _AssetType) && isValidSubstrateAddress(contractAddress);

      if (isValidEvmContract || isValidWasmContract) {
        setLoading(true);
        validateCustomToken({
          contractAddress,
          originChain: selectedChain,
          type: selectedTokenType as _AssetType
        })
          .then((validationResult) => {
            setLoading(false);

            if (validationResult.isExist) {
              setContractValidation({
                status: 'error',
                message: t('Existed token')
              });
              resolve();
            }

            if (validationResult.contractError) {
              setContractValidation({
                status: 'error',
                message: t('Error validating this token')
              });
              resolve();
            }

            if (!validationResult.isExist && !validationResult.contractError) {
              setContractValidation({
                status: 'success'
              });
              setSymbol(validationResult.symbol);
              setDecimals(validationResult.decimals);
              setName(validationResult.name);
              resolve();
            }
          })
          .catch(() => {
            setLoading(false);
            setContractValidation({
              status: 'error',
              message: t('Error validating this NFT')
            });
            resolve();
          });
      } else {
        setContractValidation({
          status: 'error'
        });
        reject(t('Invalid contract address'));
      }
    });
  }, [selectedChain, selectedTokenType, t]);

  const subHeaderButton: ButtonProps[] = useMemo(() => {
    return [
      {
        icon: <Icon
          phosphorIcon={Info}
          size='sm'
          type='phosphor'
          weight={'light'}
        />,
        onClick: () => {
          goHome();
        }
      }
    ];
  }, [goHome]);

  const originChainLogo = useCallback(() => {
    return (
      <Image
        height={token.fontSizeXL}
        shape={'circle'}
        src={ChainLogoMap[selectedChain]}
        width={token.fontSizeXL}
      />
    );
  }, [selectedChain, token.fontSizeXL]);

  const onChangeChain = useCallback((value: string) => {
    formRef.current?.setFieldValue('chain', value);
    const tokenTypes = getTokenTypeSupported(chainInfoMap[value]);

    if (tokenTypes.length === 1) {
      formRef.current?.setFieldValue('type', tokenTypes[0].value);
      setSelectedTokenType(tokenTypes[0].value);
    } else {
      formRef.current?.resetFields(['type']);
      setSelectedTokenType('');
    }

    formRef.current?.resetFields(['contractAddress']);
    setSelectedChain(value);
    setSymbol('');
    setDecimals(-1);
    setName('');
    setContractValidation({ status: '' });
  }, [chainInfoMap]);

  const onChangeTokenType = useCallback((value: string) => {
    if (selectedTokenType !== value) {
      formRef.current?.resetFields(['contractAddress']);
      setSymbol('');
      setDecimals(-1);
      setName('');
    }

    formRef.current?.setFieldValue('type', value as _AssetType);
    setSelectedTokenType(value);
  }, [selectedTokenType]);

  const searchChain = useCallback((chainInfo: _ChainInfo, searchText: string) => {
    const searchTextLowerCase = searchText.toLowerCase();

    return (
      chainInfo.name.toLowerCase().includes(searchTextLowerCase)
    );
  }, []);

  const renderChainOption = useCallback((chainInfo: _ChainInfo, selected: boolean) => {
    return (
      <NetworkItem
        name={chainInfo.name}
        networkKey={chainInfo.slug}
        networkMainLogoShape={'circle'}
        networkMainLogoSize={28}
        rightItem={selected && <Icon
          customSize={'20px'}
          iconColor={token.colorSuccess}
          phosphorIcon={CheckCircle}
          type='phosphor'
          weight={'fill'}
        />}
      />
    );
  }, [token]);

  const renderChainSelected = useCallback((chainInfo: _ChainInfo) => {
    return (
      <div className={'import_token__selected_option'}>{chainInfo.name}</div>
    );
  }, []);

  const renderTokenTypeOption = useCallback((tokenTypeOption: TokenTypeOption, selected: boolean) => {
    return (
      <div>{tokenTypeOption.label} {selected}</div>
    );
  }, []);

  const renderNftTypeSelected = useCallback((tokenType: TokenTypeOption) => {
    return (
      <div className={'token_import__selected_option'}>{tokenType.label}</div>
    );
  }, []);

  const contractAddressIcon = useCallback(() => {
    const contractAddress = formRef.current?.getFieldValue('contractAddress') as string;
    const theme = detectThemeAvatar(contractAddress);

    if (contractAddress) {
      return (
        <SwAvatar
          identPrefix={42}
          size={token.fontSizeXL}
          theme={theme}
          value={contractAddress}
        />
      );
    }

    return <SwAvatar
      identPrefix={42}
      size={token.fontSizeXL}
      theme={'beachball'}
      value={''}
    />;
  }, [token.fontSizeXL]);

  const contractAddressQrIcon = useCallback(() => {
    return (
      <div className={'nft_import__Qr'}>
        <Icon
          customSize={'20px'}
          phosphorIcon={QrCode}
          type='phosphor'
          weight={'light'}
        />
      </div>
    );
  }, []);

  const tokenDecimalsPrefix = useCallback(() => {
    const contractAddress = formRef.current?.getFieldValue('contractAddress') as string;

    const theme = isEthereumAddress(contractAddress) ? 'ethereum' : 'polkadot';

    return (
      <SwAvatar
        identPrefix={42}
        size={token.fontSizeXL}
        theme={theme}
        value={contractAddress}
      />
    );
  }, [token.fontSizeXL]);

  return (
    <PageWrapper
      className={`import_token ${className}`}
      resolve={dataContext.awaitStores(['nft'])}
    >
      <Layout.Base
        onBack={goBack}
        rightFooterButton={{
          block: true,
          disabled: isSubmitDisabled(),
          icon: (
            <Icon
              phosphorIcon={CheckCircle}
              type='phosphor'
              weight={'fill'}
            />
          ),
          loading,
          onClick: onSubmit,
          children: 'Save'
        }}
        showBackButton={true}
        showSubHeader={true}
        subHeaderBackground={'transparent'}
        subHeaderCenter={true}
        subHeaderIcons={subHeaderButton}
        subHeaderPaddingVertical={true}
        title={t<string>('Import token')}
      >
        <div className={'import_token__container'}>
          <div className={'import_token__header_container'}>
            <div className={'import_token__header_icon_wrapper'}>
              <PageIcon
                color={token.colorSecondary}
                iconProps={{
                  phosphorIcon: Coin,
                  weight: 'fill'
                }}
              />
            </div>

            <div className={'import_token__header_text_container'}>
              <div>{t<string>('Import token')}</div>
            </div>
          </div>

          <Form
            initialValues={{
              contractAddress: '',
              chain: '',
              type: ''
            }}
            name={'token-import'}
            ref={formRef}
          >
            <Form.Item
              name={'chain'}
            >
              <SelectModal
                className={className}
                id='import-nft-select-chain'
                itemKey={'slug'}
                items={Object.values(chainInfoMap)}
                label={t<string>('Chain')}
                onSelect={onChangeChain}
                placeholder={t('Select chain')}
                prefix={selectedChain !== '' && originChainLogo()}
                renderItem={renderChainOption}
                renderSelected={renderChainSelected}
                searchFunction={searchChain}
                searchPlaceholder={'Search chain'}
                searchableMinCharactersCount={2}
                selected={selectedChain}
              />
            </Form.Item>

            <Form.Item
              name={'type'}
            >
              <SelectModal
                className={className}
                disabled={selectedChain === ''}
                id='import-token-select-type'
                itemKey={'value'}
                items={tokenTypeOptions}
                label={t<string>('Token type')}
                onSelect={onChangeTokenType}
                placeholder={t('Select token type')}
                renderItem={renderTokenTypeOption}
                renderSelected={renderNftTypeSelected}
                selected={selectedTokenType}
              />
            </Form.Item>

            <Form.Item
              name={'contractAddress'}
              rules={[{ validator: contractAddressValidator }]}
            >
              <Input
                disabled={selectedTokenType === ''}
                label={t<string>('Token contract address')}
                prefix={contractAddressIcon()}
                suffix={contractAddressQrIcon()}
              />
            </Form.Item>

            <Row gutter={token.margin}>
              <Col span={12}>
                <Field
                  content={symbol}
                  placeholder={t<string>('Symbol')}
                  prefix={tokenDecimalsPrefix()}
                />
              </Col>
              <Col span={12}>
                <Field
                  content={decimals === -1 ? '' : decimals}
                  placeholder={t<string>('Decimals')}
                />
              </Col>
            </Row>

            <Form.Item
              help={contractValidation.message}
              validateStatus={contractValidation.status}
            />
          </Form>
        </div>
      </Layout.Base>
    </PageWrapper>
  );
}

const FungibleTokenImport = styled(Component)<Props>(({ theme: { token } }: Props) => {
  return ({
    '.import_token__container': {
      marginLeft: token.margin,
      marginRight: token.margin
    },

    '.import_token__header_container': {
      marginTop: 30,
      display: 'flex',
      flexWrap: 'wrap',
      gap: token.padding,
      flexDirection: 'column',
      alignContent: 'center',
      marginBottom: token.marginLG
    },

    '.import_token__header_text_container': {
      fontWeight: token.headingFontWeight,
      textAlign: 'center',
      fontSize: token.fontSizeHeading3,
      color: token.colorText
    },

    '.import_token__header_icon_wrapper': {
      display: 'flex',
      justifyContent: 'center'
    },

    '.import_token__selected_option': {
      color: token.colorTextHeading
    },

    '.ant-field-container.ant-field-size-medium .ant-field-wrapper': {
      padding: token.paddingSM
    }
  });
});

export default FungibleTokenImport;<|MERGE_RESOLUTION|>--- conflicted
+++ resolved
@@ -103,12 +103,7 @@
       assetType: formValues.type,
       metadata: _parseMetadataForSmartContractAsset(formValues.contractAddress),
       multiChainAsset: null,
-<<<<<<< HEAD
-      hasValue: _isChainTestNet(chainInfoMap[formValues.chain]),
-      // logo: null
-=======
       hasValue: _isChainTestNet(chainInfoMap[formValues.chain])
->>>>>>> 5862e147
     })
       .then((result) => {
         setLoading(false);
