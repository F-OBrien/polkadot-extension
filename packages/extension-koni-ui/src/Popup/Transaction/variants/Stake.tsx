// Copyright 2019-2022 @subwallet/extension-koni-ui authors & contributors
// SPDX-License-Identifier: Apache-2.0

import { NominationPoolInfo, NominatorMetadata, StakingType, ValidatorInfo } from '@subwallet/extension-base/background/KoniTypes';
import { _STAKING_CHAIN_GROUP } from '@subwallet/extension-base/services/chain-service/constants';
import { _getOriginChainOfAsset } from '@subwallet/extension-base/services/chain-service/utils';
import { SWTransactionResponse } from '@subwallet/extension-base/services/transaction-service/types';
import { AccountSelector, AmountInput, MetaInfo, MultiValidatorSelector, PageWrapper, PoolSelector, RadioGroup, StakingNetworkDetailModal, TokenSelector } from '@subwallet/extension-koni-ui/components';
import { ALL_KEY } from '@subwallet/extension-koni-ui/constants';
import { DataContext } from '@subwallet/extension-koni-ui/contexts/DataContext';
import { useGetBalance, useGetChainStakingMetadata, useGetNativeTokenBasicInfo, useGetNativeTokenSlug, useGetNominatorInfo, useGetSupportedStakingTokens, useHandleSubmitTransaction, usePreCheckReadOnly, useSelector } from '@subwallet/extension-koni-ui/hooks';
import { submitBonding, submitPoolBonding } from '@subwallet/extension-koni-ui/messaging';
import { FormCallbacks, FormFieldData, ThemeProps } from '@subwallet/extension-koni-ui/types';
import { convertFieldToObject, formatBalance, isAccountAll, parseNominations, reformatAddress, simpleCheckForm } from '@subwallet/extension-koni-ui/utils';
import { Button, Divider, Form, Icon } from '@subwallet/react-ui';
import BigN from 'bignumber.js';
import { PlusCircle } from 'phosphor-react';
import React, { useCallback, useContext, useEffect, useMemo, useState } from 'react';
import { useTranslation } from 'react-i18next';
import { useParams } from 'react-router';
import styled from 'styled-components';

import { isEthereumAddress } from '@polkadot/util-crypto';

import { accountFilterFunc, fetchChainValidators } from '../helper';
import { FreeBalance, TransactionContent, TransactionFooter } from '../parts';
import { TransactionContext, TransactionFormBaseProps } from '../Transaction';

type Props = ThemeProps

enum FormFieldName {
  VALUE = 'Amount',
  NOMINATE = 'nominate',
  POOL = 'pool',
  TYPE = 'type',
}

interface StakeFormProps extends TransactionFormBaseProps {
  [FormFieldName.VALUE]: string;
  [FormFieldName.NOMINATE]: string;
  [FormFieldName.POOL]: string;
  [FormFieldName.TYPE]: StakingType;
}

const Component: React.FC<Props> = (props: Props) => {
  const { className } = props;

  const { t } = useTranslation();
  const { chain: stakingChain, type: _stakingType } = useParams();

  const dataContext = useContext(DataContext);
  const { asset,
    chain,
    from,
    onDone,
    setAsset,
    setChain,
    setDisabledRightBtn,
    setFrom,
    setShowRightBtn } = useContext(TransactionContext);

  // TODO: should do better to get validators info
  const { nominationPoolInfoMap, validatorInfoMap } = useSelector((state) => state.bonding);
  const { chainInfoMap } = useSelector((state) => state.chainStore);
  const { currentAccount } = useSelector((state) => state.accountState);
  const { assetRegistry } = useSelector((state) => state.assetRegistry);

  const isEthAdr = isEthereumAddress(currentAccount?.address);

  const defaultStakingType: StakingType = useMemo(() => {
    if (isEthAdr) {
      return StakingType.NOMINATED;
    }

    switch (_stakingType) {
      case StakingType.POOLED:
        return StakingType.POOLED;
      case StakingType.NOMINATED:
        return StakingType.NOMINATED;
      default:
        return StakingType.POOLED;
    }
  }, [_stakingType, isEthAdr]);

  const [form] = Form.useForm<StakeFormProps>();

  const [isDisable, setIsDisable] = useState(true);

  const stakingType = Form.useWatch(FormFieldName.TYPE, form);

  const chainStakingMetadata = useGetChainStakingMetadata(chain);
  const nominatorMetadataList = useGetNominatorInfo(chain, stakingType, from);

  const nominatorMetadata: NominatorMetadata | undefined = useMemo(() => nominatorMetadataList[0], [nominatorMetadataList]);

  const { nativeTokenBalance } = useGetBalance(chain, from);
  const tokenList = useGetSupportedStakingTokens(stakingType, from, stakingChain);

  const isRelayChain = useMemo(() => _STAKING_CHAIN_GROUP.relay.includes(chain), [chain]);

  const [loading, setLoading] = useState(false);
  const [poolLoading, setPoolLoading] = useState(false);
  const [validatorLoading, setValidatorLoading] = useState(false);
  const [isBalanceReady, setIsBalanceReady] = useState(true);
  const [valueChange, setValueChange] = useState(false);
  const [, update] = useState({});

  const existentialDeposit = useMemo(() => {
    const assetInfo = assetRegistry[asset];

    if (assetInfo) {
      return assetInfo.minAmount || '0';
    }

    return '0';
  }, [assetRegistry, asset]);

  const maxValue = useMemo(() => {
    const balance = new BigN(nativeTokenBalance.value);
    const ed = new BigN(existentialDeposit);

    if (ed.gte(balance)) {
      return '0';
    } else {
      return balance.minus(ed).toString();
    }
  }, [existentialDeposit, nativeTokenBalance.value]);

  const { decimals, symbol } = useGetNativeTokenBasicInfo(chain);

  const isAllAccount = isAccountAll(currentAccount?.address || '');

  const defaultSlug = useGetNativeTokenSlug(stakingChain || '');

  const formDefault: StakeFormProps = useMemo(() => {
    return {
      asset: defaultSlug,
      from: from,
      chain: chain,
      [FormFieldName.VALUE]: '0',
      [FormFieldName.POOL]: '',
      [FormFieldName.NOMINATE]: '',
      [FormFieldName.TYPE]: defaultStakingType
    };
  }, [defaultSlug, from, defaultStakingType, chain]);

  const minStake = useMemo(() =>
    stakingType === StakingType.POOLED ? chainStakingMetadata?.minPoolBonding || '0' : chainStakingMetadata?.minStake || '0'
  , [chainStakingMetadata?.minPoolBonding, chainStakingMetadata?.minStake, stakingType]
  );

  const { onError, onSuccess } = useHandleSubmitTransaction(onDone);

  const onFieldsChange: FormCallbacks<StakeFormProps>['onFieldsChange'] = useCallback((changedFields: FormFieldData[], allFields: FormFieldData[]) => {
    const { error } = simpleCheckForm(allFields);

    const allMap = convertFieldToObject<StakeFormProps>(allFields);
    const changesMap = convertFieldToObject<StakeFormProps>(changedFields);

    const { asset, from, value } = changesMap;

    if (value) {
      setValueChange(true);
    }

    if (from) {
      setFrom(from);
    }

    if (asset !== undefined) {
      const chain = _getOriginChainOfAsset(asset);

      setAsset(asset);
      setChain(chain);
    }

    const checkEmpty: Record<string, boolean> = {};

    const stakingType = allMap[FormFieldName.TYPE];

    for (const [key, value] of Object.entries(allMap)) {
      checkEmpty[key] = !!value;
    }

    if (stakingType === StakingType.NOMINATED) {
      checkEmpty.pool = true;
    } else if (stakingType === StakingType.POOLED) {
      checkEmpty.nominate = true;
    }

    setIsDisable(error || Object.values(checkEmpty).some((value) => !value));
  }, [setAsset, setChain, setFrom]);

  const getSelectedValidators = useCallback((nominations: string[]) => {
    const validatorList = validatorInfoMap[chain];

    if (!validatorList) {
      return [];
    }

    const result: ValidatorInfo[] = [];

    validatorList.forEach((validator) => {
      if (nominations.includes(reformatAddress(validator.address, 42))) { // remember the format of the address
        result.push(validator);
      }
    });

    return result;
  }, [chain, validatorInfoMap]);

  const getSelectedPool = useCallback((poolId?: string) => {
    const nominationPoolList = nominationPoolInfoMap[chain];

    for (const pool of nominationPoolList) {
      if (String(pool.id) === poolId) {
        return pool;
      }
    }

    return undefined;
  }, [nominationPoolInfoMap, chain]);

  const onSubmit: FormCallbacks<StakeFormProps>['onFinish'] = useCallback((values: StakeFormProps) => {
    setLoading(true);
    const { from,
      [FormFieldName.NOMINATE]: nominate,
      [FormFieldName.POOL]: pool,
      [FormFieldName.VALUE]: value,
      [FormFieldName.TYPE]: type } = values;
    let bondingPromise: Promise<SWTransactionResponse>;

    if (pool && type === StakingType.POOLED) {
      const selectedPool = getSelectedPool(pool);

      bondingPromise = submitPoolBonding({
        amount: value,
        chain: chain,
        nominatorMetadata: nominatorMetadata,
        selectedPool: selectedPool as NominationPoolInfo,
        address: from
      });
    } else {
      const selectedValidators = getSelectedValidators(parseNominations(nominate));

      bondingPromise = submitBonding({
        amount: value,
        chain: chain,
        nominatorMetadata: nominatorMetadata,
        selectedValidators,
        address: from,
        type: StakingType.NOMINATED
      });
    }

    setTimeout(() => {
      bondingPromise
        .then(onSuccess)
        .catch(onError)
        .finally(() => {
          setLoading(false);
        });
    }, 300);
  }, [getSelectedPool, chain, nominatorMetadata, getSelectedValidators, onSuccess, onError]);

  const getMetaInfo = useCallback(() => {
    if (chainStakingMetadata) {
      return (
        <MetaInfo
          className={'meta-info'}
          labelColorScheme={'gray'}
          spaceSize={'xs'}
          valueColorScheme={'light'}
        >
          {
            chainStakingMetadata.expectedReturn &&
            (
              <MetaInfo.Number
                label={t('Estimated earnings:')}
                suffix={'% / year'}
                value={chainStakingMetadata.expectedReturn}
              />
            )
          }

          {
            chainStakingMetadata.minStake &&
            (
              <MetaInfo.Number
                decimals={decimals}
                label={t('Minimum active:')}
                suffix={symbol}
                value={minStake}
                valueColorSchema={'success'}
              />
            )
          }
        </MetaInfo>
      );
    }

    return null;
  }, [chainStakingMetadata, decimals, symbol, t, minStake]);

  const onPreCheckReadOnly = usePreCheckReadOnly(from);

  useEffect(() => {
    const address = currentAccount?.address || '';

    if (address) {
      if (!isAccountAll(address)) {
        setFrom(address);
      }
    }
  }, [currentAccount?.address, setFrom]);

  useEffect(() => {
    if (stakingChain && stakingChain !== ALL_KEY) {
      setChain(stakingChain);
    }
  }, [setChain, stakingChain]);

  useEffect(() => {
    setAsset(defaultSlug);
  }, [defaultSlug, setAsset]);

  useEffect(() => {
    setShowRightBtn(true);
  }, [setShowRightBtn]);

  useEffect(() => {
    setDisabledRightBtn(!chainStakingMetadata);
  }, [chainStakingMetadata, setDisabledRightBtn]);

  useEffect(() => {
    let unmount = false;

    // fetch validators when change chain
    // _stakingType is predefined form start
    if (!!chain && !!from) {
      fetchChainValidators(chain, _stakingType || ALL_KEY, unmount, setPoolLoading, setValidatorLoading);
    }

    return () => {
      unmount = true;
    };
  }, [from, _stakingType, chain]);

  useEffect(() => {
    let cancel = false;

    if (valueChange) {
      if (!cancel) {
        setTimeout(() => {
          form.validateFields([FormFieldName.VALUE]).finally(() => update({}));
        }, 100);
      }
    }

    return () => {
      cancel = true;
    };
    // eslint-disable-next-line react-hooks/exhaustive-deps
  }, [form, nativeTokenBalance.value]);

  return (
    <>
      <TransactionContent>
        <PageWrapper
          className={className}
          resolve={dataContext.awaitStores(['staking'])}
        >
          <Form
            className={'form-container form-space-sm'}
            form={form}
            initialValues={formDefault}
            onFieldsChange={onFieldsChange}
            onFinish={onSubmit}
          >
            <Form.Item
              className='staking-type'
              hidden={_stakingType !== ALL_KEY}
              name={FormFieldName.TYPE}
            >
              <RadioGroup
                optionType='button'
                options={[
                  {
                    label: 'Pools',
                    value: StakingType.POOLED,
                    disabled: isEthAdr
                  },
                  {
                    label: 'Nominate',
                    value: StakingType.NOMINATED
                  }
                ]}
              />
            </Form.Item>
            <Form.Item
              hidden={!isAllAccount}
              name={'from'}
            >
              <AccountSelector filter={accountFilterFunc(chainInfoMap, stakingType, stakingChain)} />
            </Form.Item>

            {
              !isAllAccount &&
              (
                <Form.Item name={'asset'}>
                  <TokenSelector
                    disabled={stakingChain !== ALL_KEY || !from}
                    items={tokenList}
                    prefixShape='circle'
                  />
                </Form.Item>
              )
            }

            <FreeBalance
              address={from}
              chain={chain}
              className={'account-free-balance'}
              label={t('Available balance:')}
              onBalanceReady={setIsBalanceReady}
            />

            <div className={'form-row'}>
              {
                isAllAccount &&
                (
                  <Form.Item name={'asset'}>
                    <TokenSelector
                      disabled={stakingChain !== ALL_KEY || !from}
                      items={tokenList}
                      prefixShape='circle'
                    />
                  </Form.Item>
                )
              }

              <Form.Item
                name={FormFieldName.VALUE}
                rules={[
                  { required: true },
                  ({ getFieldValue }) => ({
                    validator: (_, value: string) => {
                      const type = getFieldValue(FormFieldName.TYPE) as StakingType;
                      const val = new BigN(value);

                      if (type === StakingType.POOLED) {
                        if (val.lte(0)) {
                          return Promise.reject(new Error('Amount must be greater than 0'));
                        }
                      } else {
                        if (!nominatorMetadata?.isBondedBefore || !isRelayChain) {
                          if (val.lte(0)) {
                            return Promise.reject(new Error('Amount must be greater than 0'));
                          }
                        }
                      }

                      if (val.gt(nativeTokenBalance.value)) {
<<<<<<< HEAD
                        return Promise.reject(t('Amount cannot exceed your balance'));
=======
                        const maxString = formatBalance(nativeTokenBalance.value, decimals);

                        return Promise.reject(t('Value must be equal or less than {{number}}', { replace: { number: maxString } }));
>>>>>>> c8e93867
                      }

                      return Promise.resolve();
                    }
                  })
                ]}
                statusHelpAsTooltip={true}
              >
                <AmountInput
                  decimals={(chain && from) ? decimals : -1}
                  maxValue={maxValue}
                  showMaxButton={false}
                />
              </Form.Item>
            </div>

            <Form.Item
              hidden={stakingType !== StakingType.POOLED}
              name={FormFieldName.POOL}
            >
              <PoolSelector
                chain={chain}
                from={from}
                label={t('Select pool')}
                loading={poolLoading}
              />
            </Form.Item>

            <Form.Item
              hidden={stakingType !== StakingType.NOMINATED}
              name={FormFieldName.NOMINATE}
            >
              <MultiValidatorSelector
                chain={asset ? chain : ''}
                from={asset ? from : ''}
                loading={validatorLoading}
              />
            </Form.Item>
          </Form>
          {
            chainStakingMetadata && (
              <>
                <Divider className='staking-divider' />
                {getMetaInfo()}
              </>
            )
          }
        </PageWrapper>
      </TransactionContent>

      <TransactionFooter
        errors={[]}
        warnings={[]}
      >
        <Button
          disabled={isDisable || !isBalanceReady}
          icon={(
            <Icon
              phosphorIcon={PlusCircle}
              weight={'fill'}
            />
          )}
          loading={loading}
          onClick={onPreCheckReadOnly(form.submit)}
        >
          {t('Stake')}
        </Button>
      </TransactionFooter>

      {
        chainStakingMetadata &&
        (
          <StakingNetworkDetailModal
            activeNominators={chainStakingMetadata.nominatorCount}
            estimatedEarning={chainStakingMetadata.expectedReturn}
            inflation={chainStakingMetadata.inflation}
            maxValidatorPerNominator={chainStakingMetadata.maxValidatorPerNominator}
            minimumActive={{ decimals, value: minStake, symbol }}
            stakingType={stakingType}
            unstakingPeriod={chainStakingMetadata.unstakingPeriod}
          />
        )
      }
    </>
  );
};

const Stake = styled(Component)<Props>(({ theme: { token } }: Props) => {
  return {
    '.staking-type': {
      marginBottom: token.margin
    },

    '.account-free-balance': {
      marginBottom: token.marginXS
    },

    '.meta-info': {
      marginTop: token.paddingSM
    },

    '.react-tabs__tab-list': {
      marginLeft: 0,
      marginRight: 0
    },

    '.staking-divider': {
      marginTop: token.margin + 2,
      marginBottom: token.marginSM
    }
  };
});

export default Stake;<|MERGE_RESOLUTION|>--- conflicted
+++ resolved
@@ -461,13 +461,7 @@
                       }
 
                       if (val.gt(nativeTokenBalance.value)) {
-<<<<<<< HEAD
                         return Promise.reject(t('Amount cannot exceed your balance'));
-=======
-                        const maxString = formatBalance(nativeTokenBalance.value, decimals);
-
-                        return Promise.reject(t('Value must be equal or less than {{number}}', { replace: { number: maxString } }));
->>>>>>> c8e93867
                       }
 
                       return Promise.resolve();
