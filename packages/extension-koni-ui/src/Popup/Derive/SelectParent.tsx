// Copyright 2019-2022 @subwallet/extension-koni-ui authors & contributors
// SPDX-License-Identifier: Apache-2.0

import { canDerive } from '@subwallet/extension-base/utils';
import { EVM_ACCOUNT_TYPE } from '@subwallet/extension-koni-ui/Popup/CreateAccount';
import React, { useCallback, useContext, useEffect, useMemo, useRef, useState } from 'react';
import styled, { ThemeContext } from 'styled-components';

<<<<<<< HEAD
import { AccountContext, AccountInfoEl, ActionContext, ButtonArea, InputWithLabel, Label, NextStepButton, Theme, Warning } from '../../components';
=======
import { AccountContext, AccountInfoEl, ActionContext, ButtonArea, Checkbox, InputWithLabel, Label, NextStepButton, Theme, Warning } from '../../components';
>>>>>>> 80cc9d57
import useTranslation from '../../hooks/useTranslation';
import { validateAccount, validateDerivationPath } from '../../messaging';
import { nextDerivationPath } from '../../util/nextDerivationPath';
import AddressDropdown from './AddressDropdown';
import DerivationPath from './DerivationPath';

interface Props {
  className?: string;
  isLocked?: boolean;
  parentAddress: string;
  parentGenesis: string | null;
  onDerivationConfirmed: (derivation: { account: { address: string; suri: string }; parentPassword: string }) => void;
  isBusy: boolean;
  setBusy: (isBusy: boolean) => void;
  isConnectWhenDerive: boolean;
  onConnectWhenDerive: (isConnectWhenDerive: boolean) => void;
}

// match any single slash
const singleSlashRegex = /([^/]|^)\/([^/]|$)/;

function SelectParent ({ className, isBusy, isConnectWhenDerive, isLocked, onConnectWhenDerive, onDerivationConfirmed, parentAddress, parentGenesis, setBusy }: Props): React.ReactElement<Props> {
  const { t } = useTranslation();
  const onAction = useContext(ActionContext);
  const { accounts, hierarchy } = useContext(AccountContext);
  const defaultPath = useMemo(() => nextDerivationPath(accounts, parentAddress), [accounts, parentAddress]);
  const [suriPath, setSuriPath] = useState<null | string>(defaultPath);
  const [parentPassword, setParentPassword] = useState<string>('');
  const [isProperParentPassword, setIsProperParentPassword] = useState(false);
  const [isHaveDerivationPath, setIsHaveDerivationPath] = useState(!!defaultPath);
  const [pathError, setPathError] = useState('');
  const passwordInputRef = useRef<HTMLDivElement>(null);
  const allowSoftDerivation = useMemo(() => {
    const parent = accounts.find(({ address }) => address === parentAddress);

    return parent?.type === 'sr25519';
  }, [accounts, parentAddress]);
  const themeContext = useContext(ThemeContext as React.Context<Theme>);

  // reset the password field if the parent address changes
  useEffect(() => {
    setParentPassword('');
  }, [parentAddress]);

  useEffect(() => {
    // forbid the use of password since Keyring ignores it
    if (suriPath?.includes('///')) {
      setPathError(t('`///password` not supported for derivation'));
    }

    if (!allowSoftDerivation && suriPath && singleSlashRegex.test(suriPath)) {
      setPathError(t('Soft derivation is only allowed for sr25519 accounts'));
    }
  }, [allowSoftDerivation, suriPath, t]);

  const allAddresses = useMemo(
    () => hierarchy
      .filter(({ isExternal }) => !isExternal)
      .filter(({ type }) => canDerive(type) && type !== EVM_ACCOUNT_TYPE)
      .map(({ address, genesisHash }): [string, string | null] => [address, genesisHash || null]),
    [hierarchy]
  );

  const _onParentPasswordEnter = useCallback(
    (parentPassword: string): void => {
      setParentPassword(parentPassword);
      setIsProperParentPassword(!!parentPassword);
    },
    []
  );

  const _onSuriPathChange = useCallback(
    (path: string): void => {
      if (!path) {
        setIsHaveDerivationPath(false);
      } else {
        setIsHaveDerivationPath(true);
      }

      setSuriPath(path);
      setPathError('');
    },
    []
  );

  const _onParentChange = useCallback(
    (address: string) => {
      onAction(`/account/derive/${address}`);
    },
    [onAction]
  );

  const _onSubmit = useCallback(
    async (): Promise<void> => {
      if (suriPath && parentAddress && parentPassword) {
        setBusy(true);

        const isUnlockable = await validateAccount(parentAddress, parentPassword);

        if (isUnlockable) {
          try {
            const account = await validateDerivationPath(parentAddress, suriPath, parentPassword);

            onDerivationConfirmed({ account, parentPassword });
          } catch (error) {
            setPathError(t('Invalid derivation path'));
            console.error(error);
          }
        } else {
          setIsProperParentPassword(false);
        }

        setBusy(false);
      }
    },
    [suriPath, parentAddress, parentPassword, setBusy, onDerivationConfirmed, t]
  );

  useEffect(() => {
    setParentPassword('');
    setIsProperParentPassword(false);

    passwordInputRef.current?.querySelector('input')?.focus();
  }, [_onParentPasswordEnter]);

  return (
    <>
      <div className={className}>
        <div className='derive-account'>
          {isLocked
            ? (
              <AccountInfoEl
                address={parentAddress}
                className={`account-info-container ${themeContext.id === 'dark' ? '-dark' : '-light'}`}
                genesisHash={parentGenesis}
              />
            )
            : (
              <Label label={t<string>('Choose Parent Account:')}>
                <AddressDropdown
                  allAddresses={allAddresses}
                  onSelect={_onParentChange}
                  selectedAddress={parentAddress}
                  selectedGenesis={parentGenesis}
                />
              </Label>
            )
          }
          <div ref={passwordInputRef}>
            <InputWithLabel
              data-input-password
              isError={!!parentPassword && !isProperParentPassword}
              isFocused
              label={t<string>('enter the password for the account you want to derive from')}
              onChange={_onParentPasswordEnter}
              type='password'
              value={parentPassword}
            />
            {!!parentPassword && !isProperParentPassword && (
              <Warning
                className='select-parent-warning'
                isBelowInput
                isDanger
              >
                {t('Wrong password')}
              </Warning>
            )}
          </div>
          {isProperParentPassword && (
            <>
              <DerivationPath
                defaultPath={defaultPath}
                isError={!!pathError}
                onChange={_onSuriPathChange}
                parentAddress={parentAddress}
                parentPassword={parentPassword}
                withSoftPath={allowSoftDerivation}
              />
              {(!!pathError) && (
                <Warning
                  className='select-parent-warning'
                  isBelowInput
                  isDanger
                >
                  {pathError}
                </Warning>
              )}
            </>
          )}
        </div>

        <Checkbox
          checked={isConnectWhenDerive}
          label={t<string>('Auto connect to all DApp after importing')}
          onChange={onConnectWhenDerive}
        />
        <ButtonArea>
          <NextStepButton
            className='next-step-btn'
            data-button-action='create derived account'
            isBusy={isBusy}
            isDisabled={!isProperParentPassword || !!pathError || !isHaveDerivationPath}
            onClick={_onSubmit}
          >
            {t<string>('Create a derived account')}
          </NextStepButton>
        </ButtonArea>
      </div>
    </>
  );
}

export default styled(React.memo(SelectParent))`
  padding: 25px 15px 15px;
  flex: 1;
  overflow-y: auto;

  .next-step-btn {
    > .children {
      display: flex;
      align-items: center;
      position: relative;
      justify-content: center;
    }
  }

  .select-parent-warning {
    margin-top: 10px;
  }
`;<|MERGE_RESOLUTION|>--- conflicted
+++ resolved
@@ -6,11 +6,7 @@
 import React, { useCallback, useContext, useEffect, useMemo, useRef, useState } from 'react';
 import styled, { ThemeContext } from 'styled-components';
 
-<<<<<<< HEAD
-import { AccountContext, AccountInfoEl, ActionContext, ButtonArea, InputWithLabel, Label, NextStepButton, Theme, Warning } from '../../components';
-=======
 import { AccountContext, AccountInfoEl, ActionContext, ButtonArea, Checkbox, InputWithLabel, Label, NextStepButton, Theme, Warning } from '../../components';
->>>>>>> 80cc9d57
 import useTranslation from '../../hooks/useTranslation';
 import { validateAccount, validateDerivationPath } from '../../messaging';
 import { nextDerivationPath } from '../../util/nextDerivationPath';
