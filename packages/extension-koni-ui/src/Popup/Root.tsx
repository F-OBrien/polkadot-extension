// Copyright 2019-2022 @polkadot/extension-ui authors & contributors
// SPDX-License-Identifier: Apache-2.0

import { Main } from '@subwallet/extension-koni-ui/components';
import PageWrapper from '@subwallet/extension-koni-ui/components/Layout/PageWrapper';
import Logo2D from '@subwallet/extension-koni-ui/components/Logo/Logo2D';
import { DataContext } from '@subwallet/extension-koni-ui/contexts/DataContext';
import { usePredefinedModal, WalletModalContext } from '@subwallet/extension-koni-ui/contexts/WalletModalContext';
import { RootState } from '@subwallet/extension-koni-ui/stores';
import { ThemeProps } from '@subwallet/extension-koni-ui/types';
import { changeHeaderLogo } from '@subwallet/react-ui';
import Bowser from 'bowser';
import React, { useContext, useEffect } from 'react';
import { useSelector } from 'react-redux';
import { Outlet, useLocation, useNavigate } from 'react-router-dom';
import styled from 'styled-components';

export function initRootPromise () {
  // Init Application with some default data if not existed
  const VARIANTS = ['beam', 'marble', 'pixel', 'sunset', 'bauhaus', 'ring'];

  changeHeaderLogo(<Logo2D />);

  function getRandomVariant (): string {
    const random = Math.floor(Math.random() * 6);

    return VARIANTS[random];
  }

  const browser = Bowser.getParser(window.navigator.userAgent);

  if (!window.localStorage.getItem('randomVariant') || !window.localStorage.getItem('randomNameForLogo')) {
    const randomVariant = getRandomVariant();

    window.localStorage.setItem('randomVariant', randomVariant);
    window.localStorage.setItem('randomNameForLogo', `${Date.now()}`);
  }

  if (!!browser.getBrowser() && !!browser.getBrowser().name && !!browser.getOS().name) {
    window.localStorage.setItem('browserInfo', browser.getBrowser().name as string);
    window.localStorage.setItem('osInfo', browser.getOS().name as string);
  }

  // Todo: Fetching data and setup store here
  // Todo: Loading all basic data for root with promise.all()
  // Todo: Settings data
  // Todo: Accounts data
  return true;
}

function _Root ({ className }: ThemeProps): React.ReactElement {
  const location = useLocation();
  const navigate = useNavigate();
  const openPModal = usePredefinedModal();
  const dataContext = useContext(DataContext);
  const hasConfirmations = useSelector((state: RootState) => state.requestState);

  useEffect(() => {
    if (location.pathname === '/') {
<<<<<<< HEAD
      // Todo: check conditional an navigate to default page
      navigate('/home/nfts/collections');
=======
      if (hasConfirmations) {
        openPModal('confirmations');
      } else {
        // Todo: check conditional an navigate to default page
        navigate('/home/tokens');
      }
>>>>>>> d234e154
    }
  },
  [hasConfirmations, location.pathname, navigate, openPModal]
  );

  // Implement WalletModalContext in Root component to make it available for all children and can use react-router-dom and ModalContextProvider
  return <WalletModalContext>
    <PageWrapper
      animateOnce={true}
      resolve={dataContext.awaitStores(['accountState', 'chainStore', 'assetRegistry', 'requestState'])}
    >
      <Main className={className}>
        <Outlet />
      </Main>
    </PageWrapper>
  </WalletModalContext>;
}

export const Root = styled(_Root)(() => ({
  '.main-layout': {
    flex: 1,
    overflow: 'hidden'
  }
}));<|MERGE_RESOLUTION|>--- conflicted
+++ resolved
@@ -57,17 +57,12 @@
 
   useEffect(() => {
     if (location.pathname === '/') {
-<<<<<<< HEAD
-      // Todo: check conditional an navigate to default page
-      navigate('/home/nfts/collections');
-=======
       if (hasConfirmations) {
         openPModal('confirmations');
       } else {
         // Todo: check conditional an navigate to default page
         navigate('/home/tokens');
       }
->>>>>>> d234e154
     }
   },
   [hasConfirmations, location.pathname, navigate, openPModal]
