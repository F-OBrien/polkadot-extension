// Copyright 2019-2022 @polkadot/extension-ui authors & contributors
// SPDX-License-Identifier: Apache-2.0

import { ChainRegistry, DropdownTransformOptionType, NetworkJson } from '@subwallet/extension-base/background/KoniTypes';
import { SupportedCrossChainsMap } from '@subwallet/extension-koni-base/api/xcm/utils';
import { reformatAddress } from '@subwallet/extension-koni-base/utils';
import { AccountContext, ActionContext, Button, Warning } from '@subwallet/extension-koni-ui/components';
import InputBalance from '@subwallet/extension-koni-ui/components/InputBalance';
import LoadingContainer from '@subwallet/extension-koni-ui/components/LoadingContainer';
import ReceiverInputAddress from '@subwallet/extension-koni-ui/components/ReceiverInputAddress';
import { useTranslation } from '@subwallet/extension-koni-ui/components/translate';
import { BalanceFormatType, XcmTransferInputAddressType } from '@subwallet/extension-koni-ui/components/types';
import useFreeBalance from '@subwallet/extension-koni-ui/hooks/screen/sending/useFreeBalance';
import { checkCrossChainTransfer } from '@subwallet/extension-koni-ui/messaging';
import Header from '@subwallet/extension-koni-ui/partials/Header';
import SendFundResult from '@subwallet/extension-koni-ui/Popup/Sending/SendFundResult';
import { getBalanceFormat, getDefaultAddress, getMainTokenInfo } from '@subwallet/extension-koni-ui/Popup/Sending/utils';
import AuthTransaction from '@subwallet/extension-koni-ui/Popup/XcmTransfer/AuthTransaction';
import BridgeInputAddress from '@subwallet/extension-koni-ui/Popup/XcmTransfer/BridgeInputAddress';
import Dropdown from '@subwallet/extension-koni-ui/Popup/XcmTransfer/XcmDropdown/Dropdown';
import { RootState } from '@subwallet/extension-koni-ui/stores';
import { ThemeProps, TransferResultType } from '@subwallet/extension-koni-ui/types';
import React, { useCallback, useContext, useEffect, useMemo, useState } from 'react';
import { useSelector } from 'react-redux';
import styled from 'styled-components';

import { BN, BN_ZERO } from '@polkadot/util';
import { isEthereumAddress } from '@polkadot/util-crypto';

import arrowRight from '../../assets/arrow-right.svg';

interface Props extends ThemeProps {
  className?: string,
}

interface ContentProps extends ThemeProps {
  className?: string;
  defaultValue: XcmTransferInputAddressType;
  networkMap: Record<string, NetworkJson>;
  chainRegistryMap: Record<string, ChainRegistry>;
  originChainOptions: DropdownTransformOptionType[];
  firstOriginChain: string;
}

function getDestinationChainOptions (originChain: string, networkMap: Record<string, NetworkJson>) {
  return Object.keys(SupportedCrossChainsMap[originChain].relationMap).map((key) => ({ label: networkMap[key].chain, value: key }));
}

function getSupportedTokens (originChain: string, destinationChain: string): string[] {
  return SupportedCrossChainsMap[originChain].relationMap[destinationChain].supportedToken;
}

// function filterOriginChainOptions (isAccountEvm: boolean, supportedCrossChainsMap: Record<string, CrossChainRelation>, networkMap: Record<string, NetworkJson>) {
//   const filteredOptions: DropdownTransformOptionType[] = [];
//
//   Object.entries(supportedCrossChainsMap).forEach(([key, item]) => {
//     if (item.isEthereum === isAccountEvm) {
//       filteredOptions.push({ label: networkMap[key].chain, value: key });
//     }
//   });
//
//   return filteredOptions;
// }

enum BLOCK_HARDWARE_STATE {
  ACCEPTED,
  BLOCK_CHAIN,
  WRONG_CHAIN
}

const SUPPORT_LEDGER_XCM: string[] = [];

function Wrapper ({ className = '', theme }: Props): React.ReactElement<Props> {
  const { t } = useTranslation();
  const { accounts } = useContext(AccountContext);
  const { chainRegistry: chainRegistryMap,
    currentAccount: { account },
    networkMap } = useSelector((state: RootState) => state);
  // const isAccountEvm = useIsAccountEvm();
  const originChainOptions = Object.keys(SupportedCrossChainsMap).map((key) => ({ label: networkMap[key].chain, value: key }));
  const firstOriginChain = originChainOptions[0].value;
  const destinationChainList = Object.keys(SupportedCrossChainsMap[firstOriginChain].relationMap);
  let defaultValue;

  if (account) {
    defaultValue = {
      address: getDefaultAddress(account.address, accounts),
      token: SupportedCrossChainsMap[firstOriginChain].relationMap[destinationChainList[0]].supportedToken[0]
    };
  } else {
    defaultValue = null;
  }

  return (
    <div className={className}>
      <Header
        isShowNetworkSelect={false}
        showAdd
        showCancelButton
        showSearch
        showSettings
        showSubHeader
        subHeaderName={t<string>('XCM Transfer')}
      />
      {accounts && accounts.length && account && defaultValue
        ? (
          <XcmTransfer
            chainRegistryMap={chainRegistryMap}
            className='bridge-container'
            defaultValue={defaultValue}
            firstOriginChain={firstOriginChain}
            networkMap={networkMap}
            originChainOptions={originChainOptions}
            theme={theme}
          />
        )
        : (<LoadingContainer />)
      }
    </div>
  );
}

function XcmTransfer ({ chainRegistryMap, className, defaultValue, firstOriginChain, networkMap, originChainOptions }: ContentProps): React.ReactElement {
  const { t } = useTranslation();
  const [isShowTxModal, setShowTxModal] = useState<boolean>(false);
  const [recipientId, setRecipientId] = useState<string | null>(null);
  const [amount, setAmount] = useState<BN | undefined>(BN_ZERO);
  const [originChain, setOriginChain] = useState<string>(firstOriginChain);
  const [{ address: senderId,
    token: selectedToken }, setSenderValue] = useState<XcmTransferInputAddressType>(defaultValue);
  // const [isTransferAll, setIsTransferAll] = useState(false);
  // const [existentialDeposit, setExistentialDeposit] = useState<string>('0');
  // const [estimatedFee, setEstimatedFee] = useState('0');
  // const [feeSymbol, setFeeSymbol] = useState<string | undefined>(undefined);
  const onAction = useContext(ActionContext);

  const { accounts } = useContext(AccountContext);

  const [feeString, setFeeString] = useState<string | undefined>();
  const senderFreeBalance = useFreeBalance(originChain, senderId, selectedToken);
  const recipientFreeBalance = useFreeBalance(originChain, recipientId, selectedToken);

  // const maxTransfer = getXcmMaxTransfer(estimatedFee, feeSymbol, selectedToken, networkMap[originChain].nativeToken as string, senderFreeBalance, existentialDeposit);

  const [txResult, setTxResult] = useState<TransferResultType>({ isShowTxResult: false, isTxSuccess: false });
  const { isShowTxResult } = txResult;
  const balanceFormat: BalanceFormatType | null = chainRegistryMap[originChain] && networkMap[originChain].active
    ? getBalanceFormat(originChain, selectedToken, chainRegistryMap)
    : null;
  const mainTokenInfo = chainRegistryMap[originChain] && networkMap[originChain].active ? getMainTokenInfo(originChain, chainRegistryMap) : null;
  // const valueToTransfer = isTransferAll && maxTransfer ? maxTransfer.toString() : amount?.toString() || '0';
  const valueToTransfer = amount?.toString() || '0';
  const defaultDestinationChainOptions = getDestinationChainOptions(firstOriginChain, networkMap);
  const [[selectedDestinationChain, destinationChainOptions], setDestinationChain] = useState<[string, DropdownTransformOptionType[]]>([defaultDestinationChainOptions[0].value, defaultDestinationChainOptions]);
  const tokenList = getSupportedTokens(originChain, selectedDestinationChain).map((token) => (
    {
      label: token,
      value: token,
      networkKey: originChain,
      networkName: networkMap[originChain].chain
    }
  ));
  const checkOriginChainAndSenderIdType = !!networkMap[originChain].isEthereum === isEthereumAddress(senderId);
  const checkDestinationChainAndReceiverIdType = !!recipientId && !!networkMap[selectedDestinationChain].isEthereum === isEthereumAddress(recipientId);
  const amountGtAvailableBalance = amount && senderFreeBalance && amount.gt(new BN(senderFreeBalance));

  const accountBlockHardwareState = useCallback((address: string | null, chain: string, isReceiver?: boolean): BLOCK_HARDWARE_STATE => {
    if (address) {
      const prefix = 42;
      const account = accounts.find((acc) => reformatAddress(acc.address, prefix) === reformatAddress(address, prefix));

      if (!account) {
        return BLOCK_HARDWARE_STATE.ACCEPTED;
      } else {
        if (account.isHardware) {
          const network = networkMap[chain];

          if (!network) {
            return BLOCK_HARDWARE_STATE.BLOCK_CHAIN;
          } else {
            if (SUPPORT_LEDGER_XCM.includes(network.key) || isReceiver) {
              return (account.originGenesisHash === network.genesisHash) ? BLOCK_HARDWARE_STATE.ACCEPTED : BLOCK_HARDWARE_STATE.WRONG_CHAIN;
            } else {
              return BLOCK_HARDWARE_STATE.BLOCK_CHAIN;
            }
          }
        } else {
          return BLOCK_HARDWARE_STATE.ACCEPTED;
        }
      }
    }

    return BLOCK_HARDWARE_STATE.ACCEPTED;
  }, [accounts, networkMap]);

  const senderBlockHardwareState = useMemo((): BLOCK_HARDWARE_STATE => {
    return accountBlockHardwareState(senderId, originChain);
  }, [accountBlockHardwareState, originChain, senderId]);

  const receiverBlockHardwareState = useMemo((): BLOCK_HARDWARE_STATE => {
    return accountBlockHardwareState(recipientId, selectedDestinationChain, true);
  }, [accountBlockHardwareState, recipientId, selectedDestinationChain]);

  const canMakeTransfer = checkOriginChainAndSenderIdType &&
    checkDestinationChainAndReceiverIdType &&
    !!valueToTransfer &&
    !!recipientId &&
    !amountGtAvailableBalance &&
    senderBlockHardwareState === BLOCK_HARDWARE_STATE.ACCEPTED &&
    receiverBlockHardwareState === BLOCK_HARDWARE_STATE.ACCEPTED &&
    !!balanceFormat;

<<<<<<< HEAD
  const getLedgerXCMText = useCallback((state: BLOCK_HARDWARE_STATE, isSender: boolean) => {
    let accountMessage: string;

    if (isSender) {
      accountMessage = t('The sender account is Ledger account.');
    } else {
      accountMessage = t('The receiver account is Ledger account.');
    }

    let stateMessage: string;

    switch (state) {
      case BLOCK_HARDWARE_STATE.BLOCK_CHAIN:
        stateMessage = t('This is not support XCM Transfer.');
        break;
      case BLOCK_HARDWARE_STATE.WRONG_CHAIN:
        stateMessage = t('The network not match.');
        break;
      default:
        stateMessage = '';
        break;
    }

    return [accountMessage, stateMessage].join(' ');
  }, [t]);
=======
  // useEffect(() => {
  //   let isSync = true;
  //
  //   transferGetExistentialDeposit({ networkKey: originChain, token: selectedToken })
  //     .then((rs) => {
  //       if (isSync) {
  //         setExistentialDeposit(rs);
  //       }
  //     }).catch((e) => console.log('There is problem when transferGetExistentialDeposit', e));
  //
  //   return () => {
  //     isSync = false;
  //     setExistentialDeposit('0');
  //   };
  // }, [originChain, selectedToken]);
>>>>>>> 744f1d7f

  useEffect(() => {
    let isSync = true;

    if (recipientId) {
      checkCrossChainTransfer({
        originNetworkKey: originChain,
        destinationNetworkKey: selectedDestinationChain,
        from: senderId,
        to: recipientId,
        token: selectedToken,
        value: valueToTransfer
      }).then((value) => {
        if (isSync) {
          setFeeString(value.feeString);
          // setFeeSymbol(value.feeSymbol);
          // setEstimatedFee(value.estimatedFee);
        }
      }).catch((e) => {
        console.log('err--------', e);

        // todo: find better way to handle the error
      });
    }

    return () => {
      isSync = false;
    };
  }, [recipientId, valueToTransfer, selectedToken, senderId, selectedDestinationChain, originChain]);

  const _onCancel = useCallback(
    () => {
      window.localStorage.setItem('popupNavigation', '/');
      onAction('/');
    },
    [onAction]
  );
  const _onTransfer = useCallback(() => {
    setShowTxModal(true);
  }, []);

  const _onChangeResult = useCallback((txResult: TransferResultType) => {
    setTxResult(txResult);
    setShowTxModal(false);
  }, []);

  const _onCancelTx = useCallback(() => {
    setShowTxModal(false);
  }, []);

  const _onResend = useCallback(() => {
    setTxResult({
      isTxSuccess: false,
      isShowTxResult: false,
      txError: undefined
    });
    setSenderValue({ address: senderId, token: selectedToken });
    setRecipientId(null);
  },
  // eslint-disable-next-line react-hooks/exhaustive-deps
  [
    originChain,
    selectedToken,
    senderId
  ]);

  const _onChangeOriginChain = useCallback((originChain: string) => {
    const destinationChainOptions = getDestinationChainOptions(originChain, networkMap);

    setOriginChain(originChain);
    setDestinationChain([destinationChainOptions[0].value, destinationChainOptions]);
    setSenderValue((prev) => {
      return {
        ...prev,
        token: getSupportedTokens(originChain, destinationChainOptions[0].value)[0]
      };
    });
  }, [networkMap]);

  const _onChangeDestinationChain = useCallback((chain: string) => {
    setDestinationChain((prev) => {
      return [chain, prev[1]];
    });

    setSenderValue((prev) => {
      return {
        ...prev,
        token: getSupportedTokens(originChain, chain)[0]
      };
    });
  }, [originChain]);

  return (
    <>
      {!isShowTxResult
        ? (
          <div className={className}>
            <div className='bridge__chain-selector-area'>
              <Dropdown
                className='bridge__chain-selector'
                isDisabled={false}
                label={'Origin Chain'}
                onChange={_onChangeOriginChain}
                options={originChainOptions}
                value={originChain}
              />

              <div className='bridge__chain-swap'>
                <img
                  alt='Icon'
                  src={arrowRight}
                />
              </div>

              <Dropdown
                className='bridge__chain-selector'
                isDisabled={false}
                label={'Destination Chain'}
                onChange={_onChangeDestinationChain}
                options={destinationChainOptions}
                value={selectedDestinationChain}
              />
            </div>

            {balanceFormat
              ? <>
                <BridgeInputAddress
                  balance={senderFreeBalance}
                  balanceFormat={balanceFormat}
                  chainRegistryMap={chainRegistryMap}
                  className=''
                  initValue={{
                    address: senderId,
                    token: selectedToken
                  }}
                  networkKey={originChain}
                  networkMap={networkMap}
                  onChange={setSenderValue}
                  options={tokenList}
                />

                <ReceiverInputAddress
                  balance={recipientFreeBalance}
                  balanceFormat={balanceFormat}
                  className={''}
                  inputAddressHelp={t<string>('The account you want to transfer to.')}
                  inputAddressLabel={t<string>('Destination Account')}
                  networkKey={originChain}
                  networkMap={networkMap}
                  onchange={setRecipientId}
                />

                {/* { */}
                {/*  isTransferAll && maxTransfer */}
                {/*    ? <InputBalance */}
                {/*      autoFocus */}
                {/*      className={'bridge-amount-input'} */}
                {/*      decimals={balanceFormat[0]} */}
                {/*      defaultValue={valueToTransfer} */}
                {/*      help={t<string>('The full account balance to be transferred, minus the transaction fees and the existential deposit')} */}
                {/*      isDisabled */}
                {/*      key={maxTransfer?.toString()} */}
                {/*      label={t<string>('maximum transferable')} */}
                {/*      siDecimals={balanceFormat[0]} */}
                {/*      siSymbol={balanceFormat[2] || balanceFormat[1]} */}
                {/*    /> */}
                {/*    : <InputBalance */}
                {/*      autoFocus */}
                {/*      className={'bridge-amount-input'} */}
                {/*      decimals={balanceFormat[0]} */}
                {/*      help={t<string>('Type the amount you want to transfer. Note that you can select the unit on the right e.g sending 1 milli is equivalent to sending 0.001.')} */}
                {/*      isError={false} */}
                {/*      isZeroable */}
                {/*      label={t<string>('amount')} */}
                {/*      onChange={setAmount} */}
                {/*      placeholder={'0'} */}
                {/*      siDecimals={balanceFormat[0]} */}
                {/*      siSymbol={balanceFormat[2] || balanceFormat[1]} */}
                {/*    /> */}
                {/* } */}

                <InputBalance
                  autoFocus
                  className={'bridge-amount-input'}
                  decimals={balanceFormat[0]}
                  help={t<string>('Type the amount you want to transfer. Note that you can select the unit on the right e.g sending 1 milli is equivalent to sending 0.001.')}
                  isError={false}
                  isZeroable
                  label={t<string>('amount')}
                  onChange={setAmount}
                  placeholder={'0'}
                  siDecimals={balanceFormat[0]}
                  siSymbol={balanceFormat[2] || balanceFormat[1]}
                />

                {senderBlockHardwareState !== BLOCK_HARDWARE_STATE.ACCEPTED && (
                  <Warning
                    className={'xcm-transfer-warning'}
                  >
                    {getLedgerXCMText(senderBlockHardwareState, true)}
                  </Warning>
                )}

                {receiverBlockHardwareState !== BLOCK_HARDWARE_STATE.ACCEPTED && (
                  <Warning
                    className={'xcm-transfer-warning'}
                  >
                    {getLedgerXCMText(receiverBlockHardwareState, false)}
                  </Warning>
                )}

                {!checkOriginChainAndSenderIdType &&
                <Warning
                  className='xcm-transfer-warning'
                  isDanger
                >
                  {t<string>(`Origin account must be ${networkMap[originChain].isEthereum ? 'EVM' : 'substrate'} type`)}
                </Warning>
                }

                {!!recipientId && !checkDestinationChainAndReceiverIdType &&
                <Warning
                  className='xcm-transfer-warning'
                  isDanger
                >
                  {t<string>(`Destination account must be ${networkMap[selectedDestinationChain].isEthereum ? 'EVM' : 'substrate'} type`)}
                </Warning>
                }

                {amountGtAvailableBalance && (
                  <Warning
                    className={'send-fund-warning'}
                    isDanger
                  >
                    {t<string>('The amount you want to transfer is greater than your available balance.')}
                  </Warning>
                )}
              </>
              : <Warning className='xcm-transfer-warning'>
                {t<string>('To perform the transaction, please make sure the selected network in Origin Chain is activated first.')}
              </Warning>
            }

            {/* <div className={'send-fund-toggle'}> */}
            {/*  <Toggle */}
            {/*    className='typeToggle' */}
            {/*    label={t<string>('Transfer all')} */}
            {/*    onChange={setIsTransferAll} */}
            {/*    value={isTransferAll} */}
            {/*  /> */}
            {/* </div> */}

            <div className='bridge-button-container'>
              <Button
                className='bridge-button'
                onClick={_onCancel}
              >
                <span>
                  {t<string>('Cancel')}
                </span>
              </Button>

              <Button
                className='bridge-button'
                isDisabled={!canMakeTransfer}
                onClick={_onTransfer}
              >
                <span>
                  {t<string>('Transfer')}
                </span>
              </Button>
            </div>

            {isShowTxModal && mainTokenInfo && (
              <AuthTransaction
                balanceFormat={balanceFormat}
                destinationChainOptions={destinationChainOptions}
                feeString={feeString}
                networkMap={networkMap}
                onCancel={_onCancelTx}
                onChangeResult={_onChangeResult}
                originChainOptions={originChainOptions}
                requestPayload={{
                  from: senderId,
                  to: recipientId,
                  originNetworkKey: originChain,
                  destinationNetworkKey: selectedDestinationChain,
                  value: valueToTransfer,
                  token: selectedToken
                }}
              />
            )}
          </div>
        )
        : (
          <SendFundResult
            isXcmTransfer={true}
            networkKey={originChain}
            onResend={_onResend}
            txResult={txResult}
          />
        )
      }
    </>
  );
}

export default React.memo(styled(Wrapper)(({ theme }: Props) => `
  display: flex;
  flex: 1;
  overflow-y: auto;
  flex-direction: column;

  .send-fund-toggle {
    display: flex;
    justify-content: flex-end;
    margin-top: 20px;
    margin-bottom: 20px;
  }

  .sub-header__cancel-btn {
    display: none;
  }

  .bridge-container {
    padding: 10px 22px 15px;
    flex: 1;
    overflow-y: auto;
  }

  .bridge-amount-input {
    margin-bottom: 10px;
    margin-top: 15px;
  }

  .bridge__chain-selector-area {
    display: flex;
    align-items: center;
    flex-wrap: nowrap;
    margin-bottom: 15px;
  }

  .bridge__chain-swap {
    min-width: 40px;
    width: 40px;
    height: 40px;
    border-radius: 40%;
    border: 2px solid ${theme.buttonBorderColor};
    display: flex;
    justify-content: center;
    align-items: center;
    margin: 30px 12px 0;
  }

  .bridge-button-container {
    display: flex;
    position: sticky;
    bottom: -15px;
    padding: 15px 22px;
    margin-left: -22px;
    margin-bottom: -15px;
    margin-right: -22px;
    background-color: ${theme.background};
  }

  .bridge__chain-selector {
    flex: 1;
  }

  .bridge__chain-selector .label-wrapper {
    margin-bottom: 5px;
  }

  .bridge__chain-selector label {
    font-size: 15px;
    text-transform: none;
    color: ${theme.textColor};
    line-height: 26px;
    font-weight: 500;
  }

  .bridge-button {
    flex: 1;
  }

  .bridge-button:first-child {
    background-color: ${theme.buttonBackground1};
    margin-right: 8px;

    span {
      color: ${theme.buttonTextColor2};
    }
  }

  .bridge-button:last-child {
    margin-left: 8px;
  }

  .xcm-transfer-warning {
    margin-bottom: 10px;
  }
`));<|MERGE_RESOLUTION|>--- conflicted
+++ resolved
@@ -210,7 +210,6 @@
     receiverBlockHardwareState === BLOCK_HARDWARE_STATE.ACCEPTED &&
     !!balanceFormat;
 
-<<<<<<< HEAD
   const getLedgerXCMText = useCallback((state: BLOCK_HARDWARE_STATE, isSender: boolean) => {
     let accountMessage: string;
 
@@ -236,7 +235,7 @@
 
     return [accountMessage, stateMessage].join(' ');
   }, [t]);
-=======
+
   // useEffect(() => {
   //   let isSync = true;
   //
@@ -252,7 +251,6 @@
   //     setExistentialDeposit('0');
   //   };
   // }, [originChain, selectedToken]);
->>>>>>> 744f1d7f
 
   useEffect(() => {
     let isSync = true;
