// Copyright 2019-2022 @polkadot/extension-ui authors & contributors
// SPDX-License-Identifier: Apache-2.0

import { ChainRegistry, DropdownTransformOptionType, NetworkJson } from '@subwallet/extension-base/background/KoniTypes';
import { SupportedCrossChainsMap } from '@subwallet/extension-koni-base/api/xcm/utils';
import { AccountContext, ActionContext, Button, Warning } from '@subwallet/extension-koni-ui/components';
import InputBalance from '@subwallet/extension-koni-ui/components/InputBalance';
import LoadingContainer from '@subwallet/extension-koni-ui/components/LoadingContainer';
import ReceiverInputAddress from '@subwallet/extension-koni-ui/components/ReceiverInputAddress';
import { useTranslation } from '@subwallet/extension-koni-ui/components/translate';
import { BalanceFormatType, XcmTransferInputAddressType } from '@subwallet/extension-koni-ui/components/types';
import useFreeBalance from '@subwallet/extension-koni-ui/hooks/screen/sending/useFreeBalance';
import useGetAccountByAddress from '@subwallet/extension-koni-ui/hooks/useGetAccountByAddress';
import { checkCrossChainTransfer } from '@subwallet/extension-koni-ui/messaging';
import Header from '@subwallet/extension-koni-ui/partials/Header';
import SendFundResult from '@subwallet/extension-koni-ui/Popup/Sending/SendFundResult';
import { getBalanceFormat, getDefaultAddress, getMainTokenInfo } from '@subwallet/extension-koni-ui/Popup/Sending/utils';
import AuthTransaction from '@subwallet/extension-koni-ui/Popup/XcmTransfer/AuthTransaction';
import BridgeInputAddress from '@subwallet/extension-koni-ui/Popup/XcmTransfer/BridgeInputAddress';
import Dropdown from '@subwallet/extension-koni-ui/Popup/XcmTransfer/XcmDropdown/Dropdown';
import { RootState } from '@subwallet/extension-koni-ui/stores';
import { ThemeProps, TransferResultType } from '@subwallet/extension-koni-ui/types';
import { findAccountByAddress } from '@subwallet/extension-koni-ui/util/account';
import React, { useCallback, useContext, useEffect, useMemo, useState } from 'react';
import { useSelector } from 'react-redux';
import styled from 'styled-components';

import { BN, BN_ZERO } from '@polkadot/util';
import { isEthereumAddress } from '@polkadot/util-crypto';

import arrowRight from '../../assets/arrow-right.svg';

interface Props extends ThemeProps {
  className?: string,
}

interface ContentProps extends ThemeProps {
  className?: string;
  defaultValue: XcmTransferInputAddressType;
  networkMap: Record<string, NetworkJson>;
  chainRegistryMap: Record<string, ChainRegistry>;
  originChainOptions: DropdownTransformOptionType[];
  firstOriginChain: string;
}

function getDestinationChainOptions (originChain: string, networkMap: Record<string, NetworkJson>) {
  return Object.keys(SupportedCrossChainsMap[originChain].relationMap).map((key) => ({ label: networkMap[key].chain, value: key }));
}

function getSupportedTokens (originChain: string, destinationChain: string): string[] {
  return SupportedCrossChainsMap[originChain].relationMap[destinationChain].supportedToken;
}

// function filterOriginChainOptions (isAccountEvm: boolean, supportedCrossChainsMap: Record<string, CrossChainRelation>, networkMap: Record<string, NetworkJson>) {
//   const filteredOptions: DropdownTransformOptionType[] = [];
//
//   Object.entries(supportedCrossChainsMap).forEach(([key, item]) => {
//     if (item.isEthereum === isAccountEvm) {
//       filteredOptions.push({ label: networkMap[key].chain, value: key });
//     }
//   });
//
//   return filteredOptions;
// }

enum BLOCK_HARDWARE_STATE {
  ACCEPTED,
  BLOCK_CHAIN,
  WRONG_CHAIN
}

const SUPPORT_LEDGER_XCM: string[] = [];

function Wrapper ({ className = '', theme }: Props): React.ReactElement<Props> {
  const { t } = useTranslation();
  const { accounts } = useContext(AccountContext);
  const { chainRegistry: chainRegistryMap,
    currentAccount: { account },
    networkMap } = useSelector((state: RootState) => state);
  // const isAccountEvm = useIsAccountEvm();
  const originChainOptions = Object.keys(SupportedCrossChainsMap).map((key) => ({ label: networkMap[key].chain, value: key }));
  const firstOriginChain = originChainOptions[0].value;
  const destinationChainList = Object.keys(SupportedCrossChainsMap[firstOriginChain].relationMap);
  let defaultValue;

  if (account) {
    defaultValue = {
      address: getDefaultAddress(account.address, accounts),
      token: SupportedCrossChainsMap[firstOriginChain].relationMap[destinationChainList[0]].supportedToken[0]
    };
  } else {
    defaultValue = null;
  }

  return (
    <div className={className}>
      <Header
        isShowNetworkSelect={false}
        showAdd
        showCancelButton
        showSearch
        showSettings
        showSubHeader
        subHeaderName={t<string>('XCM Transfer')}
      />
      {accounts && accounts.length && account && defaultValue
        ? (
          <XcmTransfer
            chainRegistryMap={chainRegistryMap}
            className='bridge-container'
            defaultValue={defaultValue}
            firstOriginChain={firstOriginChain}
            networkMap={networkMap}
            originChainOptions={originChainOptions}
            theme={theme}
          />
        )
        : (<LoadingContainer />)
      }
    </div>
  );
}

function XcmTransfer ({ chainRegistryMap, className, defaultValue, firstOriginChain, networkMap, originChainOptions }: ContentProps): React.ReactElement {
  const { t } = useTranslation();
  const [isShowTxModal, setShowTxModal] = useState<boolean>(false);
  const [recipientId, setRecipientId] = useState<string | null>(null);
  const [amount, setAmount] = useState<BN | undefined>(BN_ZERO);
  const [originChain, setOriginChain] = useState<string>(firstOriginChain);
  const [{ address: senderId,
    token: selectedToken }, setSenderValue] = useState<XcmTransferInputAddressType>(defaultValue);
  // const [isTransferAll, setIsTransferAll] = useState(false);
  // const [existentialDeposit, setExistentialDeposit] = useState<string>('0');
  // const [estimatedFee, setEstimatedFee] = useState('0');
  // const [feeSymbol, setFeeSymbol] = useState<string | undefined>(undefined);
  const onAction = useContext(ActionContext);

  const { accounts } = useContext(AccountContext);

  const [feeString, setFeeString] = useState<string | undefined>();
  const senderFreeBalance = useFreeBalance(originChain, senderId, selectedToken);
  const recipientFreeBalance = useFreeBalance(originChain, recipientId, selectedToken);

  // const maxTransfer = getXcmMaxTransfer(estimatedFee, feeSymbol, selectedToken, networkMap[originChain].nativeToken as string, senderFreeBalance, existentialDeposit);

  const [txResult, setTxResult] = useState<TransferResultType>({ isShowTxResult: false, isTxSuccess: false });
  const { isShowTxResult } = txResult;
  const balanceFormat: BalanceFormatType | null = chainRegistryMap[originChain] && networkMap[originChain].active
    ? getBalanceFormat(originChain, selectedToken, chainRegistryMap)
    : null;
  const mainTokenInfo = chainRegistryMap[originChain] && networkMap[originChain].active ? getMainTokenInfo(originChain, chainRegistryMap) : null;
  // const valueToTransfer = isTransferAll && maxTransfer ? maxTransfer.toString() : amount?.toString() || '0';
  const valueToTransfer = amount?.toString() || '0';
  const defaultDestinationChainOptions = getDestinationChainOptions(firstOriginChain, networkMap);
  const [[selectedDestinationChain, destinationChainOptions], setDestinationChain] = useState<[string, DropdownTransformOptionType[]]>([defaultDestinationChainOptions[0].value, defaultDestinationChainOptions]);
  const tokenList = getSupportedTokens(originChain, selectedDestinationChain).map((token) => (
    {
      label: token,
      value: token,
      networkKey: originChain,
      networkName: networkMap[originChain].chain
    }
  ));
  const checkOriginChainAndSenderIdType = !!networkMap[originChain].isEthereum === isEthereumAddress(senderId);
  const checkDestinationChainAndReceiverIdType = !!recipientId && !!networkMap[selectedDestinationChain].isEthereum === isEthereumAddress(recipientId);
  const amountGtAvailableBalance = amount && senderFreeBalance && amount.gt(new BN(senderFreeBalance));

  const accountBlockHardwareState = useCallback((address: string | null, chain: string, isReceiver?: boolean): BLOCK_HARDWARE_STATE => {
    if (address) {
      const account = findAccountByAddress(accounts, address);

      if (!account) {
        return BLOCK_HARDWARE_STATE.ACCEPTED;
      } else {
        if (account.isHardware) {
          const network = networkMap[chain];

          if (!network) {
            return BLOCK_HARDWARE_STATE.BLOCK_CHAIN;
          } else {
            if (SUPPORT_LEDGER_XCM.includes(network.key) || isReceiver) {
              return (account.originGenesisHash === network.genesisHash) ? BLOCK_HARDWARE_STATE.ACCEPTED : BLOCK_HARDWARE_STATE.WRONG_CHAIN;
            } else {
              return BLOCK_HARDWARE_STATE.BLOCK_CHAIN;
            }
          }
        } else {
          return BLOCK_HARDWARE_STATE.ACCEPTED;
        }
      }
    }

    return BLOCK_HARDWARE_STATE.ACCEPTED;
  }, [accounts, networkMap]);

  const senderAccount = useGetAccountByAddress(senderId);

  const isReadOnly = useMemo((): boolean => {
    if (!senderAccount) {
      return false;
    } else {
      return !!senderAccount.isReadOnly;
    }
  }, [senderAccount]);

  const senderBlockHardwareState = useMemo((): BLOCK_HARDWARE_STATE => {
    return accountBlockHardwareState(senderId, originChain);
  }, [accountBlockHardwareState, originChain, senderId]);

  const receiverBlockHardwareState = useMemo((): BLOCK_HARDWARE_STATE => {
    return accountBlockHardwareState(recipientId, selectedDestinationChain, true);
  }, [accountBlockHardwareState, recipientId, selectedDestinationChain]);

  const canMakeTransfer = checkOriginChainAndSenderIdType &&
    checkDestinationChainAndReceiverIdType &&
    !!valueToTransfer &&
    !!recipientId &&
    !amountGtAvailableBalance &&
    senderBlockHardwareState === BLOCK_HARDWARE_STATE.ACCEPTED &&
    receiverBlockHardwareState === BLOCK_HARDWARE_STATE.ACCEPTED &&
    !!balanceFormat &&
    !isReadOnly;

  const getLedgerXCMText = useCallback((state: BLOCK_HARDWARE_STATE, isSender: boolean) => {
    let accountMessage: string;

    if (isSender) {
      accountMessage = t('The sender account is Ledger account.');
    } else {
      accountMessage = t('The receiver account is Ledger account.');
    }

    let stateMessage: string;

    switch (state) {
      case BLOCK_HARDWARE_STATE.BLOCK_CHAIN:
        stateMessage = t('This is not support XCM Transfer.');
        break;
      case BLOCK_HARDWARE_STATE.WRONG_CHAIN:
        stateMessage = t('The network not match.');
        break;
      default:
        stateMessage = '';
        break;
    }

    return [accountMessage, stateMessage].join(' ');
  }, [t]);

  // useEffect(() => {
  //   let isSync = true;
  //
  //   transferGetExistentialDeposit({ networkKey: originChain, token: selectedToken })
  //     .then((rs) => {
  //       if (isSync) {
  //         setExistentialDeposit(rs);
  //       }
  //     }).catch((e) => console.log('There is problem when transferGetExistentialDeposit', e));
  //
  //   return () => {
  //     isSync = false;
  //     setExistentialDeposit('0');
  //   };
  // }, [originChain, selectedToken]);

  useEffect(() => {
    let isSync = true;

    if (recipientId) {
      checkCrossChainTransfer({
        originNetworkKey: originChain,
        destinationNetworkKey: selectedDestinationChain,
        from: senderId,
        to: recipientId,
        token: selectedToken,
        value: valueToTransfer
      }).then((value) => {
        if (isSync) {
          setFeeString(value.feeString);
          // setFeeSymbol(value.feeSymbol);
          // setEstimatedFee(value.estimatedFee);
        }
      }).catch((e) => {
        console.log('err--------', e);

        // todo: find better way to handle the error
      });
    }

    return () => {
      isSync = false;
    };
  }, [recipientId, valueToTransfer, selectedToken, senderId, selectedDestinationChain, originChain]);

  const _onCancel = useCallback(
    () => {
      window.localStorage.setItem('popupNavigation', '/');
      onAction('/');
    },
    [onAction]
  );
  const _onTransfer = useCallback(() => {
    setShowTxModal(true);
  }, []);

  const _onChangeResult = useCallback((txResult: TransferResultType) => {
    setTxResult(txResult);
    setShowTxModal(false);
  }, []);

  const _onCancelTx = useCallback(() => {
    setShowTxModal(false);
  }, []);

  const _onResend = useCallback(() => {
    setTxResult({
      isTxSuccess: false,
      isShowTxResult: false,
      txError: undefined
    });
    setSenderValue({ address: senderId, token: selectedToken });
    setRecipientId(null);
  },
  // eslint-disable-next-line react-hooks/exhaustive-deps
  [
    originChain,
    selectedToken,
    senderId
  ]);

  const _onChangeOriginChain = useCallback((originChain: string) => {
    const destinationChainOptions = getDestinationChainOptions(originChain, networkMap);

    setOriginChain(originChain);
    setDestinationChain([destinationChainOptions[0].value, destinationChainOptions]);
    setSenderValue((prev) => {
      return {
        ...prev,
        token: getSupportedTokens(originChain, destinationChainOptions[0].value)[0]
      };
    });
  }, [networkMap]);

  const _onChangeDestinationChain = useCallback((chain: string) => {
    setDestinationChain((prev) => {
      return [chain, prev[1]];
    });

    setSenderValue((prev) => {
      return {
        ...prev,
        token: getSupportedTokens(originChain, chain)[0]
      };
    });
  }, [originChain]);

  return (
    <>
      {!isShowTxResult
        ? (
          <div className={className}>
            <div className='bridge__chain-selector-area'>
              <Dropdown
                className='bridge__chain-selector'
                isDisabled={false}
                label={'Origin Chain'}
                onChange={_onChangeOriginChain}
                options={originChainOptions}
                value={originChain}
              />

              <div className='bridge__chain-swap'>
                <img
                  alt='Icon'
                  src={arrowRight}
                />
              </div>

              <Dropdown
                className='bridge__chain-selector'
                isDisabled={false}
                label={'Destination Chain'}
                onChange={_onChangeDestinationChain}
                options={destinationChainOptions}
                value={selectedDestinationChain}
              />
            </div>

            {balanceFormat
              ? <>
                <BridgeInputAddress
                  balance={senderFreeBalance}
                  balanceFormat={balanceFormat}
                  chainRegistryMap={chainRegistryMap}
                  className=''
                  initValue={{
                    address: senderId,
                    token: selectedToken
                  }}
                  networkKey={originChain}
                  networkMap={networkMap}
                  onChange={setSenderValue}
                  options={tokenList}
                />

                <ReceiverInputAddress
                  balance={recipientFreeBalance}
                  balanceFormat={balanceFormat}
                  className={''}
                  inputAddressHelp={t<string>('The account you want to transfer to.')}
                  inputAddressLabel={t<string>('Destination Account')}
                  networkKey={originChain}
                  networkMap={networkMap}
                  onchange={setRecipientId}
                />

                {/* { */}
                {/*  isTransferAll && maxTransfer */}
                {/*    ? <InputBalance */}
                {/*      autoFocus */}
                {/*      className={'bridge-amount-input'} */}
                {/*      decimals={balanceFormat[0]} */}
                {/*      defaultValue={valueToTransfer} */}
                {/*      help={t<string>('The full account balance to be transferred, minus the transaction fees and the existential deposit')} */}
                {/*      isDisabled */}
                {/*      key={maxTransfer?.toString()} */}
                {/*      label={t<string>('maximum transferable')} */}
                {/*      siDecimals={balanceFormat[0]} */}
                {/*      siSymbol={balanceFormat[2] || balanceFormat[1]} */}
                {/*    /> */}
                {/*    : <InputBalance */}
                {/*      autoFocus */}
                {/*      className={'bridge-amount-input'} */}
                {/*      decimals={balanceFormat[0]} */}
                {/*      help={t<string>('Type the amount you want to transfer. Note that you can select the unit on the right e.g sending 1 milli is equivalent to sending 0.001.')} */}
                {/*      isError={false} */}
                {/*      isZeroable */}
                {/*      label={t<string>('amount')} */}
                {/*      onChange={setAmount} */}
                {/*      placeholder={'0'} */}
                {/*      siDecimals={balanceFormat[0]} */}
                {/*      siSymbol={balanceFormat[2] || balanceFormat[1]} */}
                {/*    /> */}
                {/* } */}

                <InputBalance
                  autoFocus
                  className={'bridge-amount-input'}
                  decimals={balanceFormat[0]}
                  help={t<string>('Type the amount you want to transfer. Note that you can select the unit on the right e.g sending 1 milli is equivalent to sending 0.001.')}
                  isError={false}
                  isZeroable
                  label={t<string>('amount')}
                  onChange={setAmount}
                  placeholder={'0'}
                  siDecimals={balanceFormat[0]}
                  siSymbol={balanceFormat[2] || balanceFormat[1]}
                />

                {senderBlockHardwareState !== BLOCK_HARDWARE_STATE.ACCEPTED && (
                  <Warning
                    className={'xcm-transfer-warning'}
                  >
                    {getLedgerXCMText(senderBlockHardwareState, true)}
                  </Warning>
                )}

                {receiverBlockHardwareState !== BLOCK_HARDWARE_STATE.ACCEPTED && (
                  <Warning
                    className={'xcm-transfer-warning'}
                  >
                    {getLedgerXCMText(receiverBlockHardwareState, false)}
                  </Warning>
                )}

                {isReadOnly && (
                  <Warning
                    className='xcm-transfer-warning'
                    isDanger
                  >
<<<<<<< HEAD
                    {t<string>('The sender account is read only account')}
=======
                    {t<string>('The sender account is readonly account')}
>>>>>>> 4ea7feaf
                  </Warning>
                )}

                {!checkOriginChainAndSenderIdType &&
                <Warning
                  className='xcm-transfer-warning'
                  isDanger
                >
                  {t<string>(`Origin account must be ${networkMap[originChain].isEthereum ? 'EVM' : 'substrate'} type`)}
                </Warning>
                }

                {!!recipientId && !checkDestinationChainAndReceiverIdType &&
                <Warning
                  className='xcm-transfer-warning'
                  isDanger
                >
                  {t<string>(`Destination account must be ${networkMap[selectedDestinationChain].isEthereum ? 'EVM' : 'substrate'} type`)}
                </Warning>
                }

                {amountGtAvailableBalance && (
                  <Warning
                    className={'send-fund-warning'}
                    isDanger
                  >
                    {t<string>('The amount you want to transfer is greater than your available balance.')}
                  </Warning>
                )}
              </>
              : <Warning className='xcm-transfer-warning'>
                {t<string>('To perform the transaction, please make sure the selected network in Origin Chain is activated first.')}
              </Warning>
            }

            {/* <div className={'send-fund-toggle'}> */}
            {/*  <Toggle */}
            {/*    className='typeToggle' */}
            {/*    label={t<string>('Transfer all')} */}
            {/*    onChange={setIsTransferAll} */}
            {/*    value={isTransferAll} */}
            {/*  /> */}
            {/* </div> */}

            <div className='bridge-button-container'>
              <Button
                className='bridge-button'
                onClick={_onCancel}
              >
                <span>
                  {t<string>('Cancel')}
                </span>
              </Button>

              <Button
                className='bridge-button'
                isDisabled={!canMakeTransfer}
                onClick={_onTransfer}
              >
                <span>
                  {t<string>('Transfer')}
                </span>
              </Button>
            </div>

            {isShowTxModal && mainTokenInfo && (
              <AuthTransaction
                balanceFormat={balanceFormat}
                destinationChainOptions={destinationChainOptions}
                feeString={feeString}
                networkMap={networkMap}
                onCancel={_onCancelTx}
                onChangeResult={_onChangeResult}
                originChainOptions={originChainOptions}
                requestPayload={{
                  from: senderId,
                  to: recipientId,
                  originNetworkKey: originChain,
                  destinationNetworkKey: selectedDestinationChain,
                  value: valueToTransfer,
                  token: selectedToken
                }}
              />
            )}
          </div>
        )
        : (
          <SendFundResult
            isXcmTransfer={true}
            networkKey={originChain}
            onResend={_onResend}
            txResult={txResult}
          />
        )
      }
    </>
  );
}

export default React.memo(styled(Wrapper)(({ theme }: Props) => `
  display: flex;
  flex: 1;
  overflow-y: auto;
  flex-direction: column;

  .send-fund-toggle {
    display: flex;
    justify-content: flex-end;
    margin-top: 20px;
    margin-bottom: 20px;
  }

  .sub-header__cancel-btn {
    display: none;
  }

  .bridge-container {
    padding: 10px 22px 15px;
    flex: 1;
    overflow-y: auto;
  }

  .bridge-amount-input {
    margin-bottom: 10px;
    margin-top: 15px;
  }

  .bridge__chain-selector-area {
    display: flex;
    align-items: center;
    flex-wrap: nowrap;
    margin-bottom: 15px;
  }

  .bridge__chain-swap {
    min-width: 40px;
    width: 40px;
    height: 40px;
    border-radius: 40%;
    border: 2px solid ${theme.buttonBorderColor};
    display: flex;
    justify-content: center;
    align-items: center;
    margin: 30px 12px 0;
  }

  .bridge-button-container {
    display: flex;
    position: sticky;
    bottom: -15px;
    padding: 15px 22px;
    margin-left: -22px;
    margin-bottom: -15px;
    margin-right: -22px;
    background-color: ${theme.background};
  }

  .bridge__chain-selector {
    flex: 1;
  }

  .bridge__chain-selector .label-wrapper {
    margin-bottom: 5px;
  }

  .bridge__chain-selector label {
    font-size: 15px;
    text-transform: none;
    color: ${theme.textColor};
    line-height: 26px;
    font-weight: 500;
  }

  .bridge-button {
    flex: 1;
  }

  .bridge-button:first-child {
    background-color: ${theme.buttonBackground1};
    margin-right: 8px;

    span {
      color: ${theme.buttonTextColor2};
    }
  }

  .bridge-button:last-child {
    margin-left: 8px;
  }

  .xcm-transfer-warning {
    margin-bottom: 10px;
  }
`));<|MERGE_RESOLUTION|>--- conflicted
+++ resolved
@@ -478,11 +478,7 @@
                     className='xcm-transfer-warning'
                     isDanger
                   >
-<<<<<<< HEAD
-                    {t<string>('The sender account is read only account')}
-=======
                     {t<string>('The sender account is readonly account')}
->>>>>>> 4ea7feaf
                   </Warning>
                 )}
 
