--- conflicted
+++ resolved
@@ -162,11 +162,7 @@
           />
           <Checkbox
             checked={isConnectWhenImport}
-<<<<<<< HEAD
-            label={t<string>('Auto connect to all DApp after importing')}
-=======
             label={t<string>('Auto connect to all DApps after importing')}
->>>>>>> ba90a745
             onChange={changeConnectWhenImport}
           />
         </div>
