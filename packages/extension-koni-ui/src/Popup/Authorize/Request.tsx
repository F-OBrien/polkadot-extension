--- conflicted
+++ resolved
@@ -8,11 +8,7 @@
 import React, { useCallback, useContext, useState } from 'react';
 import styled from 'styled-components';
 
-<<<<<<< HEAD
-import { AccountContext, ActionContext, Button } from '../../components';
-=======
 import { AccountContext, ActionContext, Button, Warning } from '../../components';
->>>>>>> 80cc9d57
 import useTranslation from '../../hooks/useTranslation';
 import { approveAuthRequestV2, rejectAuthRequestV2 } from '../../messaging';
 
