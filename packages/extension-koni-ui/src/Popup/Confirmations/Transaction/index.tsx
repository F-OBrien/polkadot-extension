// Copyright 2019-2022 @subwallet/extension-koni-ui authors & contributors
// SPDX-License-Identifier: Apache-2.0

import { ConfirmationDefinitions, ExtrinsicType } from '@subwallet/extension-base/background/KoniTypes';
import { SigningRequest } from '@subwallet/extension-base/background/types';
import { SWTransactionResult } from '@subwallet/extension-base/services/transaction-service/types';
import useParseSubstrateRequestPayload from '@subwallet/extension-koni-ui/hooks/confirmation/useParseSubstrateRequestPayload';
import { getTransaction } from '@subwallet/extension-koni-ui/messaging';
import EvmSignArea from '@subwallet/extension-koni-ui/Popup/Confirmations/Sign/Evm';
import SubstrateSignArea from '@subwallet/extension-koni-ui/Popup/Confirmations/Sign/Substrate';
<<<<<<< HEAD
import { TransferBlock } from '@subwallet/extension-koni-ui/Popup/Confirmations/Transaction/parts/TransferBlock';
import { ConfirmationQueueItem } from '@subwallet/extension-koni-ui/stores/base/RequestState';
import { ThemeProps } from '@subwallet/extension-koni-ui/types';
import CN from 'classnames';
import React, { useEffect, useMemo, useState } from 'react';
=======
import BaseTransactionConfirmation from '@subwallet/extension-koni-ui/Popup/Confirmations/Transaction/parts/Base';
import StakeTransactionConfirmation from '@subwallet/extension-koni-ui/Popup/Confirmations/Transaction/parts/Stake';
import { RootState } from '@subwallet/extension-koni-ui/stores';
import { ConfirmationQueueItem } from '@subwallet/extension-koni-ui/stores/base/RequestState';
import { ThemeProps } from '@subwallet/extension-koni-ui/types';
import CN from 'classnames';
import React, { useCallback, useMemo } from 'react';
import { useSelector } from 'react-redux';
>>>>>>> c8f5b53e
import styled from 'styled-components';

interface Props extends ThemeProps {
  confirmation: ConfirmationQueueItem;
}

const getTransactionComponent = (extrinsicType: ExtrinsicType): typeof BaseTransactionConfirmation => {
  switch (extrinsicType) {
    case ExtrinsicType.STAKING_STAKE:
      return StakeTransactionConfirmation;
    default:
      return BaseTransactionConfirmation;
  }
};

const Component: React.FC<Props> = (props: Props) => {
  const { className, confirmation: { item, type } } = props;
<<<<<<< HEAD
  const [transactionResult, setTransactionResult] = useState<SWTransactionResult | null>(null);
  const { id: txId } = item;

  useEffect(() => {
    getTransaction({ id: txId }).then((rs) => {
      setTransactionResult(rs);
    }).catch((e) => {
      console.log('getTransaction error:', e);
    });
  }, [txId]);

  const substratePayload = useParseSubstrateRequestPayload(type === 'signingRequest' ? (item as SigningRequest).request : undefined);

  const contentBlock = useMemo(() => {
    if (!transactionResult) {
      return null;
    }

    if ([
      ExtrinsicType.TRANSFER_BALANCE,
      ExtrinsicType.TRANSFER_TOKEN,
      ExtrinsicType.TRANSFER_XCM
    ].includes(transactionResult.extrinsicType)) {
      return (<TransferBlock transactionResult={transactionResult} />);
    }

    return null;
  }, [transactionResult]);
=======
  const { id } = item;

  const { transactionRequest } = useSelector((state: RootState) => state.requestState);

  const transaction = useMemo(() => transactionRequest[id], [transactionRequest, id]);

  const substratePayload = useParseSubstrateRequestPayload(type === 'signingRequest' ? (item as SigningRequest).request : undefined);

  const renderContent = useCallback((transaction: SWTransactionResult): React.ReactNode => {
    const { extrinsicType } = transaction;

    const Component = getTransactionComponent(extrinsicType);

    return <Component transaction={transaction} />;
  }, []);
>>>>>>> c8f5b53e

  return (
    <>
      <div className={CN(className, 'confirmation-content')}>
<<<<<<< HEAD
        {contentBlock}
=======
        {renderContent(transaction)}
>>>>>>> c8f5b53e
      </div>
      {
        type === 'signingRequest' && (
          <SubstrateSignArea
            account={(item as SigningRequest).account}
            id={txId}
            payload={substratePayload}
          />
        )
      }
      {
        type === 'evmSendTransactionRequest' && (
          <EvmSignArea
            id={txId}
            payload={(item as ConfirmationDefinitions['evmSendTransactionRequest'][0])}
            type='evmSendTransactionRequest'
          />
        )
      }
    </>
  );
};

const TransactionConfirmation = styled(Component)<Props>(({ theme: { token } }: Props) => {
  return {
    '--content-gap': 0,

    '&.confirmation-content.confirmation-content': {
      textAlign: 'left'
    }
  };
});

export default TransactionConfirmation;<|MERGE_RESOLUTION|>--- conflicted
+++ resolved
@@ -5,16 +5,8 @@
 import { SigningRequest } from '@subwallet/extension-base/background/types';
 import { SWTransactionResult } from '@subwallet/extension-base/services/transaction-service/types';
 import useParseSubstrateRequestPayload from '@subwallet/extension-koni-ui/hooks/confirmation/useParseSubstrateRequestPayload';
-import { getTransaction } from '@subwallet/extension-koni-ui/messaging';
 import EvmSignArea from '@subwallet/extension-koni-ui/Popup/Confirmations/Sign/Evm';
 import SubstrateSignArea from '@subwallet/extension-koni-ui/Popup/Confirmations/Sign/Substrate';
-<<<<<<< HEAD
-import { TransferBlock } from '@subwallet/extension-koni-ui/Popup/Confirmations/Transaction/parts/TransferBlock';
-import { ConfirmationQueueItem } from '@subwallet/extension-koni-ui/stores/base/RequestState';
-import { ThemeProps } from '@subwallet/extension-koni-ui/types';
-import CN from 'classnames';
-import React, { useEffect, useMemo, useState } from 'react';
-=======
 import BaseTransactionConfirmation from '@subwallet/extension-koni-ui/Popup/Confirmations/Transaction/parts/Base';
 import StakeTransactionConfirmation from '@subwallet/extension-koni-ui/Popup/Confirmations/Transaction/parts/Stake';
 import { RootState } from '@subwallet/extension-koni-ui/stores';
@@ -23,7 +15,6 @@
 import CN from 'classnames';
 import React, { useCallback, useMemo } from 'react';
 import { useSelector } from 'react-redux';
->>>>>>> c8f5b53e
 import styled from 'styled-components';
 
 interface Props extends ThemeProps {
@@ -41,36 +32,6 @@
 
 const Component: React.FC<Props> = (props: Props) => {
   const { className, confirmation: { item, type } } = props;
-<<<<<<< HEAD
-  const [transactionResult, setTransactionResult] = useState<SWTransactionResult | null>(null);
-  const { id: txId } = item;
-
-  useEffect(() => {
-    getTransaction({ id: txId }).then((rs) => {
-      setTransactionResult(rs);
-    }).catch((e) => {
-      console.log('getTransaction error:', e);
-    });
-  }, [txId]);
-
-  const substratePayload = useParseSubstrateRequestPayload(type === 'signingRequest' ? (item as SigningRequest).request : undefined);
-
-  const contentBlock = useMemo(() => {
-    if (!transactionResult) {
-      return null;
-    }
-
-    if ([
-      ExtrinsicType.TRANSFER_BALANCE,
-      ExtrinsicType.TRANSFER_TOKEN,
-      ExtrinsicType.TRANSFER_XCM
-    ].includes(transactionResult.extrinsicType)) {
-      return (<TransferBlock transactionResult={transactionResult} />);
-    }
-
-    return null;
-  }, [transactionResult]);
-=======
   const { id } = item;
 
   const { transactionRequest } = useSelector((state: RootState) => state.requestState);
@@ -86,22 +47,17 @@
 
     return <Component transaction={transaction} />;
   }, []);
->>>>>>> c8f5b53e
 
   return (
     <>
       <div className={CN(className, 'confirmation-content')}>
-<<<<<<< HEAD
-        {contentBlock}
-=======
         {renderContent(transaction)}
->>>>>>> c8f5b53e
       </div>
       {
         type === 'signingRequest' && (
           <SubstrateSignArea
             account={(item as SigningRequest).account}
-            id={txId}
+            id={item.id}
             payload={substratePayload}
           />
         )
@@ -109,7 +65,7 @@
       {
         type === 'evmSendTransactionRequest' && (
           <EvmSignArea
-            id={txId}
+            id={item.id}
             payload={(item as ConfirmationDefinitions['evmSendTransactionRequest'][0])}
             type='evmSendTransactionRequest'
           />
@@ -120,13 +76,7 @@
 };
 
 const TransactionConfirmation = styled(Component)<Props>(({ theme: { token } }: Props) => {
-  return {
-    '--content-gap': 0,
-
-    '&.confirmation-content.confirmation-content': {
-      textAlign: 'left'
-    }
-  };
+  return {};
 });
 
 export default TransactionConfirmation;