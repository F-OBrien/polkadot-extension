--- conflicted
+++ resolved
@@ -2,22 +2,15 @@
 // SPDX-License-Identifier: Apache-2.0
 
 import type { Theme, ThemeProps } from '../types';
-
 import { saveAs } from 'file-saver';
-<<<<<<< HEAD
-import React, { useCallback, useContext, useEffect, useState } from 'react';
-=======
 import React, {useCallback, useContext, useState} from 'react';
->>>>>>> d79918c1
 import { RouteComponentProps, withRouter } from 'react-router';
 import styled, { ThemeContext } from 'styled-components';
-
 import Header from '@polkadot/extension-koni-ui/partials/Header';
-import { isAccountAll } from '@polkadot/extension-koni-ui/util';
-
-import { AccountInfoEl, ActionBar, ActionContext, ActionText, Button, InputWithLabel, Warning } from '../components';
+import { ActionContext, AccountInfoEl, ActionBar, ActionText, Button, InputWithLabel, Warning } from '../components';
 import useTranslation from '../hooks/useTranslation';
 import { exportAccount } from '../messaging';
+import {isAccountAll} from "@polkadot/extension-koni-ui/util";
 
 const MIN_LENGTH = 6;
 
@@ -32,15 +25,7 @@
   const [pass, setPass] = useState('');
   const [error, setError] = useState('');
   const themeContext = useContext(ThemeContext as React.Context<Theme>);
-<<<<<<< HEAD
-  const [isAllAccount, setIsAllAccount] = useState(false);
-
-  useEffect(() => {
-    setIsAllAccount(isAccountAll(address));
-  }, []);
-=======
   const _isAllAccount = isAccountAll(address);
->>>>>>> d79918c1
 
   const _goHome = useCallback(
     () => {
@@ -88,15 +73,10 @@
         isBusy={isBusy}
       />
       <div className={className}>
-<<<<<<< HEAD
-        {isAllAccount
-          ? <div>
-=======
         {_isAllAccount ?
           <div>
->>>>>>> d79918c1
             <Warning>
-              {t<string>('Account "All" doesn\'t support this action. Please switch to another account')}
+              {t<string>(`Account "All" doesn't support this action. Please switch to another account`)}
             </Warning>
 
             <ActionBar className='export__action-bar'>
@@ -106,8 +86,8 @@
                 text={t<string>('Cancel')}
               />
             </ActionBar>
-          </div>
-          : <div className={`account-info-container ${themeContext.id === 'dark' ? '-dark' : '-light'} export-account-wrapper`}>
+          </div> :
+          <div className={`account-info-container ${themeContext.id === 'dark' ? '-dark' : '-light'} export-account-wrapper`}>
             <AccountInfoEl address={address} />
             <Warning className='export-warning'>
               {t<string>("You are exporting your account. Keep it safe and don't share it with anyone.")}
