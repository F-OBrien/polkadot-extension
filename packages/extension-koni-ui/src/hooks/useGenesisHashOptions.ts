// Copyright 2019-2022 @subwallet/extension-koni-ui authors & contributors
// SPDX-License-Identifier: Apache-2.0

<<<<<<< HEAD
import { NETWORK_STATUS, NetWorkGroup } from '@subwallet/extension-base/background/KoniTypes';
import { RootState } from '@subwallet/extension-koni-ui/stores';
import { useMemo } from 'react';
import { useSelector } from 'react-redux';

import { _getKnownHashes } from '../util/chains';
=======
import { NetWorkGroup } from '@subwallet/extension-base/background/KoniTypes';
import { useEffect, useMemo, useRef, useState } from 'react';

import { getAllNetworkMetadata } from '../messaging';
import chains from '../util/chains';
>>>>>>> 80cc9d57
import useTranslation from './useTranslation';

export interface NetworkSelectOption {
  text: string;
  value: string;
  networkKey: string;
  networkPrefix: number;
  icon: string;
  groups: NetWorkGroup[];
  isEthereum: boolean;
  active: boolean;
  apiStatus: NETWORK_STATUS;
}

const RELAY_CHAIN = 'Relay Chain';

export default function (): NetworkSelectOption[] {
  const { t } = useTranslation();
  const { networkMap } = useSelector((state: RootState) => state);
  const parsedChains = _getKnownHashes(networkMap);
  const availableChains = parsedChains.filter((c) => c.isAvailable);

  return useMemo(() => [
    {
      text: t('Allow use on any chain'),
      value: '',
      networkKey: 'all',
      networkPrefix: -1,
      icon: 'polkadot',
      groups: ['UNKNOWN'] as NetWorkGroup[],
      isEthereum: false,
      active: true,
      apiStatus: NETWORK_STATUS.DISCONNECTED
    },
    // put the relay chains at the top
    ...availableChains.filter(({ chain }) => chain.includes(RELAY_CHAIN))
      .map(({ active, apiStatus, chain, genesisHash, groups, icon, isEthereum, networkKey, ss58Format }) => ({
        text: chain,
        value: genesisHash,
        networkPrefix: ss58Format,
        networkKey,
        icon,
        groups,
        isEthereum,
        active,
        apiStatus
      })),
    ...availableChains.map(({ active, apiStatus, chain, genesisHash, groups, icon, isEthereum, networkKey, ss58Format }) => ({
      text: chain,
      value: genesisHash,
      networkPrefix: ss58Format,
      networkKey,
      icon,
      groups,
      isEthereum,
      active,
      apiStatus
    }))
      // remove the relay chains, they are at the top already
      .filter(({ text }) => !text.includes(RELAY_CHAIN))
      .sort((a, b) => a.text.localeCompare(b.text))
  ], [availableChains, t]);
}<|MERGE_RESOLUTION|>--- conflicted
+++ resolved
@@ -1,20 +1,13 @@
 // Copyright 2019-2022 @subwallet/extension-koni-ui authors & contributors
 // SPDX-License-Identifier: Apache-2.0
 
-<<<<<<< HEAD
 import { NETWORK_STATUS, NetWorkGroup } from '@subwallet/extension-base/background/KoniTypes';
 import { RootState } from '@subwallet/extension-koni-ui/stores';
 import { useMemo } from 'react';
 import { useSelector } from 'react-redux';
 
+import { getAllNetworkMetadata } from '../messaging';
 import { _getKnownHashes } from '../util/chains';
-=======
-import { NetWorkGroup } from '@subwallet/extension-base/background/KoniTypes';
-import { useEffect, useMemo, useRef, useState } from 'react';
-
-import { getAllNetworkMetadata } from '../messaging';
-import chains from '../util/chains';
->>>>>>> 80cc9d57
 import useTranslation from './useTranslation';
 
 export interface NetworkSelectOption {
