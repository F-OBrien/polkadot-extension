--- conflicted
+++ resolved
@@ -37,22 +37,14 @@
     "@polkadot/util-crypto": "^10.2.1",
     "@ramonak/react-progress-bar": "^5.0.3",
     "@reduxjs/toolkit": "^1.9.1",
-<<<<<<< HEAD
-    "@subwallet/chain-list": "^0.0.4",
-=======
     "@subwallet/chain-list": "^0.0.5",
->>>>>>> 87783fb2
     "@subwallet/extension-base": "^0.8.1",
     "@subwallet/extension-chains": "^0.8.1",
     "@subwallet/extension-dapp": "^0.8.1",
     "@subwallet/extension-inject": "^0.8.1",
     "@subwallet/extension-koni-base": "^0.8.1",
     "@subwallet/keyring": "^0.0.3",
-<<<<<<< HEAD
-    "@subwallet/react-ui": "^5.1.2-b3",
-=======
     "@subwallet/react-ui": "^5.1.2-b5",
->>>>>>> 87783fb2
     "@subwallet/ui-keyring": "^0.0.3",
     "boring-avatars": "^1.7.0",
     "bowser": "^2.11.0",
