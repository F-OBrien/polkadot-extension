--- conflicted
+++ resolved
@@ -13,15 +13,10 @@
   private readonly currentAccountStore = new CurrentAccountStore();
   readonly currentAccountSubject = new BehaviorSubject<CurrentAccountInfo>({ address: '', currentGenesisHash: null });
 
-<<<<<<< HEAD
-  readonly accountsSubject = keyring.accounts.subject;
+  private _rawAccountsSubject = accountsObservable.subject;
   readonly addressesSubject = keyring.addresses.subject;
-  private beforeAccount: SubjectInfo = keyring.accounts.subject.value;
-=======
-  private _rawAccountsSubject = accountsObservable.subject;
   private beforeAccount: SubjectInfo = this._rawAccountsSubject.value;
   public readonly accountSubject = new BehaviorSubject<SubjectInfo>(this._rawAccountsSubject.value);
->>>>>>> 9eaa8df7
 
   readonly keyringStateSubject = new BehaviorSubject<KeyringState>({
     isReady: false,
