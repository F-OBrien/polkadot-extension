// Copyright 2019-2022 @subwallet/extension-base authors & contributors
// SPDX-License-Identifier: Apache-2.0

import {EvmProviderError} from '@subwallet/extension-base/background/errors/EvmProviderError';
import {TransactionError} from '@subwallet/extension-base/background/errors/TransactionError';
import {
  AmountData,
  BasicTxErrorType,
  BasicTxWarningCode,
  ChainType,
  EvmProviderErrorType,
  EvmSendTransactionRequest,
  ExtrinsicStatus,
  ExtrinsicType,
  NotificationType,
  TransactionDirection,
  TransactionHistoryItem
} from '@subwallet/extension-base/background/KoniTypes';
import {AccountJson} from '@subwallet/extension-base/background/types';
import {TransactionWarning} from '@subwallet/extension-base/background/warnings/TransactionWarning';
import {BalanceService} from '@subwallet/extension-base/services/balance-service';
import {ChainService} from '@subwallet/extension-base/services/chain-service';
import {_getChainNativeTokenBasicInfo, _getEvmChainId} from '@subwallet/extension-base/services/chain-service/utils';
import {HistoryService} from '@subwallet/extension-base/services/history-service';
import NotificationService from '@subwallet/extension-base/services/notification-service/NotificationService';
import RequestService from '@subwallet/extension-base/services/request-service';
import {EXTENSION_REQUEST_URL} from '@subwallet/extension-base/services/request-service/constants';
import {getTransactionId, isSubstrateTransaction} from '@subwallet/extension-base/services/transaction-service/helpers';
import {
  SWTransaction,
  SWTransactionInput,
  SWTransactionResponse,
  TransactionEmitter,
  TransactionEventMap,
  TransactionEventResponse,
  ValidateTransactionResponseInput
} from '@subwallet/extension-base/services/transaction-service/types';
import {getTransactionLink, parseTransactionData} from '@subwallet/extension-base/services/transaction-service/utils';
import {Web3Transaction} from '@subwallet/extension-base/signers/types';
import {anyNumberToBN} from '@subwallet/extension-base/utils/eth';
import {parseTxAndSignature} from '@subwallet/extension-base/utils/eth/mergeTransactionAndSignature';
import {isContractAddress, parseContractInput} from '@subwallet/extension-base/utils/eth/parseTransaction';
import keyring from '@subwallet/ui-keyring';
import EventEmitter from 'eventemitter3';
import RLP, {Input} from 'rlp';
import {BehaviorSubject} from 'rxjs';
import {TransactionConfig} from 'web3-core';

import {SubmittableExtrinsic} from '@polkadot/api/promise/types';
import {Signer, SignerResult} from '@polkadot/api/types';
import {EventRecord} from '@polkadot/types/interfaces';
import {SignerPayloadJSON} from '@polkadot/types/types/extrinsic';
import {u8aToHex} from '@polkadot/util';
import {HexString} from '@polkadot/util/types';
import {
  parseTransferEventLogs,
  parseXcmEventLogs
} from "@subwallet/extension-base/services/transaction-service/event-parser";
import {_AssetType} from "@subwallet/chain-list/types";

export default class TransactionService {
  private readonly chainService: ChainService;
  private readonly requestService: RequestService;
  private readonly balanceService: BalanceService;
  private readonly historyService: HistoryService;
  private readonly notificationService: NotificationService;
  private readonly transactionSubject: BehaviorSubject<Record<string, SWTransaction>> = new BehaviorSubject<Record<string, SWTransaction>>({});

  private get transactions (): Record<string, SWTransaction> {
    return this.transactionSubject.getValue();
  }

  constructor (chainService: ChainService, requestService: RequestService, balanceService: BalanceService, historyService: HistoryService, notificationService: NotificationService) {
    this.chainService = chainService;
    this.requestService = requestService;
    this.balanceService = balanceService;
    this.historyService = historyService;
    this.notificationService = notificationService;
  }

  private get allTransactions (): SWTransaction[] {
    return Object.values(this.transactions);
  }

  private get processingTransactions (): SWTransaction[] {
    return this.allTransactions.filter((t) => t.status === ExtrinsicStatus.PENDING || t.status === ExtrinsicStatus.PROCESSING);
  }

  public getTransaction (id: string) {
    return this.transactions[id];
  }

  private checkDuplicate (transaction: ValidateTransactionResponseInput): TransactionError[] {
    // Check duplicated transaction
    const existed = this.processingTransactions
      .filter((item) => item.address === transaction.address && item.chain === transaction.chain);

    if (existed.length > 0) {
      return [new TransactionError(BasicTxErrorType.DUPLICATE_TRANSACTION)];
    }

    return [];
  }

  public async generalValidate (validationInput: SWTransactionInput): Promise<SWTransactionResponse> {
    const validation = {
      ...validationInput,
      errors: validationInput.errors || [],
      warnings: validationInput.warnings || []
    };
    const { additionalValidator, address, chain, transaction } = validation;

    // Check duplicate transaction
    validation.errors.push(...this.checkDuplicate(validationInput));

    // Return unsupported error if not found transaction
    if (!transaction) {
      validation.errors.push(new TransactionError(BasicTxErrorType.UNSUPPORTED));
    }

    const validationResponse: SWTransactionResponse = {
      status: undefined,
      ...validation
    };

    // Estimate fee
    const estimateFee: AmountData = {
      symbol: '',
      decimals: 0,
      value: ''
    };

    const chainInfo = this.chainService.getChainInfoByKey(chain);

    if (!chainInfo) {
      validationResponse.errors.push(new TransactionError(BasicTxErrorType.INTERNAL_ERROR, "Can't find network"));
    } else {
      const { decimals, symbol } = _getChainNativeTokenBasicInfo(chainInfo);

      estimateFee.decimals = decimals;
      estimateFee.symbol = symbol;

      if (transaction) {
        try {
          if (isSubstrateTransaction(transaction)) {
            estimateFee.value = (await transaction.paymentInfo(address)).partialFee.toString();
          } else {
            const web3 = this.chainService.getEvmApi(chain);

            if (!web3) {
              validationResponse.errors.push(new TransactionError(BasicTxErrorType.CHAIN_DISCONNECTED));
            } else {
              const gasPrice = await web3.api.eth.getGasPrice();
              const gasLimit = await web3.api.eth.estimateGas(transaction);

              estimateFee.value = (gasLimit * parseInt(gasPrice)).toString();
            }
          }
        } catch (e) {
          estimateFee.value = '0';
        }
      }
    }

    validationResponse.estimateFee = estimateFee;

    // Read-only account
    const pair = keyring.getPair(address);

    if (!pair) {
      validationResponse.errors.push(new TransactionError(BasicTxErrorType.INTERNAL_ERROR, 'Can\'t find account'));
    } else {
      if (pair.meta?.isReadOnly) {
        validationResponse.errors.push(new TransactionError(BasicTxErrorType.INTERNAL_ERROR, 'This is read-only account'));
      }
    }

    // Balance
    const transferNative = validationResponse.transferNativeAmount || '0';
    const nativeTokenInfo = this.chainService.getNativeTokenInfo(chain);

    const balance = await this.balanceService.getTokenFreeBalance(address, chain, nativeTokenInfo.slug);

    const existentialDeposit = nativeTokenInfo.minAmount || '0';

    const feeNum = parseInt(estimateFee.value);
    const balanceNum = parseInt(balance.value);
    const edNum = parseInt(existentialDeposit);
    const transferNativeNum = parseInt(transferNative);

    if (transferNativeNum + feeNum > balanceNum) {
      validationResponse.errors.push(new TransactionError(BasicTxErrorType.NOT_ENOUGH_BALANCE));
    } else {
      if (balanceNum - (transferNativeNum + feeNum) <= edNum) {
        validationResponse.warnings.push(new TransactionWarning(BasicTxWarningCode.NOT_ENOUGH_EXISTENTIAL_DEPOSIT, ''));
      }
    }

    // Validate transaction with additionalValidator method
    additionalValidator && await additionalValidator(validationResponse);

    return validationResponse;
  }

  public getTransactionSubject () {
    return this.transactionSubject;
  }

  private fillTransactionDefaultInfo (transaction: SWTransactionInput): SWTransaction {
    const isInternal = !transaction.url;

    return {
      ...transaction,
      createdAt: new Date(),
      updatedAt: new Date(),
      errors: transaction.errors || [],
      warnings: transaction.warnings || [],
      url: transaction.url || EXTENSION_REQUEST_URL,
      status: ExtrinsicStatus.PENDING,
      isInternal,
      id: getTransactionId(transaction.chainType, transaction.chain, isInternal),
      extrinsicHash: ''
    } as SWTransaction;
  }

  public async addTransaction (inputTransaction: SWTransactionInput): Promise<TransactionEmitter> {
    const transactions = this.transactions;
    // Fill transaction default info
    const transaction = this.fillTransactionDefaultInfo(inputTransaction);

    // Add Transaction
    transactions[transaction.id] = transaction;
    this.transactionSubject.next({ ...transactions });

    console.log(transaction);

    // Send transaction
    return await this.sendTransaction(transaction);
  }

  public generateBeforeHandleResponseErrors (errors: TransactionError[]): SWTransactionResponse {
    return {
      errors,
      additionalValidator: undefined,
      address: '',
      chain: '',
      chainType: ChainType.SUBSTRATE,
      data: undefined,
      extrinsicType: ExtrinsicType.UNKNOWN,
      transferNativeAmount: undefined,
      url: undefined,
      warnings: []
    };
  }

  public async handleTransaction (transaction: SWTransactionInput): Promise<SWTransactionResponse> {
    const validatedTransaction = await this.generalValidate(transaction);
    const stopByErrors = validatedTransaction.errors.length > 0;
    const stopByWarnings = validatedTransaction.warnings.length > 0 && !validatedTransaction.ignoreWarnings;

    if (stopByErrors || stopByWarnings) {
      return validatedTransaction;
    }

    const emitter = await this.addTransaction(validatedTransaction);

    await new Promise<void>((resolve) => {
      emitter.on('extrinsicHash', (data: TransactionEventResponse) => {
        validatedTransaction.extrinsicHash = data.extrinsicHash;
        resolve();
      });

      emitter.on('error', (data: TransactionEventResponse) => {
        if (data.errors.length > 0) {
          validatedTransaction.errors.push(...data.errors);
          resolve();
        }
      });
    });

    return validatedTransaction;
  }

  private async sendTransaction (transaction: SWTransaction): Promise<TransactionEmitter> {
    // Send Transaction
    const emitter = transaction.chainType === 'substrate' ? this.signAndSendSubstrateTransaction(transaction) : (await this.signAndSendEvmTransaction(transaction));

    emitter.on('extrinsicHash', (data: TransactionEventResponse) => {
      this.onHasTransactionHash(data);
    });

    emitter.on('success', (data: TransactionEventResponse) => {
      this.onSuccess(data);
    });

    emitter.on('error', (data: TransactionEventResponse) => {
      this.onFailed({ ...data, errors: [...data.errors, new TransactionError(BasicTxErrorType.INTERNAL_ERROR)] });
    });

    // Todo: handle any event with transaction.eventsHandler

    return emitter;
  }

  private removeTransaction (id: string): void {
    if (this.transactions[id]) {
      delete this.transactions[id];
      this.transactionSubject.next({ ...this.transactions });
    }
  }

  private updateTransaction (id: string, data: Partial<Omit<SWTransaction, 'id'>>): void {
    const transaction = this.transactions[id];

    if (transaction) {
      this.transactions[id] = {
        ...transaction,
        ...data
      };
    }
  }

  private getTransactionLink (id: string): string | undefined {
    const transaction = this.getTransaction(id);
    const chainInfo = this.chainService.getChainInfoByKey(transaction.chain);

    return getTransactionLink(chainInfo, transaction.extrinsicHash);
  }

  private transactionToHistory (id: string, eventLogs?: EventRecord[]): TransactionHistoryItem {
    const transaction = this.getTransaction(id);
    const historyItem: TransactionHistoryItem = {
      chain: transaction.chain,
      direction: TransactionDirection.SEND,
      type: transaction.extrinsicType,
      from: transaction.address,
      to: '',
      chainType: transaction.chainType,
      address: transaction.address,
      status: ExtrinsicStatus.PROCESSING,
      extrinsicHash: transaction.extrinsicHash,
      time: transaction.createdAt.getTime(),
      fee: transaction.estimateFee,
      blockNumber: 0, // TODO: to be added later
      blockHash: '' // TODO: to be added later
    };

    const chainInfo = this.chainService.getChainInfoByKey(transaction.chain);
    const nativeAsset = _getChainNativeTokenBasicInfo(chainInfo);
    const baseNativeAmount = { value: '0', decimals: nativeAsset.decimals, symbol: nativeAsset.symbol };

    // Fill data by extrinsicType
    switch (transaction.extrinsicType) {
      case ExtrinsicType.TRANSFER_BALANCE: {
        const inputData = parseTransactionData<ExtrinsicType.TRANSFER_TOKEN>(transaction.data);

        historyItem.to = inputData.to;
        const sendingTokenInfo = this.chainService.getAssetBySlug(inputData.tokenSlug);

        eventLogs && parseTransferEventLogs(historyItem, eventLogs, transaction.chain, sendingTokenInfo, chainInfo);
      }

        break;
      case ExtrinsicType.TRANSFER_TOKEN: {
        const inputData = parseTransactionData<ExtrinsicType.TRANSFER_TOKEN>(transaction.data);

        historyItem.to = inputData.to;
        const sendingTokenInfo = this.chainService.getAssetBySlug(inputData.tokenSlug);

        if (sendingTokenInfo.assetType === _AssetType.PSP22) {
          historyItem.amount = { value: inputData.value || '0', decimals: sendingTokenInfo.decimals || 0, symbol: sendingTokenInfo.symbol };
        }

        eventLogs && parseTransferEventLogs(historyItem, eventLogs, transaction.chain, sendingTokenInfo, chainInfo);
      }

        break;
      case ExtrinsicType.TRANSFER_XCM: {
        const inputData = parseTransactionData<ExtrinsicType.TRANSFER_XCM>(transaction.data);

        historyItem.to = inputData.to;
        const sendingTokenInfo = this.chainService.getAssetBySlug(inputData.tokenSlug);

        eventLogs && parseXcmEventLogs(historyItem, eventLogs, transaction.chain, sendingTokenInfo, chainInfo);
      }

        break;
      case ExtrinsicType.SEND_NFT: {
        const inputData = parseTransactionData<ExtrinsicType.SEND_NFT>(transaction.data);

        historyItem.to = inputData.recipientAddress;
      }

        break;
<<<<<<< HEAD
      case ExtrinsicType.STAKING_BOND:
      case ExtrinsicType.STAKING_STAKE: {
        const inputData = parseTransactionData<ExtrinsicType.STAKING_STAKE>(transaction.data);

        historyItem.amount = { ...baseNativeAmount, value: inputData.amount.toString() || '0' };
        // Todo: Need fill data
        // historyItem.to = data.nominatorMetadata;
      }

        break;
      case ExtrinsicType.STAKING_UNBOND:
      case ExtrinsicType.STAKING_UNSTAKE: {
        const inputData = parseTransactionData<ExtrinsicType.STAKING_UNSTAKE>(transaction.data);

        historyItem.to = inputData.validatorAddress || '';
        historyItem.amount = { ...baseNativeAmount, value: inputData.amount.toString() || '0' };
=======
      case ExtrinsicType.CROWDLOAN:
        break;
      case ExtrinsicType.STAKING_BOND: {
        const data = parseTransactionData<ExtrinsicType.STAKING_BOND>(transaction.data);

        historyItem.amount = { ...baseNativeAmount, value: data.amount || '0' };
      }

        break;
      case ExtrinsicType.STAKING_JOIN_POOL: {
        const data = parseTransactionData<ExtrinsicType.STAKING_JOIN_POOL>(transaction.data);

        historyItem.amount = { ...baseNativeAmount, value: data.amount || '0' };
        historyItem.to = data.selectedPool.name || data.selectedPool.id.toString();
>>>>>>> 1dde07d0
      }

        break;
      case ExtrinsicType.STAKING_UNBOND:
        {
          const data = parseTransactionData<ExtrinsicType.STAKING_UNBOND>(transaction.data);

          historyItem.to = data.validatorAddress || '';
          historyItem.amount = { ...baseNativeAmount, value: data.amount || '0' };
        }

        break;
      case ExtrinsicType.STAKING_LEAVE_POOL:
        {
          const data = parseTransactionData<ExtrinsicType.STAKING_LEAVE_POOL>(transaction.data);

          historyItem.to = data.nominatorMetadata.address || '';
          historyItem.amount = { ...baseNativeAmount, value: data.amount || '0' };
        }

        break;
      case ExtrinsicType.STAKING_CLAIM_REWARD: {
        const inputData = parseTransactionData<ExtrinsicType.STAKING_CLAIM_REWARD>(transaction.data);

<<<<<<< HEAD
        historyItem.to = inputData.validatorAddress || '';
=======
        historyItem.amount = { ...baseNativeAmount, value: data.unclaimedReward || '0' };
>>>>>>> 1dde07d0
      }

        break;
      case ExtrinsicType.STAKING_WITHDRAW: {
        const inputData = parseTransactionData<ExtrinsicType.STAKING_WITHDRAW>(transaction.data);

        historyItem.to = inputData.validatorAddress || '';
      }

        break;
      case ExtrinsicType.EVM_EXECUTE:
        // Todo: Update historyItem.to
        break;
      case ExtrinsicType.UNKNOWN:
        break;
    }

    return historyItem;
  }

  private onHasTransactionHash ({ eventLogs, extrinsicHash, id }: TransactionEventResponse) {
    // Write processing transaction history
    this.updateTransaction(id, { extrinsicHash, status: ExtrinsicStatus.PROCESSING });
    this.historyService.insertHistory(this.transactionToHistory(id, eventLogs)).catch(console.error);
    console.log(`Transaction "${id}" is submitted with hash ${extrinsicHash || ''}`);
  }

  private onSuccess ({ blockHash, blockNumber, id }: TransactionEventResponse) {
    const transaction = this.getTransaction(id);

    this.updateTransaction(id, { status: ExtrinsicStatus.SUCCESS });
    console.log('Transaction completed', id, transaction.extrinsicHash);

    // Write success transaction history
    this.historyService.updateHistory(transaction.chain, transaction.extrinsicHash, {
      status: ExtrinsicStatus.SUCCESS,
      blockNumber: blockNumber || 0,
      blockHash: blockHash || ''
    }).catch(console.error);

    this.notificationService.notify({
      type: NotificationType.SUCCESS,
      title: 'Transaction completed',
      message: `Transaction ${transaction?.extrinsicHash} completed`,
      action: { url: this.getTransactionLink(id) },
      notifyViaBrowser: true
    });
  }

  private onFailed ({ blockHash, blockNumber, errors, id }: TransactionEventResponse) {
    const transaction = this.getTransaction(id);

    if (transaction) {
      this.updateTransaction(id, { status: ExtrinsicStatus.FAIL, errors });
      console.log('Transaction failed', id, transaction.extrinsicHash);

      // Write failed transaction history
      this.historyService.updateHistory(transaction.chain, transaction.extrinsicHash, {
        status: ExtrinsicStatus.FAIL,
        blockNumber: blockNumber || 0,
        blockHash: blockHash || ''
      }).catch(console.error);

      this.notificationService.notify({
        type: NotificationType.ERROR,
        title: 'Transaction failed',
        message: `Transaction ${transaction?.extrinsicHash} failed`,
        action: { url: this.getTransactionLink(id) },
        notifyViaBrowser: true
      });
    }

    // Log transaction errors
    console.error(errors);
  }

  public generateHashPayload (chain: string, transaction: TransactionConfig): HexString {
    const chainInfo = this.chainService.getChainInfoByKey(chain);

    const txObject: Web3Transaction = {
      nonce: transaction.nonce || 1,
      from: transaction.from as string,
      gasPrice: anyNumberToBN(transaction.gasPrice).toNumber(),
      gasLimit: anyNumberToBN(transaction.gas).toNumber(),
      to: transaction.to !== undefined ? transaction.to : '',
      value: anyNumberToBN(transaction.value).toNumber(),
      data: transaction.data ? transaction.data : '',
      chainId: _getEvmChainId(chainInfo)
    };

    const data: Input = [
      txObject.nonce,
      txObject.gasPrice,
      txObject.gasLimit,
      txObject.to,
      txObject.value,
      txObject.data,
      txObject.chainId,
      new Uint8Array([0x00]),
      new Uint8Array([0x00])
    ];

    const encoded = RLP.encode(data);

    return u8aToHex(encoded);
  }

  private async signAndSendEvmTransaction ({ address,
    chain,
    id,
    transaction,
    url }: SWTransaction): Promise<TransactionEmitter> {
    const payload = (transaction as EvmSendTransactionRequest);
    const evmApi = this.chainService.getEvmApi(chain);
    const chainInfo = this.chainService.getChainInfoByKey(chain);

    const accountPair = keyring.getPair(address);
    const account: AccountJson = { address, ...accountPair.meta };

    if (!payload.account) {
      payload.account = account;
    }

    // Allow sign transaction
    payload.canSign = true;

    // Fill contract info
    if (!payload.parseData) {
      const isToContract = await isContractAddress(payload.to || '', evmApi);

      payload.isToContract = isToContract;
      payload.parseData = isToContract
        ? payload.data
          ? (await parseContractInput(payload.data || '', payload.to || '', chainInfo)).result
          : ''
        : payload.data || '';
    }

    // Set unique nonce to avoid transaction errors
    if (!payload.nonce) {
      const evmApi = this.chainService.getEvmApi(chain);

      payload.nonce = await evmApi.api.eth.getTransactionCount(address);
    }

    if (!payload.chainId) {
      payload.chainId = chainInfo.evmInfo?.evmChainId ?? 1;
    }

    // Autofill from
    if (!payload.from) {
      payload.from = address;
    }

    const isExternal = !!account.isExternal;

    // generate hashPayload for EVM transaction
    payload.hashPayload = this.generateHashPayload(chain, payload);

    const emitter = new EventEmitter<TransactionEventMap>();

    const txObject: Web3Transaction = {
      nonce: payload.nonce || 1,
      from: payload.from as string,
      gasPrice: anyNumberToBN(payload.gasPrice).toNumber(),
      gasLimit: anyNumberToBN(payload.gas).toNumber(),
      to: payload.to !== undefined ? payload.to : '',
      value: anyNumberToBN(payload.value).toNumber(),
      data: payload.data ? payload.data : '',
      chainId: payload.chainId
    };

    const eventData: TransactionEventResponse = {
      id,
      errors: [],
      warnings: []
    };

    this.requestService.addConfirmation(id, url || EXTENSION_REQUEST_URL, 'evmSendTransactionRequest', payload, {})
      .then(({ isApproved, payload }) => {
        if (isApproved) {
          let signedTransaction: string | undefined;

          if (!payload) {
            throw new EvmProviderError(EvmProviderErrorType.UNAUTHORIZED, 'Bad signature');
          }

          const web3Api = this.chainService.getEvmApi(chain).api;

          if (!isExternal) {
            signedTransaction = payload;
          } else {
            const signed = parseTxAndSignature(txObject, payload as `0x${string}`);

            const recover = web3Api.eth.accounts.recoverTransaction(signed);

            if (recover.toLowerCase() !== account.address.toLowerCase()) {
              throw new EvmProviderError(EvmProviderErrorType.UNAUTHORIZED, 'Bad signature');
            }

            signedTransaction = signed;
          }

          signedTransaction && web3Api.eth.sendSignedTransaction(signedTransaction)
            .once('transactionHash', (hash) => {
              eventData.extrinsicHash = hash;
              emitter.emit('extrinsicHash', eventData);
            })
            .once('receipt', (rs) => {
              eventData.blockHash = rs.blockHash;
              eventData.blockNumber = rs.blockNumber;
              emitter.emit('success', eventData);
            })
            .once('error', (e) => {
              eventData.errors.push(new TransactionError(BasicTxErrorType.SEND_TRANSACTION_FAILED, e.message));
              emitter.emit('error', eventData);
            })
            .catch((e: Error) => {
              eventData.errors.push(new TransactionError(BasicTxErrorType.UNABLE_TO_SEND, e.message));
              emitter.emit('error', eventData);
            });
        } else {
          this.removeTransaction(id);
          eventData.errors.push(new TransactionError(BasicTxErrorType.USER_REJECT_REQUEST, 'User Rejected'));
          emitter.emit('error', eventData);
        }
      })
      .catch((e: Error) => {
        this.removeTransaction(id);
        eventData.errors.push(new TransactionError(BasicTxErrorType.UNABLE_TO_SIGN, e.message));

        emitter.emit('error', eventData);
      });

    return emitter;
  }

  private signAndSendSubstrateTransaction ({ address, id, transaction, url }: SWTransaction): TransactionEmitter {
    const emitter = new EventEmitter<TransactionEventMap>();
    const eventData: TransactionEventResponse = {
      id,
      errors: [],
      warnings: []
    };

    console.debug(address, transaction);

    (transaction as SubmittableExtrinsic).signAsync(address, {
      signer: {
        signPayload: async (payload: SignerPayloadJSON) => {
          const signing = await this.requestService.signInternalTransaction(id, address, url || EXTENSION_REQUEST_URL, payload);

          return {
            id: (new Date()).getTime(),
            signature: signing.signature
          } as SignerResult;
        }
      } as Signer
    }).then((rs) => {
      rs.send((txState) => {
        // handle events, logs, history
        if (!txState || !txState.status) {
          return;
        }

        if (txState.status.isInBlock) {
          eventData.extrinsicHash = txState.txHash.toHex();
          eventData.eventLogs = txState.events;
          emitter.emit('extrinsicHash', eventData);

          // TODO: push block hash and block number into eventData
          txState.events
            .filter(({ event: { section } }) => section === 'system')
            .forEach(({ event: { method, data: [error] } }): void => {
              if (method === 'ExtrinsicFailed') {
                eventData.errors.push(new TransactionError(BasicTxErrorType.SEND_TRANSACTION_FAILED, error.toString()));
                emitter.emit('error', eventData);
              } else if (method === 'ExtrinsicSuccess') {
                emitter.emit('success', eventData);
              }
            });
        }
      }).catch((e: Error) => {
        eventData.errors.push(new TransactionError(BasicTxErrorType.SEND_TRANSACTION_FAILED, e.message));
        emitter.emit('error', eventData);
      });
    }).catch((e: Error) => {
      this.removeTransaction(id);
      eventData.errors.push(new TransactionError(BasicTxErrorType.UNABLE_TO_SIGN, e.message));
      emitter.emit('error', eventData);
    });

    return emitter;
  }
}<|MERGE_RESOLUTION|>--- conflicted
+++ resolved
@@ -392,26 +392,6 @@
       }
 
         break;
-<<<<<<< HEAD
-      case ExtrinsicType.STAKING_BOND:
-      case ExtrinsicType.STAKING_STAKE: {
-        const inputData = parseTransactionData<ExtrinsicType.STAKING_STAKE>(transaction.data);
-
-        historyItem.amount = { ...baseNativeAmount, value: inputData.amount.toString() || '0' };
-        // Todo: Need fill data
-        // historyItem.to = data.nominatorMetadata;
-      }
-
-        break;
-      case ExtrinsicType.STAKING_UNBOND:
-      case ExtrinsicType.STAKING_UNSTAKE: {
-        const inputData = parseTransactionData<ExtrinsicType.STAKING_UNSTAKE>(transaction.data);
-
-        historyItem.to = inputData.validatorAddress || '';
-        historyItem.amount = { ...baseNativeAmount, value: inputData.amount.toString() || '0' };
-=======
-      case ExtrinsicType.CROWDLOAN:
-        break;
       case ExtrinsicType.STAKING_BOND: {
         const data = parseTransactionData<ExtrinsicType.STAKING_BOND>(transaction.data);
 
@@ -424,7 +404,6 @@
 
         historyItem.amount = { ...baseNativeAmount, value: data.amount || '0' };
         historyItem.to = data.selectedPool.name || data.selectedPool.id.toString();
->>>>>>> 1dde07d0
       }
 
         break;
@@ -447,20 +426,16 @@
 
         break;
       case ExtrinsicType.STAKING_CLAIM_REWARD: {
-        const inputData = parseTransactionData<ExtrinsicType.STAKING_CLAIM_REWARD>(transaction.data);
-
-<<<<<<< HEAD
-        historyItem.to = inputData.validatorAddress || '';
-=======
+        const data = parseTransactionData<ExtrinsicType.STAKING_CLAIM_REWARD>(transaction.data);
+
         historyItem.amount = { ...baseNativeAmount, value: data.unclaimedReward || '0' };
->>>>>>> 1dde07d0
       }
 
         break;
       case ExtrinsicType.STAKING_WITHDRAW: {
-        const inputData = parseTransactionData<ExtrinsicType.STAKING_WITHDRAW>(transaction.data);
-
-        historyItem.to = inputData.validatorAddress || '';
+        const data = parseTransactionData<ExtrinsicType.STAKING_WITHDRAW>(transaction.data);
+
+        historyItem.to = data.validatorAddress || '';
       }
 
         break;
