--- conflicted
+++ resolved
@@ -199,11 +199,7 @@
       slug: '',
       symbol: '',
       hasValue: true,
-<<<<<<< HEAD
-      icon: 'default.png'
-=======
       icon: ''
->>>>>>> 11df51a8
     };
 
     for (const assetInfo of Object.values(this.getAssetRegistry())) {
@@ -971,11 +967,7 @@
       evmInfo,
       isTestnet: false,
       chainStatus: _ChainStatus.ACTIVE,
-<<<<<<< HEAD
-      icon: 'default.png'
-=======
       icon: '' // Todo: Allow update with custom chain
->>>>>>> 11df51a8
     };
 
     // insert new chainInfo
@@ -1005,11 +997,7 @@
       slug: '',
       symbol: params.chainEditInfo.symbol as string,
       hasValue: true,
-<<<<<<< HEAD
-      icon: 'default.png'
-=======
       icon: ''
->>>>>>> 11df51a8
     });
 
     // update subscription
