--- conflicted
+++ resolved
@@ -1163,7 +1163,6 @@
   validatorList?: string[]
 }
 
-<<<<<<< HEAD
 export interface UnlockingStakeInfo {
   nextWithdrawal: number,
   redeemable: number,
@@ -1172,32 +1171,10 @@
   validatorAddress?: string // validator to unstake from
 }
 
-export interface StakeUnlockingJson {
-  timestamp: number,
-  details: Record<string, UnlockingStakeInfo>
-}
-
 export interface SingleModeJson {
   networkKeys: string[],
   theme: ThemeTypes,
   autoTriggerDomain: string // Regex for auto trigger single mode
-=======
-export interface DelegationItem {
-  owner: string,
-  amount: string, // raw amount string
-  identity?: string,
-  minBond: string,
-  hasScheduledRequest: boolean
-  icon?: string;
-}
-
-export interface StakeWithdrawalParams {
-  address: string,
-  networkKey: string,
-  password?: string,
-  validatorAddress?: string,
-  action?: string
->>>>>>> 871296e4
 }
 
 /// EVM transaction
