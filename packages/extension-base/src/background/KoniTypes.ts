// Copyright 2019-2022 @polkadot/extension-koni authors & contributors
// SPDX-License-Identifier: Apache-2.0

import { AuthUrls, Resolver } from '@subwallet/extension-base/background/handlers/State';
import { AccountAuthType, AccountJson, AuthorizeRequest, RequestAccountList, RequestAccountSubscribe, RequestAuthorizeCancel, RequestAuthorizeReject, RequestAuthorizeSubscribe, RequestAuthorizeTab, RequestCurrentAccountAddress, ResponseAuthorizeList, ResponseJsonGetAccountInfo, SeedLengths } from '@subwallet/extension-base/background/types';
import { InjectedAccount, MetadataDefBase } from '@subwallet/extension-inject/types';
import Web3 from 'web3';
import { RequestArguments, TransactionConfig } from 'web3-core';
import { JsonRpcPayload, JsonRpcResponse } from 'web3-core-helpers';

import { ApiPromise } from '@polkadot/api';
import { SubmittableExtrinsicFunction } from '@polkadot/api/promise/types';
import { KeyringPair$Json } from '@polkadot/keyring/types';
import { Registry } from '@polkadot/types/types';
import { SingleAddress } from '@polkadot/ui-keyring/observable/types';
import { KeyringOptions } from '@polkadot/ui-keyring/options/types';
import { KeyringPairs$Json } from '@polkadot/ui-keyring/types';
import { BN } from '@polkadot/util';
import { KeypairType } from '@polkadot/util-crypto/types';

export interface ServiceInfo {
  networkMap: Record<string, NetworkJson>;
  apiMap: ApiMap;
  isLock?: boolean;
  currentAccountInfo: CurrentAccountInfo;
  chainRegistry: Record<string, ChainRegistry>;
  customErc721Registry: CustomEvmToken[];
}

export enum ApiInitStatus {
  SUCCESS,
  ALREADY_EXIST,
  NOT_SUPPORT,
  NOT_EXIST
}

export interface AuthRequestV2 extends Resolver<ResultResolver> {
  id: string;
  idStr: string;
  request: RequestAuthorizeTab;
  url: string;
  accountAuthType: AccountAuthType
}

export interface RequestAuthorizeApproveV2 {
  id: string;
  accounts: string[];
}

export interface RequestAuthorizationAll {
  connectValue: boolean;
}

export interface RequestAuthorization extends RequestAuthorizationAll {
  url: string;
}

export interface RequestAuthorizationPerAccount extends RequestAuthorization {
  address: string;
}

export interface RequestAuthorizationPerSite {
  id: string;
  values: Record<string, boolean>;
}

export interface RequestAuthorizationBlock {
  id: string;
  connectedValue: boolean;
}

export interface ResultResolver {
  result: boolean;
  accounts: string[];
}

export interface RejectResolver {
  error: Error;
  accounts: string[];
}

export interface RequestForgetSite {
  url: string;
}

export interface StakingRewardItem {
  state: APIItemState
  name: string,
  chainId: string,
  latestReward?: string,
  totalReward?: string,
  totalSlash?: string,
  smartContract?: string
}

export interface StakingRewardJson {
  ready: boolean;
  details: Array<StakingRewardItem>;
}

export interface StakingItem {
  name: string,
  chainId: string,
  balance?: string,
  activeBalance?: string,
  unlockingBalance?: string
  nativeToken: string,
  unit?: string,
  state: APIItemState,
  unlockingInfo?: UnlockingStakeInfo
}

export interface StakingJson {
  reset?: boolean,
  ready?: boolean,
  details: Record<string, StakingItem>
}

export interface StakingStoreJson {
  bonded: Record<string, StakingItem>,
  reward: Array<StakingRewardItem>
}

export interface PriceJson {
  ready?: boolean,
  currency: string,
  priceMap: Record<string, number>,
  tokenPriceMap: Record<string, number>
}

export enum APIItemState {
  PENDING = 'pending',
  READY = 'ready',
  CACHED = 'cached',
  ERROR = 'error',
  NOT_SUPPORT = 'not_support'
}

export enum RMRK_VER {
  VER_1 = '1.0.0',
  VER_2 = '2.0.0'
}

export enum CrowdloanParaState {
  ONGOING = 'ongoing',
  COMPLETED = 'completed',
  FAILED = 'failed'
}

export interface NftTransferExtra {
  cronUpdate: boolean;
  forceUpdate: boolean;
  selectedNftCollection?: NftCollection; // for rendering
  nftItems?: NftItem[]; // for rendering, remaining nfts
}

export interface NftItem {
  id?: string;
  name?: string;
  image?: string;
  external_url?: string;
  rarity?: string;
  collectionId?: string;
  description?: string;
  properties?: Record<any, any> | null;
  chain?: string;
  rmrk_ver?: RMRK_VER;
}

export interface NftCollection {
  collectionId: string;
  collectionName?: string;
  image?: string;
  chain?: string;
  itemCount?: number;
}

export interface NftJson {
  total: number;
  nftList: Array<NftItem>;
}

export interface NftCollectionJson {
  ready: boolean;
  nftCollectionList: Array<NftCollection>;
}

export interface NftStoreJson {
  nftList: Array<NftItem>;
  nftCollectionList: Array<NftCollection>;
}

export interface TokenBalanceRaw {
  reserved: BN,
  frozen: BN,
  free: BN
}

export interface BalanceChildItem {
  reserved: string,
  frozen: string,
  free: string,
  decimals: number
}

export interface BalanceItem {
  state: APIItemState,
  free?: string,
  reserved?: string,
  miscFrozen?: string,
  feeFrozen?: string,
  children?: Record<string, BalanceChildItem>,
  timestamp?: number
}

export interface BalanceJson {
  reset?: boolean,
  details: Record<string, BalanceItem>
}

export interface CrowdloanItem {
  state: APIItemState,
  paraState?: CrowdloanParaState,
  contribute: string
}

export interface CrowdloanJson {
  reset?: boolean,
  details: Record<string, CrowdloanItem>
}

export interface ChainRegistry {
  chainDecimals: number[];
  chainTokens: string[];
  tokenMap: Record<string, TokenInfo>
}

export interface DefaultFormatBalance {
  decimals?: number[] | number;
  unit?: string[] | string;
}

export interface ApiState {
  apiDefaultTx: SubmittableExtrinsicFunction;
  apiDefaultTxSudo: SubmittableExtrinsicFunction;
  isApiReady: boolean;
  isApiReadyOnce: boolean;
  isDevelopment?: boolean;
  isEthereum?: boolean;
  specName: string;
  specVersion: string;
  systemChain: string;
  systemName: string;
  systemVersion: string;
  registry: Registry;
  defaultFormatBalance: DefaultFormatBalance;
}

export interface ApiProps extends ApiState {
  api: ApiPromise;
  apiError?: string;
  apiUrl: string;
  isNotSupport?: boolean;
  isApiReadyOnce: boolean;
  isApiConnected: boolean;
  isEthereum: boolean;
  isApiInitialized: boolean;
  isReady: Promise<ApiProps>;
  apiRetry?: number;
  recoverConnect?: () => void;
  useEvmAddress?: boolean
}

export type NetWorkGroup = 'RELAY_CHAIN' | 'POLKADOT_PARACHAIN' | 'KUSAMA_PARACHAIN' | 'MAIN_NET' | 'TEST_NET' | 'UNKNOWN';

export interface NetWorkInfo {
  chain: string;
  genesisHash: string;
  icon?: string;
  ss58Format: number;
  chainType?: 'substrate' | 'ethereum';
  provider: string;
  groups: NetWorkGroup[];
  paraId?: number;
  isEthereum?: boolean;
  nativeToken?: string;
  crowdloanUrl?: string;
  decimals?: number;
}

export interface NetworkJson {
  // General Informations
  key: string; // Key of network in NetworkMap
  chain: string; // Name of the network
  icon?: string; // Icon name, available with known network
  active: boolean; // Network is active or not

  // Provider Informations
  providers: Record<string, string>; // Predefined provider map
  currentProvider: string; // Current provider key
  currentProviderMode: 'http' | 'ws'; // Current provider mode, compute depend on provider protocol. the feature need to know this to decide use subscribe or cronjob to use this features.
  customProviders?: Record<string, string>; // Custom provider map, provider name same with provider map
  nftProvider?: string;

  // Metadata get after connect to provider
  genesisHash: string; // identifier for network
  groups: NetWorkGroup[];
  ss58Format: number;
  paraId?: number;
  chainType?: 'substrate' | 'ethereum';
  crowdloanUrl?: string;

  // Ethereum informations for predefine network only
  isEthereum?: boolean; // Only show network with isEthereum=true when select one EVM account // user input
  evmChainId?: number;

  isHybrid?: boolean;

  // Native token information
  nativeToken?: string;
  decimals?: number;

  // Other informations
  coinGeckoKey?: string; // Provider key to get token price from CoinGecko // user input
  blockExplorer?: string; // Link to block scanner to check transaction with extrinsic hash // user input
  abiExplorer?: string; // Link to block scanner to check transaction with extrinsic hash // user input
  dependencies?: string[]; // Auto active network in dependencies if current network is activated
  getStakingOnChain?: boolean; // support get bonded on chain
  supportBonding?: boolean;

  apiStatus?: NETWORK_STATUS;
  requestId?: string;
}

export interface DonateInfo {
  key: string;
  name: string;
  value: string;
  icon: string;
  link: string;
}

export interface DropdownOptionType {
  text: string;
  value: string;
}

export interface DropdownTransformOptionType {
  label: string;
  value: string;
}

export interface DropdownTransformGroupOptionType {
  label: string;
  options: DropdownTransformOptionType[];
}

export interface NetWorkMetadataDef extends MetadataDefBase {
  networkKey: string;
  groups: NetWorkGroup[];
  isEthereum: boolean;
  paraId?: number;
  isAvailable: boolean;
  active: boolean;
  apiStatus: NETWORK_STATUS;
}

export type CurrentNetworkInfo = {
  networkKey: string;
  networkPrefix: number;
  icon: string;
  genesisHash: string;
  isEthereum: boolean;
  isReady?: boolean; // check if current network info is lifted from initial state
}

export type TokenInfo = {
  isMainToken: boolean,
  symbol: string,
  symbolAlt?: string, // Alternate display for symbol
  erc20Address?: string,
  assetIndex?: number,
  decimals: number,
  name: string,
  coinGeckoKey?: string,
  specialOption?: object
}

// all Accounts and the address of the current Account
export interface AccountsWithCurrentAddress {
  accounts: AccountJson[];
  currentAddress?: string;
  currentGenesisHash?: string | null;
  isShowBalance?: boolean;
  allAccountLogo?: string;
}

export interface OptionInputAddress {
  options: KeyringOptions;
}

export interface CurrentAccountInfo {
  address: string;
  currentGenesisHash: string | null;
  allGenesisHash?: string;
}

export interface RequestSettingsType {
  isShowBalance: boolean;
  accountAllLogo: string;
  theme: ThemeTypes;
}

export interface ResponseSettingsType {
  isShowBalance: boolean;
  accountAllLogo: string;
  theme: ThemeTypes;
}

export interface RandomTestRequest {
  start: number;
  end: number;
}

export interface TransactionHistoryItemType {
  time: number;
  networkKey: string;
  change: string;
  changeSymbol?: string; // if undefined => main token
  fee?: string;
  feeSymbol?: string;
  // if undefined => main token, sometime "fee" uses different token than "change"
  // ex: sub token (DOT, AUSD, KSM, ...) of Acala, Karaura uses main token to pay fee
  isSuccess: boolean;
  action: 'send' | 'received';
  extrinsicHash: string;
  origin?: 'app' | 'network';
  eventIdx?: number | null;
}

export interface RequestTransactionHistoryGet {
  address: string;
  networkKey: string;
}

export interface RequestTransactionHistoryGetByMultiNetworks {
  address: string;
  networkKeys: string[];
}

export interface RequestTransactionHistoryAdd {
  address: string;
  networkKey: string;
  item: TransactionHistoryItemType;
}

export interface RequestApi {
  networkKey: string;
}

export interface RequestAccountExportPrivateKey {
  address: string;
  password: string;
}

export interface ResponseAccountExportPrivateKey {
  privateKey: string;
}

export interface RequestSeedCreateV2 {
  length?: SeedLengths;
  seed?: string;
  types?: Array<KeypairType>;
}

export interface RequestSeedValidateV2 {
  suri: string;
  types?: Array<KeypairType>;
}

export interface RequestAccountCreateSuriV2 {
  name: string;
  genesisHash?: string | null;
  password: string;
  suri: string;
  types?: Array<KeypairType>;
  isAllowed: boolean;
}

export interface RequestDeriveCreateV2 {
  name: string;
  genesisHash?: string | null;
  suri: string;
  parentAddress: string;
  parentPassword: string;
  password: string;
  isAllowed: boolean;
}

export interface RequestJsonRestoreV2 {
  file: KeyringPair$Json;
  password: string;
  address: string;
  isAllowed: boolean;
}

export interface RequestBatchRestoreV2 {
  file: KeyringPairs$Json;
  password: string;
  accountsInfo: ResponseJsonGetAccountInfo[];
  isAllowed: boolean;
}

export interface ResponseSeedCreateV2 {
  seed: string,
  addressMap: Record<KeypairType, string>
}

export interface RequestCheckTransfer {
  networkKey: string,
  from: string,
  to: string,
  value?: string,
  transferAll?: boolean
  token?: string
}

export interface RequestTransfer extends RequestCheckTransfer {
  password: string;
}

export interface RequestCheckCrossChainTransfer {
  originNetworkKey: string,
  destinationNetworkKey: string,
  from: string,
  to: string,
  transferAll?: boolean,
  value: string,
  token: string
}

export interface RequestCrossChainTransfer extends RequestCheckCrossChainTransfer {
  password: string;
}

export interface ResponseCheckCrossChainTransfer {
  errors?: Array<TransferError>,
  estimateFee?: string,
  feeSymbol?: string // if undefined => use main token
}

export interface ResponsePrivateKeyValidateV2 {
  addressMap: Record<KeypairType, string>,
  autoAddPrefix: boolean
}

export type ResponseSeedValidateV2 = ResponseSeedCreateV2
export type ResponseAccountCreateSuriV2 = Record<KeypairType, string>
export type AccountRef = Array<string>
export type AccountRefMap = Record<string, AccountRef>

export type RequestPrice = null
export type RequestSubscribePrice = null
export type RequestBalance = null
export type RequestSubscribeBalance = null
export type RequestSubscribeBalancesVisibility = null
export type RequestCrowdloan = null
export type RequestSubscribeCrowdloan = null
export type RequestSubscribeNft = null
export type RequestSubscribeStaking = null
export type RequestSubscribeStakingReward = null
export type ThemeTypes = 'light' | 'dark' | 'subspace'
export type RequestNftForceUpdate = {
  collectionId: string,
  nft: NftItem,
  isSendingSelf: boolean,
  chain: string,
  senderAddress: string,
  recipientAddress: string
}

export enum NETWORK_ERROR {
  INVALID_INFO_TYPE = 'invalidInfoType',
  INJECT_SCRIPT_DETECTED = 'injectScriptDetected',
  EXISTED_NETWORK = 'existedNetwork',
  EXISTED_PROVIDER = 'existedProvider',
  INVALID_PROVIDER = 'invalidProvider',
  NONE = 'none',
  CONNECTION_FAILURE = 'connectionFailure',
  PROVIDER_NOT_SAME_NETWORK = 'providerNotSameNetwork'
}

export enum NETWORK_STATUS {
  CONNECTED = 'connected',
  CONNECTING = 'connecting',
  DISCONNECTED = 'disconnected',
  PENDING = 'pending'
}

export enum TransferErrorCode {
  INVALID_FROM_ADDRESS = 'invalidFromAccount',
  INVALID_TO_ADDRESS = 'invalidToAccount',
  NOT_ENOUGH_VALUE = 'notEnoughValue',
  INVALID_VALUE = 'invalidValue',
  INVALID_TOKEN = 'invalidToken',
  KEYRING_ERROR = 'keyringError',
  TRANSFER_ERROR = 'transferError',
  TIMEOUT = 'timeout',
  UNSUPPORTED = 'unsupported'
}

export type TransferError = {
  code: TransferErrorCode,
  data?: object,
  message: string
}

export interface ResponseCheckTransfer {
  errors?: Array<TransferError>,
  fromAccountFree: string,
  toAccountFree: string,
  estimateFee?: string,
  feeSymbol?: string // if undefined => use main token
}

export enum TransferStep {
  READY = 'ready',
  START = 'start',
  PROCESSING = 'processing',
  SUCCESS = 'success',
  ERROR = 'error'
}

type TxResultType = {
  change: string;
  changeSymbol?: string;
  fee?: string;
  feeSymbol?: string;
}

export interface ResponseTransfer {
  step: TransferStep,
  errors?: Array<TransferError>,
  extrinsicHash?: string,
  extrinsicStatus?: string,
  data?: object,
  txResult?: TxResultType,
  isFinalized?: boolean
}

export interface EvmNftTransactionRequest {
  networkKey: string,
  senderAddress: string,
  recipientAddress: string,
  params: Record<string, any>
}

export interface EvmNftTransaction {
  tx: Record<string, any> | null,
  estimatedFee: string | null,
  balanceError: boolean
}

export interface EvmNftSubmitTransaction {
  senderAddress: string,
  password: string,
  recipientAddress: string,
  networkKey: string,
  rawTransaction: Record<string, any>
}

export interface NftTransactionResponse {
  passwordError?: string | null,
  callHash?: string,
  status?: boolean,
  transactionHash?: string,
  txError?: boolean,
  isSendingSelf: boolean
}

export interface ValidateNetworkResponse {
  success: boolean,
  key: string,
  genesisHash: string,
  ss58Prefix: string,
  networkGroup: NetWorkGroup[],
  chain: string,
  evmChainId: number,
  nativeToken?: string,
  decimal?: number

  error?: NETWORK_ERROR,
  conflictChain?: string,
  conflictKey?: string,
}

export interface ValidateNetworkRequest {
  provider: string,
  isEthereum: boolean,
  existedNetwork?: NetworkJson
}

export interface ApiMap {
  dotSama: Record<string, ApiProps>;
  web3: Record<string, Web3>;
}

export interface DisableNetworkResponse {
  success: boolean,
  activeNetworkCount?: number
}

export interface CustomEvmToken {
  name?: string,
  smartContract: string,
  symbol?: string,
  decimals?: number,
  chain: string,
  type: 'erc20' | 'erc721',
  isCustom?: boolean,
  isDeleted?: boolean,
  image?: string
}

export interface EvmTokenJson {
  erc20: CustomEvmToken[],
  erc721: CustomEvmToken[]
}

export interface DeleteEvmTokenParams {
  smartContract: string,
  chain: string,
  type: 'erc20' | 'erc721'
}

export interface ValidateEvmTokenRequest {
  smartContract: string,
  chain: string,
  type: 'erc20' | 'erc721'
}

export interface ValidateEvmTokenResponse {
  name: string,
  symbol: string,
  decimals?: number,
  isExist: boolean
}

export interface SupportTransferResponse {
  supportTransfer: boolean;
  supportTransferAll: boolean;
}

export interface RequestFreeBalance {
  address: string,
  networkKey: string,
  token?: string
}

export interface RequestTransferCheckReferenceCount {
  address: string,
  networkKey: string
}

export interface RequestTransferCheckSupporting {
  networkKey: string,
  token: string
}

export interface RequestTransferExistentialDeposit {
  networkKey: string,
  token: string
}

export interface RequestSaveRecentAccount {
  accountId: string;
}

export interface SubstrateNftTransactionRequest {
  params: Record<string, any>;
  senderAddress: string;
  recipientAddress: string;
  networkKey: string;
}

export interface SubstrateNftTransaction {
  error: boolean;
  estimatedFee?: string;
  balanceError: boolean;
}

export interface SubstrateNftSubmitTransaction {
  params: Record<string, any> | null;
  password: string;
  senderAddress: string;
  recipientAddress: string;
}

export type ChainRelationType = 'p' | 'r'; // parachain | relaychain

export interface ChainRelationInfo {
  type: ChainRelationType;
  supportedToken: string[];
}

export interface CrossChainRelation {
  type: ChainRelationType;
  relationMap: Record<string, ChainRelationInfo>;
}

export type RequestEvmEvents = null;
export type EvmEventType = 'connect' | 'disconnect' | 'accountsChanged' | 'chainChanged' | 'message' | 'data' | 'reconnect' | 'error';
export type EvmAccountsChangedPayload = string [];
export type EvmChainChangedPayload = string;
export type EvmConnectPayload = { chainId: EvmChainChangedPayload }
export type EvmDisconnectPayload = unknown

export interface EvmEvent {
  type: EvmEventType,
  payload: EvmAccountsChangedPayload | EvmChainChangedPayload | EvmConnectPayload | EvmDisconnectPayload;
}

export interface EvmAppState {
  networkKey?: string,
  chainId?: string,
  isConnected?: boolean,
  web3?: Web3,
  listenEvents?: string[]
}

export type RequestEvmProviderSend = JsonRpcPayload;

export interface ResponseEvmProviderSend {
  error: (Error | null);
  result?: JsonRpcResponse;
}

export interface EvmProviderRpcErrorInterface extends Error{
  message: string;
  code: number;
  data?: unknown;
}

export type EvmRpcErrorHelperMap = Record<'USER_REJECTED_REQUEST'| 'UNAUTHORIZED'| 'UNSUPPORTED_METHOD'| 'DISCONNECTED'| 'CHAIN_DISCONNECTED'| 'INVALID_PARAMS'| 'INTERNAL_ERROR', [number, string]>;

export interface EvmSendTransactionParams {
  from: string;
  to?: string;
  value?: string | number;
  gasLimit?: string | number;
  maxPriorityFeePerGas?: string | number;
  maxFeePerGas?: string | number;
  gasPrice?: string | number;
  data?: string
}

export interface SwitchNetworkRequest {
  networkKey: string;
  address?: string;
}

export interface EvmSignatureRequest {
  address: string,
  type: string;
  payload: unknown
}

export interface ConfirmationsQueueItemOptions {
  requiredPassword?: boolean;
  address?: string;
  networkKey?: string;
}

export interface ConfirmationsQueueItem<T> extends ConfirmationsQueueItemOptions{
  id: string;
  url: string;
  payload: T;
  payloadJson: string;
}

export interface ConfirmationResult<T> {
  id: string;
  isApproved: boolean;
  url?: string;
  payload?: T
  password?: string
}

export interface EvmSendTransactionRequest extends TransactionConfig {
  estimateGas: string;
}

export interface ConfirmationDefinitions {
  addNetworkRequest: [ConfirmationsQueueItem<NetworkJson>, ConfirmationResult<NetworkJson>],
  addTokenRequest: [ConfirmationsQueueItem<CustomEvmToken>, ConfirmationResult<boolean>],
  switchNetworkRequest: [ConfirmationsQueueItem<SwitchNetworkRequest>, ConfirmationResult<boolean>],
  evmSignatureRequest: [ConfirmationsQueueItem<EvmSignatureRequest>, ConfirmationResult<string>],
  evmSendTransactionRequest: [ConfirmationsQueueItem<EvmSendTransactionRequest>, ConfirmationResult<boolean>]
}

export type ConfirmationType = keyof ConfirmationDefinitions;

export type ConfirmationsQueue = {
  [ConfirmationType in keyof ConfirmationDefinitions]: Record<string, ConfirmationDefinitions[ConfirmationType][0]>;
}

export type RequestConfirmationsSubscribe = null;

// Design to use only one confirmation
export type RequestConfirmationComplete = {
  [ConfirmationType in keyof ConfirmationDefinitions]?: ConfirmationDefinitions[ConfirmationType][1];
}

export interface ValidatorInfo {
  address: string;
  totalStake: number;
  ownStake: number;
  otherStake: number;
  nominatorCount: number;
  commission: number;
  expectedReturn: number;
  blocked: boolean;
  identity?: string;
  isVerified: boolean;
  minBond: number;
  isNominated: boolean; // this validator has been staked to before
  icon?: string;
  hasScheduledRequest?: boolean; // for parachain, can't stake more on a collator that has existing scheduled request
}

export interface BondingOptionInfo {
  isBondedBefore: boolean,
  era: number,
  maxNominations: number,
  maxNominatorPerValidator: number,
  validators: ValidatorInfo[],
  bondedValidators: string[]
}

export interface ChainBondingBasics {
  stakedReturn: number,
  // minBond: number,
  isMaxNominators: boolean
}

export interface BasicTxInfo {
  fee: string,
  balanceError: boolean
}

export interface BondingSubmitParams {
  networkKey: string,
  nominatorAddress: string,
  amount: number,
  validatorInfo: ValidatorInfo,
  password?: string,
  isBondedBefore: boolean,
  bondedValidators: string[], // already delegated validators
  lockPeriod?: number // in month
}

export interface BasicTxResponse {
  passwordError?: string | null,
  callHash?: string,
  status?: boolean,
  transactionHash?: string,
  txError?: boolean,
}

export interface BondingOptionParams {
  networkKey: string;
  address: string;
}

export interface UnbondingSubmitParams {
  amount: number,
  networkKey: string,
  address: string,
  password?: string,
  // for some chains
  validatorAddress?: string,
  unstakeAll?: boolean
}

export interface UnlockingStakeParams {
  address: string,
  networkKey: string,
  validatorList?: string[]
}

export interface DelegationItem {
  owner: string,
  amount: string, // raw amount string
  identity?: string,
  minBond: string,
  hasScheduledRequest: boolean
}

export interface UnlockingStakeInfo {
  nextWithdrawal: number,
  redeemable: number,
  nextWithdrawalAmount: number,
  nextWithdrawalAction?: string,
  validatorAddress?: string // validator to unstake from
}

export interface StakeUnlockingJson {
  timestamp: number,
  details: Record<string, UnlockingStakeInfo>
}

export interface StakeWithdrawalParams {
  address: string,
  networkKey: string,
  password?: string,
  validatorAddress?: string,
  action?: string
}

export interface StakeClaimRewardParams {
  address: string,
  networkKey: string,
  validatorAddress?: string,
  password?: string
}

export interface StakeDelegationRequest {
  address: string,
  networkKey: string
}

export interface SingleModeJson {
  networkKeys: string[],
  theme: ThemeTypes,
  autoTriggerDomain: string // Regex for auto trigger single mode
}

export type NestedArray<T> = T | NestedArray<T>[];

export interface EVMTransactionArg {
  name: string;
  type: string;
  value: string;
  children?: EVMTransactionArg[];
}

export interface ParseEVMTransactionData{
  method: string;
  methodName: string;
  args: EVMTransactionArg[];
}

export interface RequestParseEVMTransactionInput {
  data: string;
  contract: string;
  chainId: number;
}

export interface ResponseParseEVMTransactionInput {
  result: ParseEVMTransactionData | string
}

export interface KoniRequestSignatures {
  'pri(staking.delegationInfo)': [StakeDelegationRequest, DelegationItem[]];
  'pri(staking.submitClaimReward)': [StakeClaimRewardParams, BasicTxResponse, BasicTxResponse];
  'pri(staking.claimRewardTxInfo)': [StakeClaimRewardParams, BasicTxInfo];
  'pri(unbonding.submitWithdrawal)': [StakeWithdrawalParams, BasicTxResponse, BasicTxResponse];
  'pri(unbonding.withdrawalTxInfo)': [StakeWithdrawalParams, BasicTxInfo];
  'pri(unbonding.subscribeUnlockingInfo)': [null, StakeUnlockingJson, StakeUnlockingJson];
  'pri(unbonding.submitTransaction)': [UnbondingSubmitParams, BasicTxResponse, BasicTxResponse];
  'pri(unbonding.txInfo)': [UnbondingSubmitParams, BasicTxInfo];
  'pri(bonding.txInfo)': [BondingSubmitParams, BasicTxInfo];
  'pri(bonding.submitTransaction)': [BondingSubmitParams, BasicTxResponse, BasicTxResponse];
  'pri(bonding.getChainBondingBasics)': [NetworkJson[], Record<string, ChainBondingBasics>, Record<string, ChainBondingBasics>];
  'pri(bonding.getBondingOptions)': [BondingOptionParams, BondingOptionInfo];
  'pri(networkMap.recoverDotSama)': [string, boolean];
  'pri(substrateNft.submitTransaction)': [SubstrateNftSubmitTransaction, NftTransactionResponse, NftTransactionResponse]
  'pri(substrateNft.getTransaction)': [SubstrateNftTransactionRequest, SubstrateNftTransaction];
  'pri(networkMap.disableAll)': [null, boolean];
  'pri(networkMap.enableAll)': [null, boolean];
  'pri(networkMap.resetDefault)': [null, boolean];
  'pri(apiMap.validate)': [ValidateNetworkRequest, ValidateNetworkResponse];
  'pri(networkMap.enableMany)': [string[], boolean];
  'pri(networkMap.enableOne)': [string, boolean];
  'pri(networkMap.disableOne)': [string, DisableNetworkResponse];
  'pri(networkMap.removeOne)': [string, boolean];
  'pri(networkMap.upsert)': [NetworkJson, boolean];
  'pri(networkMap.getNetworkMap)': [null, Record<string, NetworkJson>];
  'pri(networkMap.getSubscription)': [null, Record<string, NetworkJson>, Record<string, NetworkJson>];
  'pri(evmTokenState.validateEvmToken)': [ValidateEvmTokenRequest, ValidateEvmTokenResponse];
  'pri(evmTokenState.deleteMany)': [DeleteEvmTokenParams[], boolean];
  'pri(evmTokenState.upsertEvmTokenState)': [CustomEvmToken, boolean];
  'pri(evmTokenState.getEvmTokenState)': [null, EvmTokenJson];
  'pri(evmTokenState.getSubscription)': [null, EvmTokenJson, EvmTokenJson];
  'pri(evmNft.submitTransaction)': [EvmNftSubmitTransaction, NftTransactionResponse, NftTransactionResponse];
  'pri(evmNft.getTransaction)': [EvmNftTransactionRequest, EvmNftTransaction];
  'pri(nftTransfer.setNftTransfer)': [NftTransferExtra, boolean];
  'pri(nftTransfer.getNftTransfer)': [null, NftTransferExtra];
  'pri(nftTransfer.getSubscription)': [null, NftTransferExtra, NftTransferExtra];
  'pri(nft.forceUpdate)': [RequestNftForceUpdate, boolean];
  'pri(staking.getStaking)': [null, StakingJson];
  'pri(staking.getSubscription)': [RequestSubscribeStaking, StakingJson, StakingJson];
  'pri(stakingReward.getStakingReward)': [null, StakingRewardJson];
  'pri(stakingReward.getSubscription)': [RequestSubscribeStakingReward, StakingRewardJson, StakingRewardJson];
  'pri(nft.getNft)': [null, NftJson];
  'pri(nft.getSubscription)': [RequestSubscribeNft, NftJson, NftJson];
  'pri(nftCollection.getNftCollection)': [null, NftCollectionJson];
  'pri(nftCollection.getSubscription)': [null, NftCollectionJson, NftCollectionJson];
  'pri(price.getPrice)': [RequestPrice, PriceJson];
  'pri(price.getSubscription)': [RequestSubscribePrice, PriceJson, PriceJson];
  'pri(balance.getBalance)': [RequestBalance, BalanceJson];
  'pri(balance.getSubscription)': [RequestSubscribeBalance, BalanceJson, BalanceJson];
  'pri(crowdloan.getCrowdloan)': [RequestCrowdloan, CrowdloanJson];
  'pri(crowdloan.getSubscription)': [RequestSubscribeCrowdloan, CrowdloanJson, CrowdloanJson];
  'pri(authorize.listV2)': [null, ResponseAuthorizeList];
  'pri(authorize.requestsV2)': [RequestAuthorizeSubscribe, boolean, AuthorizeRequest[]];
  'pri(authorize.approveV2)': [RequestAuthorizeApproveV2, boolean];
  'pri(authorize.changeSiteAll)': [RequestAuthorizationAll, boolean, AuthUrls];
  'pri(authorize.changeSite)': [RequestAuthorization, boolean, AuthUrls];
  'pri(authorize.changeSitePerAccount)': [RequestAuthorizationPerAccount, boolean, AuthUrls];
  'pri(authorize.changeSitePerSite)': [RequestAuthorizationPerSite, boolean];
  'pri(authorize.changeSiteBlock)': [RequestAuthorizationBlock, boolean];
  'pri(authorize.forgetSite)': [RequestForgetSite, boolean, AuthUrls];
  'pri(authorize.forgetAllSite)': [null, boolean, AuthUrls];
  'pri(authorize.rejectV2)': [RequestAuthorizeReject, boolean];
  'pri(authorize.cancelV2)': [RequestAuthorizeCancel, boolean];
  'pri(seed.createV2)': [RequestSeedCreateV2, ResponseSeedCreateV2];
  'pri(seed.validateV2)': [RequestSeedValidateV2, ResponseSeedValidateV2];
  'pri(privateKey.validateV2)': [RequestSeedValidateV2, ResponsePrivateKeyValidateV2];
  'pri(accounts.create.suriV2)': [RequestAccountCreateSuriV2, ResponseAccountCreateSuriV2];
  'pri(accounts.checkTransfer)': [RequestCheckTransfer, ResponseCheckTransfer];
  'pri(accounts.checkCrossChainTransfer)': [RequestCheckCrossChainTransfer, ResponseCheckCrossChainTransfer];
  'pri(accounts.transfer)': [RequestTransfer, Array<TransferError>, ResponseTransfer];
  'pri(accounts.crossChainTransfer)': [RequestCrossChainTransfer, Array<TransferError>, ResponseTransfer];
  'pri(derivation.createV2)': [RequestDeriveCreateV2, boolean];
  'pri(json.restoreV2)': [RequestJsonRestoreV2, void];
  'pri(json.batchRestoreV2)': [RequestBatchRestoreV2, void];
  'pri(accounts.exportPrivateKey)': [RequestAccountExportPrivateKey, ResponseAccountExportPrivateKey];
  'pri(accounts.subscribeWithCurrentAddress)': [RequestAccountSubscribe, boolean, AccountsWithCurrentAddress];
  'pri(accounts.subscribeAccountsInputAddress)': [RequestAccountSubscribe, string, OptionInputAddress];
  'pri(accounts.saveRecent)': [RequestSaveRecentAccount, SingleAddress];
  'pri(accounts.triggerSubscription)': [null, boolean];
  'pri(currentAccount.saveAddress)': [RequestCurrentAccountAddress, boolean, CurrentAccountInfo];
  'pri(settings.changeBalancesVisibility)': [null, boolean, ResponseSettingsType];
  'pri(settings.subscribe)': [null, ResponseSettingsType, ResponseSettingsType];
  'pri(settings.saveAccountAllLogo)': [string, boolean, ResponseSettingsType];
  'pri(settings.saveTheme)': [ThemeTypes, boolean, ResponseSettingsType];
  'pri(chainRegistry.getSubscription)': [null, Record<string, ChainRegistry>, Record<string, ChainRegistry>];
  'pri(transaction.history.getSubscription)': [null, Record<string, TransactionHistoryItemType[]>, Record<string, TransactionHistoryItemType[]>];
  'pri(transaction.history.add)': [RequestTransactionHistoryAdd, boolean, TransactionHistoryItemType[]];
  'pri(transfer.checkReferenceCount)': [RequestTransferCheckReferenceCount, boolean];
  'pri(transfer.checkSupporting)': [RequestTransferCheckSupporting, SupportTransferResponse];
  'pri(transfer.getExistentialDeposit)': [RequestTransferExistentialDeposit, string];
  'pri(subscription.cancel)': [string, boolean];
  'pri(freeBalance.subscribe)': [RequestFreeBalance, string, string];

  // Confirmation Queues
  'pri(confirmations.subscribe)': [RequestConfirmationsSubscribe, ConfirmationsQueue, ConfirmationsQueue],
  'pri(confirmations.complete)': [RequestConfirmationComplete, boolean]

  'pub(utils.getRandom)': [RandomTestRequest, number];
  'pub(accounts.listV2)': [RequestAccountList, InjectedAccount[]];
  'pub(accounts.subscribeV2)': [RequestAccountSubscribe, boolean, InjectedAccount[]];

  // EVM inject request
  'evm(events.subscribe)': [RequestEvmEvents, boolean, EvmEvent];
  'evm(request)': [RequestArguments, unknown];
  'evm(provider.send)': [RequestEvmProviderSend, string | number, ResponseEvmProviderSend];

  // EVM Transaction
  'pri(evm.transaction.parse.input)': [RequestParseEVMTransactionInput, ResponseParseEVMTransactionInput];
<<<<<<< HEAD
}

export interface ApplicationMetadataType {
  version: string;
=======

  // Authorize
  'pri(authorize.subscribe)': [null, AuthUrls, AuthUrls];
>>>>>>> ac02ff88
}<|MERGE_RESOLUTION|>--- conflicted
+++ resolved
@@ -1169,14 +1169,11 @@
 
   // EVM Transaction
   'pri(evm.transaction.parse.input)': [RequestParseEVMTransactionInput, ResponseParseEVMTransactionInput];
-<<<<<<< HEAD
+
+  // Authorize
+  'pri(authorize.subscribe)': [null, AuthUrls, AuthUrls];
 }
 
 export interface ApplicationMetadataType {
   version: string;
-=======
-
-  // Authorize
-  'pri(authorize.subscribe)': [null, AuthUrls, AuthUrls];
->>>>>>> ac02ff88
 }