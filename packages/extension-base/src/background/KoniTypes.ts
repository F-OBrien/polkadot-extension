// Copyright 2019-2022 @polkadot/extension-koni authors & contributors
// SPDX-License-Identifier: Apache-2.0

import { ApiPromise } from '@polkadot/api';
import { SubmittableExtrinsicFunction } from '@polkadot/api/promise/types';
import { AccountJson, RequestAccountSubscribe } from '@polkadot/extension-base/background/types';
import { MetadataDefBase } from '@polkadot/extension-inject/types';
import { u128 } from '@polkadot/types';
import { Registry } from '@polkadot/types/types';
import {Keyring} from "@polkadot/ui-keyring";
import {ApiInitStatus} from "@polkadot/extension-koni-base/api/dotsama";

export interface StakingItem {
  name: string,
  chainId: string,
  paraId: string,
  balance: string,
  nativeToken: string,
  unit: string,
}

export interface StakingJson {
  ready?: boolean,
  details: Array<StakingItem>
}

export interface PriceJson {
  ready?: boolean,
  currency: string,
  priceMap: Record<string, number>
}

export enum APIItemState {
  PENDING = 'pending',
  READY = 'ready',
  CACHED = 'cached',
  ERROR = 'error',
  NOT_SUPPORT = 'not_support'
}

export enum CrowdloanParaState {
  ONGOING = 'ongoing',
  COMPLETED = 'completed',
  FAILED = 'failed'
}

export interface NftItem {
  id: string;
  name: string;
  image: string;
  external_url: string;
  rarity: string;
  collectionId: string;
  properties: Record<any, any>;
}

export interface NftCollection {
  collectionId: string;
  collectionName: string;
  image: string;
  nftItems: Array<NftItem>;
}

export interface NftJson {
  ready?: boolean;
  total: number;
  nftList: Array<NftCollection>;
}

export interface BalanceItem {
  state: APIItemState,
  free: string,
  reserved: string,
  miscFrozen: string,
  feeFrozen: string
}

export interface BalanceJson {
  details: Record<string, BalanceItem>
}

export interface CrowdloanItem {
  state: APIItemState,
  paraState?: CrowdloanParaState,
  contribute: string
}

export interface CrowdloanJson {
  details: Record<string, CrowdloanItem>
}

export interface ChainRegistry {
  chainDecimals: number[];
  chainTokens: string[];
}

export interface BalanceRPCItem {
  free: u128,
  reserved: u128,
  miscFrozen: u128,
  feeFrozen: u128
}

export interface BalanceRPCResponse {
  data: BalanceRPCItem
}

export interface DefaultFormatBalance {
  decimals?: number[] | number;
  unit?: string[] | string;
}

export interface ApiState {
  apiDefaultTx: SubmittableExtrinsicFunction;
  apiDefaultTxSudo: SubmittableExtrinsicFunction;
  isApiReady: boolean;
  isApiReadyOnce: boolean;
  isDevelopment?: boolean;
  isEthereum?: boolean;
  specName: string;
  specVersion: string;
  systemChain: string;
  systemName: string;
  systemVersion: string;
  registry: Registry;
  defaultFormatBalance: DefaultFormatBalance;
}

export interface ApiProps extends ApiState {
  api: ApiPromise;
  apiError?: string;
  apiUrl: string;
  isNotSupport?: boolean;
  isApiReadyOnce: boolean;
  isApiConnected: boolean;
  isEthereum: boolean;
  isApiInitialized: boolean;
  isReady: Promise<ApiProps>;
}

export type NetWorkGroup = 'RELAY_CHAIN' | 'POLKADOT_PARACHAIN'| 'KUSAMA_PARACHAIN' | 'UNKNOWN';

export interface NetWorkInfo {
  chain: string;
  genesisHash: string;
  icon?: string;
  ss58Format: number;
  chainType?: 'substrate' | 'ethereum';
  provider: string;
  group: NetWorkGroup;
  paraId?: number;
  isEthereum?: boolean;
}

export interface NetWorkMetadataDef extends MetadataDefBase {
  networkKey: string;
  group: NetWorkGroup
  isEthereum: boolean;
  paraId?: number;
  isAvailable: boolean;
}

export type CurrentNetworkInfo = {
  networkKey: string;
  networkPrefix: number;
  icon: string;
  genesisHash: string;
  isEthereum: boolean;
}

// all Accounts and the address of the current Account
export interface AccountsWithCurrentAddress {
  accounts: AccountJson[];
  currentAddress?: string;
}

export interface CurrentAccountInfo {
  address: string;
}

export interface RandomTestRequest {
  start: number;
  end: number;
}

export type PdotApi = {
  keyring: Keyring;
  apisMap: Record<string, ApiProps>;
}

export interface BackgroundWindow extends Window {
  pdotApi: PdotApi;
}

export interface TransactionHistoryItemType {
  time: number;
  networkKey: string;
  change: string;
  fee?: string;
  isSuccess: boolean;
  action: 'send' | 'received';
  extrinsicHash: string
}

export interface RequestTransactionHistoryGet {
  address: string;
  networkKey: string;
}

export interface RequestTransactionHistoryGetByMultiNetworks {
  address: string;
  networkKeys: string[];
}

export interface RequestTransactionHistoryAdd {
  address: string;
  networkKey: string;
  item: TransactionHistoryItemType;
}

export interface RequestApi {
  networkKey: string;
}

export type RequestPrice = null
export type RequestSubscribePrice = null
export type RequestBalance = null
export type RequestSubscribeBalance = null
export type RequestCrowdloan = null
export type RequestSubscribeCrowdloan = null

export interface KoniRequestSignatures {
<<<<<<< HEAD
  'pri(api.init)': [RequestApi, ApiInitStatus];
=======
  'pri(staking.getStaking)': [string, StakingJson]
  'pri(nft.getNft)': [string, NftJson]
>>>>>>> e19fd4c1
  'pri(price.getPrice)': [RequestPrice, PriceJson]
  'pri(price.getSubscription)': [RequestSubscribePrice, PriceJson, PriceJson],
  'pri(balance.getBalance)': [RequestBalance, BalanceJson],
  'pri(balance.getSubscription)': [RequestSubscribeBalance, BalanceJson, BalanceJson],
  'pri(crowdloan.getCrowdloan)': [RequestCrowdloan, CrowdloanJson],
  'pri(crowdloan.getSubscription)': [RequestSubscribeCrowdloan, CrowdloanJson, CrowdloanJson],
  'pri(accounts.getAllWithCurrentAddress)': [RequestAccountSubscribe, boolean, AccountsWithCurrentAddress];
  'pri(networkMetadata.list)': [null, NetWorkMetadataDef[]],
  'pri(chainRegistry.getSubscription)': [null, Record<string, ChainRegistry>, Record<string, ChainRegistry>],
  'pri(transaction.history.get)': [RequestTransactionHistoryGet, boolean, TransactionHistoryItemType[]];
  'pri(transaction.history.getByMultiNetwork)': [RequestTransactionHistoryGetByMultiNetworks, boolean, TransactionHistoryItemType[]];
  'pri(transaction.history.add)': [RequestTransactionHistoryAdd, boolean, TransactionHistoryItemType[]];
  'pub(utils.getRandom)': [RandomTestRequest, number]
}<|MERGE_RESOLUTION|>--- conflicted
+++ resolved
@@ -7,8 +7,7 @@
 import { MetadataDefBase } from '@polkadot/extension-inject/types';
 import { u128 } from '@polkadot/types';
 import { Registry } from '@polkadot/types/types';
-import {Keyring} from "@polkadot/ui-keyring";
-import {ApiInitStatus} from "@polkadot/extension-koni-base/api/dotsama";
+import { Keyring } from '@polkadot/ui-keyring';
 
 export interface StakingItem {
   name: string,
@@ -230,12 +229,9 @@
 export type RequestSubscribeCrowdloan = null
 
 export interface KoniRequestSignatures {
-<<<<<<< HEAD
   'pri(api.init)': [RequestApi, ApiInitStatus];
-=======
   'pri(staking.getStaking)': [string, StakingJson]
   'pri(nft.getNft)': [string, NftJson]
->>>>>>> e19fd4c1
   'pri(price.getPrice)': [RequestPrice, PriceJson]
   'pri(price.getSubscription)': [RequestSubscribePrice, PriceJson, PriceJson],
   'pri(balance.getBalance)': [RequestBalance, BalanceJson],
