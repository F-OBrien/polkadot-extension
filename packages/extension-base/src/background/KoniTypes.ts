--- conflicted
+++ resolved
@@ -2,21 +2,13 @@
 // SPDX-License-Identifier: Apache-2.0
 
 import { AuthUrls, Resolver } from '@subwallet/extension-base/background/handlers/State';
-<<<<<<< HEAD
 import { AccountJson, AuthorizeRequest, RequestAccountList, RequestAccountSubscribe, RequestAuthorizeReject, RequestAuthorizeSubscribe, RequestAuthorizeTab, RequestBatchRestore, RequestCurrentAccountAddress, RequestDeriveCreate, RequestJsonRestore, ResponseAuthorizeList, SeedLengths } from '@subwallet/extension-base/background/types';
 import { InjectedAccount, MetadataDefBase } from '@subwallet/extension-inject/types';
 import Web3 from 'web3';
 
 import { ApiPromise } from '@polkadot/api';
 import { SubmittableExtrinsicFunction } from '@polkadot/api/promise/types';
-=======
-import { AccountJson, AuthorizeRequest, RequestAccountList, RequestAccountSubscribe, RequestAuthorizeReject, RequestAuthorizeSubscribe, RequestAuthorizeTab, RequestCurrentAccountAddress, ResponseAuthorizeList, ResponseJsonGetAccountInfo, SeedLengths } from '@subwallet/extension-base/background/types';
-import { InjectedAccount, MetadataDefBase } from '@subwallet/extension-inject/types';
-
-import { ApiPromise } from '@polkadot/api';
-import { SubmittableExtrinsicFunction } from '@polkadot/api/promise/types';
 import { KeyringPair$Json } from '@polkadot/keyring/types';
->>>>>>> 80cc9d57
 import { Registry } from '@polkadot/types/types';
 import { Keyring } from '@polkadot/ui-keyring';
 import { SingleAddress } from '@polkadot/ui-keyring/observable/types';
@@ -624,7 +616,6 @@
   isSendingSelf: boolean
 }
 
-<<<<<<< HEAD
 export interface ValidateNetworkResponse {
   success: boolean,
   key: string,
@@ -655,6 +646,75 @@
 export interface DisableNetworkResponse {
   success: boolean,
   activeNetworkCount?: number
+}
+
+export interface CustomEvmToken {
+  name?: string,
+  smartContract: string,
+  symbol?: string,
+  decimals?: number,
+  chain: 'astarEvm' | 'moonbeam' | 'moonriver' | 'moonbase' | 'shidenEvm',
+  type: 'erc20' | 'erc721'
+}
+
+export interface EvmTokenJson {
+  erc20: CustomEvmToken[],
+  erc721: CustomEvmToken[]
+}
+
+export interface _ServiceInfo {
+  currentAccount: string,
+  chainRegistry: Record<string, ChainRegistry>;
+  customErc721Registry: CustomEvmToken[];
+}
+
+export interface DeleteEvmTokenParams {
+  smartContract: string,
+  chain: 'astarEvm' | 'moonbeam' | 'moonriver' | 'moonbase' | 'shidenEvm',
+  type: 'erc20' | 'erc721'
+}
+
+export interface ValidateEvmTokenRequest {
+  smartContract: string,
+  chain: 'astarEvm' | 'moonbeam' | 'moonriver' | 'moonbase' | 'shidenEvm',
+  type: 'erc20' | 'erc721'
+}
+
+export interface ValidateEvmTokenResponse {
+  name: string,
+  symbol: string,
+  decimals?: number,
+  isExist: boolean
+}
+
+export interface SupportTransferResponse {
+  supportTransfer: boolean;
+  supportTransferAll: boolean;
+}
+
+export interface RequestFreeBalance {
+  address: string,
+  networkKey: string,
+  token?: string
+}
+
+export interface RequestTransferCheckReferenceCount {
+  address: string,
+  networkKey: string
+}
+
+export interface RequestTransferCheckSupporting {
+  networkKey: string,
+  token: string
+}
+
+export interface RequestTransferExistentialDeposit {
+  networkKey: string,
+  token: string
+}
+
+export interface RequestSaveRecentAccount {
+  accountId: string;
 }
 
 export interface KoniRequestSignatures {
@@ -668,83 +728,11 @@
   'pri(networkMap.upsert)': [NetworkJson, boolean];
   'pri(networkMap.getNetworkMap)': [null, Record<string, NetworkJson>];
   'pri(networkMap.getSubscription)': [null, Record<string, NetworkJson>, Record<string, NetworkJson>];
-=======
-export interface CustomEvmToken {
-  name?: string,
-  smartContract: string,
-  symbol?: string,
-  decimals?: number,
-  chain: 'astarEvm' | 'moonbeam' | 'moonriver' | 'moonbase' | 'shidenEvm',
-  type: 'erc20' | 'erc721'
-}
-
-export interface EvmTokenJson {
-  erc20: CustomEvmToken[],
-  erc721: CustomEvmToken[]
-}
-
-export interface _ServiceInfo {
-  currentAccount: string,
-  chainRegistry: Record<string, ChainRegistry>;
-  customErc721Registry: CustomEvmToken[];
-}
-
-export interface DeleteEvmTokenParams {
-  smartContract: string,
-  chain: 'astarEvm' | 'moonbeam' | 'moonriver' | 'moonbase' | 'shidenEvm',
-  type: 'erc20' | 'erc721'
-}
-
-export interface ValidateEvmTokenRequest {
-  smartContract: string,
-  chain: 'astarEvm' | 'moonbeam' | 'moonriver' | 'moonbase' | 'shidenEvm',
-  type: 'erc20' | 'erc721'
-}
-
-export interface ValidateEvmTokenResponse {
-  name: string,
-  symbol: string,
-  decimals?: number,
-  isExist: boolean
-}
-
-export interface SupportTransferResponse {
-  supportTransfer: boolean;
-  supportTransferAll: boolean;
-}
-
-export interface RequestFreeBalance {
-  address: string,
-  networkKey: string,
-  token?: string
-}
-
-export interface RequestTransferCheckReferenceCount {
-  address: string,
-  networkKey: string
-}
-
-export interface RequestTransferCheckSupporting {
-  networkKey: string,
-  token: string
-}
-
-export interface RequestTransferExistentialDeposit {
-  networkKey: string,
-  token: string
-}
-
-export interface RequestSaveRecentAccount {
-  accountId: string;
-}
-
-export interface KoniRequestSignatures {
   'pri(evmTokenState.validateEvmToken)': [ValidateEvmTokenRequest, ValidateEvmTokenResponse];
   'pri(evmTokenState.deleteMany)': [DeleteEvmTokenParams[], boolean];
   'pri(evmTokenState.upsertEvmTokenState)': [CustomEvmToken, boolean];
   'pri(evmTokenState.getEvmTokenState)': [null, EvmTokenJson];
   'pri(evmTokenState.getSubscription)': [null, EvmTokenJson, EvmTokenJson];
->>>>>>> 80cc9d57
   'pri(evmNft.submitTransaction)': [EvmNftSubmitTransaction, EvmNftTransactionResponse, EvmNftTransactionResponse];
   'pri(evmNft.getTransaction)': [EvmNftTransactionRequest, EvmNftTransaction];
   'pri(nftTransfer.setNftTransfer)': [NftTransferExtra, boolean];
