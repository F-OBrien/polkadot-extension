// Copyright 2019-2022 @polkadot/extension-koni authors & contributors
// SPDX-License-Identifier: Apache-2.0

import { _ChainAsset, _ChainInfo } from '@subwallet/chain/types';
import { AuthUrls, Resolver } from '@subwallet/extension-base/background/handlers/State';
import { AccountAuthType, AccountJson, AuthorizeRequest, RequestAccountList, RequestAccountSubscribe, RequestAuthorizeCancel, RequestAuthorizeReject, RequestAuthorizeSubscribe, RequestAuthorizeTab, RequestCurrentAccountAddress, ResponseAuthorizeList, ResponseJsonGetAccountInfo, SeedLengths } from '@subwallet/extension-base/background/types';
import { _EvmApi, _SubstrateApi } from '@subwallet/extension-base/services/chain-service/types';
import { ExternalState, LedgerState, QrState } from '@subwallet/extension-base/signers/types';
import { InjectedAccount, MetadataDefBase } from '@subwallet/extension-inject/types';
import { KeyringPair$Json, KeyringPair$Meta } from '@subwallet/keyring/types';
import { SingleAddress } from '@subwallet/ui-keyring/observable/types';
import { KeyringOptions } from '@subwallet/ui-keyring/options/types';
import { KeyringPairs$Json } from '@subwallet/ui-keyring/types';
import Web3 from 'web3';
import { RequestArguments, TransactionConfig } from 'web3-core';
import { JsonRpcPayload, JsonRpcResponse } from 'web3-core-helpers';

import { ApiPromise } from '@polkadot/api';
import { SubmittableExtrinsicFunction } from '@polkadot/api/promise/types';
import { Registry } from '@polkadot/types/types';
import { SignerResult } from '@polkadot/types/types/extrinsic';
import { BN } from '@polkadot/util';
import { KeypairType } from '@polkadot/util-crypto/types';

export interface ServiceInfo {
  chainInfoMap: Record<string, _ChainInfo>;
  chainApiMap: ApiMap;
  isLock?: boolean;
  currentAccountInfo: CurrentAccountInfo;
  assetRegistry: Record<string, _ChainAsset>;
}

/// Request Auth

export interface AuthRequestV2 extends Resolver<ResultResolver> {
  id: string;
  idStr: string;
  request: RequestAuthorizeTab;
  url: string;
  accountAuthType: AccountAuthType
}

/// Manage Auth

// Get Auth

export interface RequestAuthorizeApproveV2 {
  id: string;
  accounts: string[];
}

// Auth All site

export interface RequestAuthorizationAll {
  connectValue: boolean;
}

// Manage site auth (all allowed/unAllowed)

export interface RequestAuthorization extends RequestAuthorizationAll {
  url: string;
}

// Manage single auth with single account

export interface RequestAuthorizationPerAccount extends RequestAuthorization {
  address: string;
}

// Manage single site with multi account

export interface RequestAuthorizationPerSite {
  id: string;
  values: Record<string, boolean>;
}

// Manage site block

export interface RequestAuthorizationBlock {
  id: string;
  connectedValue: boolean;
}

// Forget site auth

export interface RequestForgetSite {
  url: string;
}

export interface ResultResolver {
  result: boolean;
  accounts: string[];
}

export interface RejectResolver {
  error: Error;
  accounts: string[];
}

/// Staking subscribe

export enum StakingType {
  NOMINATED = 'nominated',
  POOLED = 'pooled',
}

export interface StakingRewardItem {
  state: APIItemState
  name: string,
  chain: string,
  address: string,
  type: StakingType,

  latestReward?: string,
  totalReward?: string,
  totalSlash?: string,
  unclaimedReward?: string
}
export interface UnlockingStakeInfo {
  chain: string,
  address: string,
  type: StakingType,

  nextWithdrawal: number,
  redeemable: number,
  nextWithdrawalAmount: number,
  nextWithdrawalAction?: string,
  validatorAddress?: string // validator to unstake from
}

export interface StakingItem {
  name: string,
  chain: string,
  address: string,

  balance?: string,
  activeBalance?: string,
  unlockingBalance?: string,
  nativeToken: string,
  unit?: string,

  type: StakingType,
  state: APIItemState,

  unlockingInfo?: UnlockingStakeInfo,
  rewardInfo?: StakingRewardItem
}

export interface StakingJson {
  reset?: boolean,
  ready?: boolean,
  details: StakingItem[]
}

export interface StakingRewardJson {
  ready: boolean;
  slowInterval: Array<StakingRewardItem>;
  fastInterval: Array<StakingRewardItem>;
}

export interface StakeUnlockingJson {
  timestamp: number,
  details: UnlockingStakeInfo[]
}

export interface PriceJson {
  ready?: boolean,
  currency: string,
  priceMap: Record<string, number>,
  tokenPriceMap: Record<string, number>
}

export enum APIItemState {
  PENDING = 'pending',
  READY = 'ready',
  CACHED = 'cached',
  ERROR = 'error',
  NOT_SUPPORT = 'not_support'
}

export enum RMRK_VER {
  VER_1 = '1.0.0',
  VER_2 = '2.0.0'
}

export enum CrowdloanParaState {
  ONGOING = 'ongoing',
  COMPLETED = 'completed',
  FAILED = 'failed'
}

export interface NftTransferExtra {
  cronUpdate: boolean;
  forceUpdate: boolean;
  selectedNftCollection?: NftCollection; // for rendering
  nftItems?: NftItem[]; // for rendering, remaining nfts
}

export interface NftItem {
  id?: string;
  name?: string;
  image?: string;
  external_url?: string;
  rarity?: string;
  collectionId?: string;
  description?: string;
  properties?: Record<any, any> | null;
  chain?: string;
  type?: CustomTokenType.erc721 | CustomTokenType.psp34 | RMRK_VER; // for sending
  rmrk_ver?: RMRK_VER;
  owner?: string;
  onChainOption?: any; // for sending PSP-34 tokens, should be done better
}

export interface NftCollection {
  collectionId: string;
  collectionName?: string;
  image?: string;
  chain?: string;
  itemCount?: number;
}

export interface NftJson {
  total: number;
  nftList: Array<NftItem>;
}

export interface NftCollectionJson {
  ready: boolean;
  nftCollectionList: Array<NftCollection>;
}

export interface NftStoreJson {
  nftList: Array<NftItem>;
  nftCollectionList: Array<NftCollection>;
}

export interface TokenBalanceRaw {
  reserved: BN,
  frozen: BN,
  free: BN
}

export interface BalanceChildItem {
  reserved: string,
  frozen: string,
  free: string,
  decimals: number
}

export interface BalanceItem {
  state: APIItemState,
  free?: string,
  reserved?: string,
  miscFrozen?: string,
  feeFrozen?: string,
  children?: Record<string, BalanceChildItem>,
  timestamp?: number
}

export interface BalanceJson {
  reset?: boolean,
  details: Record<string, BalanceItem>
}

export interface CrowdloanItem {
  state: APIItemState,
  paraState?: CrowdloanParaState,
  contribute: string
}

export interface CrowdloanJson {
  reset?: boolean,
  details: Record<string, CrowdloanItem>
}

export interface ChainRegistry {
  chainDecimals: number[];
  chainTokens: string[];
  tokenMap: Record<string, TokenInfo>
}

export interface DefaultFormatBalance {
  decimals?: number[] | number;
  unit?: string[] | string;
}

export interface ApiState {
  apiDefaultTx: SubmittableExtrinsicFunction;
  apiDefaultTxSudo: SubmittableExtrinsicFunction;
  isApiInitialized: boolean;
  isApiReady: boolean;
  isDevelopment?: boolean;
  isEthereum?: boolean;
  specName: string;
  specVersion: string;
  systemChain: string;
  systemName: string;
  systemVersion: string;
  registry: Registry;
  defaultFormatBalance: DefaultFormatBalance;
}

export interface ApiProps extends ApiState {
  api: ApiPromise;
  apiError?: string;
  apiUrl: string;
  isNotSupport?: boolean;
  isApiConnected: boolean;
  isEthereum: boolean;
  isEthereumOnly: boolean;
  isApiInitialized: boolean;
  isReady: Promise<ApiProps>;
  apiRetry?: number;
  recoverConnect?: () => void;
  useEvmAddress?: boolean
}

export type NetWorkGroup = 'RELAY_CHAIN' | 'POLKADOT_PARACHAIN' | 'KUSAMA_PARACHAIN' | 'MAIN_NET' | 'TEST_NET' | 'UNKNOWN';

export interface NetWorkInfo {
  chain: string;
  genesisHash: string;
  icon?: string;
  ss58Format: number;
  chainType?: 'substrate' | 'ethereum';
  provider: string;
  groups: NetWorkGroup[];
  paraId?: number;
  isEthereum?: boolean;
  nativeToken?: string;
  crowdloanUrl?: string;
  decimals?: number;
}

export enum ContractType {
  wasm = 'wasm',
  evm = 'evm'
}

export interface NetworkJson {
  // General Information
  key: string; // Key of network in NetworkMap
  chain: string; // Name of the network
  icon?: string; // Icon name, available with known network
  active: boolean; // Network is active or not

  // Provider Information
  providers: Record<string, string>; // Predefined provider map
  currentProvider: string | null; // Current provider key
  currentProviderMode: 'http' | 'ws'; // Current provider mode, compute depend on provider protocol. the feature need to know this to decide use subscribe or cronjob to use this features.
  customProviders?: Record<string, string>; // Custom provider map, provider name same with provider map
  nftProvider?: string;

  // Metadata get after connect to provider
  genesisHash: string; // identifier for network
  groups: NetWorkGroup[];
  ss58Format: number;
  paraId?: number;
  chainType?: 'substrate' | 'ethereum';
  crowdloanUrl?: string;

  // Ethereum related information for predefined network only
  isEthereum?: boolean; // Only show network with isEthereum=true when select one EVM account // user input
  evmChainId?: number;

  isHybrid?: boolean;

  // Native token information
  nativeToken?: string;
  decimals?: number;

  // Other information
  coinGeckoKey?: string; // Provider key to get token price from CoinGecko // user input
  blockExplorer?: string; // Link to block scanner to check transaction with extrinsic hash // user input
  abiExplorer?: string; // Link to block scanner to check transaction with extrinsic hash // user input
  dependencies?: string[]; // Auto active network in dependencies if current network is activated
  getStakingOnChain?: boolean; // support get bonded on chain
  supportBonding?: boolean;
  supportSmartContract?: ContractType[]; // if network supports PSP smart contracts

  apiStatus?: NETWORK_STATUS;
  requestId?: string;
}

export interface DonateInfo {
  key: string;
  name: string;
  value: string;
  icon: string;
  link: string;
}

export interface DropdownOptionType {
  text: string;
  value: string;
}

export interface DropdownTransformOptionType {
  label: string;
  value: string;
}

export interface DropdownTransformGroupOptionType {
  label: string;
  options: DropdownTransformOptionType[];
}

export interface NetWorkMetadataDef extends MetadataDefBase {
  networkKey: string;
  groups: NetWorkGroup[];
  isEthereum: boolean;
  paraId?: number;
  isAvailable: boolean;
  active: boolean;
  apiStatus: NETWORK_STATUS;
}

export type CurrentNetworkInfo = {
  networkKey: string;
  networkPrefix: number;
  icon: string;
  genesisHash: string;
  isEthereum: boolean;
  isReady?: boolean; // check if current network info is lifted from initial state
}

export type TokenInfo = {
  isMainToken: boolean,
  symbol: string,
  symbolAlt?: string, // Alternate display for symbol
  contractAddress?: string,
  type?: CustomTokenType, // to differentiate custom tokens from native tokens
  decimals: number,
  name: string,
  coinGeckoKey?: string,
  // TODO: unify specialOption, assetId, assetIndex
  specialOption?: object,
  assetId?: string, // for moon assets
  assetIndex?: number | string,
}

// all Accounts and the address of the current Account
export interface AccountsWithCurrentAddress {
  accounts: AccountJson[];
  currentAddress?: string;
  currentGenesisHash?: string | null;
  isShowBalance?: boolean;
  allAccountLogo?: string;
}

export interface OptionInputAddress {
  options: KeyringOptions;
}

export interface CurrentAccountInfo {
  address: string;
  currentGenesisHash: string | null;
  allGenesisHash?: string;
}

export interface RequestSettingsType {
  isShowBalance: boolean;
  accountAllLogo: string;
  theme: ThemeTypes;
}

export interface ResponseSettingsType {
  isShowBalance: boolean;
  accountAllLogo: string;
  theme: ThemeTypes;
}

export interface RandomTestRequest {
  start: number;
  end: number;
}

export interface TransactionHistoryItemType {
  time: number | string;
  networkKey: string;
  change: string;
  changeSymbol?: string; // if undefined => main token
  fee?: string;
  feeSymbol?: string;
  // if undefined => main token, sometime "fee" uses different token than "change"
  // ex: sub token (DOT, AUSD, KSM, ...) of Acala, Karaura uses main token to pay fee
  isSuccess: boolean;
  action: 'send' | 'received';
  extrinsicHash: string;
  origin?: 'app' | 'network';
  eventIdx?: number | null;
}

export interface TransactionHistoryItemJson {
  items: TransactionHistoryItemType[],
  total: number
}

export interface RequestTransactionHistoryGet {
  address: string;
  networkKey: string;
}

export interface RequestTransactionHistoryGetByMultiNetworks {
  address: string;
  networkKeys: string[];
}

export interface RequestTransactionHistoryAdd {
  address: string;
  networkKey: string;
  item: TransactionHistoryItemType;
}

export interface RequestApi {
  networkKey: string;
}

/// Manage account

// Export private key

export interface RequestAccountExportPrivateKey {
  address: string;
  password: string;
}

export interface ResponseAccountExportPrivateKey {
  privateKey: string;
  publicKey: string;
}

// Get account info with private key

export interface RequestCheckPublicAndSecretKey {
  secretKey: string;
  publicKey: string;
}

export interface ResponseCheckPublicAndSecretKey {
  address: string;
  isValid: boolean;
  isEthereum: boolean;
}

// Create seed phase

export interface RequestSeedCreateV2 {
  length?: SeedLengths;
  seed?: string;
  types?: Array<KeypairType>;
}

export interface ResponseSeedCreateV2 {
  seed: string,
  addressMap: Record<KeypairType, string>
}

// Get account info with suri

export interface RequestSeedValidateV2 {
  suri: string;
  types?: Array<KeypairType>;
}

export type ResponseSeedValidateV2 = ResponseSeedCreateV2

// Create account with suri

export interface RequestAccountCreateSuriV2 {
  name: string;
  genesisHash?: string | null;
  password?: string;
  suri: string;
  types?: Array<KeypairType>;
  isAllowed: boolean;
}

export type ResponseAccountCreateSuriV2 = Record<KeypairType, string>

// Create derive account

export interface RequestDeriveCreateV2 {
  name: string;
  genesisHash?: string | null;
  suri: string;
  parentAddress: string;
  isAllowed: boolean;
}

export interface CreateDeriveAccountInfo {
  name: string;
  suri: string;
}

export interface RequestDeriveCreateMultiple {
  parentAddress: string;
  isAllowed: boolean;
  items: CreateDeriveAccountInfo[];
}

export interface DeriveAccountInfo {
  address: string;
  suri: string;
}

export interface RequestDeriveValidateV2 {
  suri: string;
  parentAddress: string;
}

export type ResponseDeriveValidateV2 = DeriveAccountInfo;
export interface RequestGetDeriveAccounts {
  page: number;
  limit: number;
  parentAddress: string;
}

export interface ResponseGetDeriveAccounts {
  result: DeriveAccountInfo[];
}

// Restore account with json file (single account)

export interface RequestJsonRestoreV2 {
  file: KeyringPair$Json;
  password: string;
  address: string;
  isAllowed: boolean;
  withMasterPassword: boolean;
}

// Restore account with json file (multi account)

export interface RequestBatchRestoreV2 {
  file: KeyringPairs$Json;
  password: string;
  accountsInfo: ResponseJsonGetAccountInfo[];
  isAllowed: boolean;
}

// Restore account with privateKey

export interface ResponsePrivateKeyValidateV2 {
  addressMap: Record<KeypairType, string>,
  autoAddPrefix: boolean
}

// External account

export enum AccountExternalErrorCode {
  INVALID_ADDRESS = 'invalidToAccount',
  KEYRING_ERROR = 'keyringError',
  UNKNOWN_ERROR = 'unknownError'
}

export interface AccountExternalError{
  code: AccountExternalErrorCode;
  message: string;
}

// Attach QR-signer account

export interface RequestAccountCreateExternalV2 {
  address: string;
  genesisHash?: string | null;
  name: string;
  isEthereum: boolean;
  isAllowed: boolean;
  isReadOnly: boolean;
}

// Attach Ledger account

export interface RequestAccountCreateHardwareV2 {
  accountIndex: number;
  address: string;
  addressOffset: number;
  genesisHash: string;
  hardwareType: string;
  name: string;
  isAllowed?: boolean;
}

// Restore account with public and secret key

export interface RequestAccountCreateWithSecretKey {
  publicKey: string;
  secretKey: string;
  name: string;
  isAllow: boolean;
  isEthereum: boolean;
}

export interface ResponseAccountCreateWithSecretKey {
  errors: AccountExternalError[];
  success: boolean;
}

/// Sign External Request

// Status

export enum ExternalRequestPromiseStatus {
  PENDING,
  REJECTED,
  FAILED,
  COMPLETED
}

// Structure

export interface ExternalRequestPromise {
  resolve?: (result: SignerResult | PromiseLike<SignerResult>) => void,
  reject?: (error?: Error) => void,
  status: ExternalRequestPromiseStatus,
  message?: string;
  createdAt: number
}

// Prepare to create

export interface PrepareExternalRequest {
  id: string;
  setState: (promise: ExternalRequestPromise) => void;
  updateState: (promise: Partial<ExternalRequestPromise>) => void;
}

// Reject

export interface RequestRejectExternalRequest {
  id: string;
  message?: string;
  throwError?: boolean;
}

export type ResponseRejectExternalRequest = void

// Resolve

export interface RequestResolveExternalRequest {
  id: string;
  data: SignerResult;
}

export type ResponseResolveExternalRequest = void

///

export type AccountRef = Array<string>
export type AccountRefMap = Record<string, AccountRef>

export type RequestPrice = null
export type RequestSubscribePrice = null
export type RequestBalance = null
export type RequestSubscribeBalance = null
export type RequestSubscribeBalancesVisibility = null
export type RequestCrowdloan = null
export type RequestSubscribeCrowdloan = null
export type RequestSubscribeNft = null
export type RequestSubscribeStaking = null
export type RequestSubscribeStakingReward = null
export type ThemeTypes = 'light' | 'dark' | 'subspace'
export type RequestNftForceUpdate = {
  collectionId: string,
  nft: NftItem,
  isSendingSelf: boolean,
  chain: string,
  senderAddress: string,
  recipientAddress: string
}

export enum NETWORK_ERROR {
  INVALID_INFO_TYPE = 'invalidInfoType',
  INJECT_SCRIPT_DETECTED = 'injectScriptDetected',
  EXISTED_NETWORK = 'existedNetwork',
  EXISTED_PROVIDER = 'existedProvider',
  INVALID_PROVIDER = 'invalidProvider',
  NONE = 'none',
  CONNECTION_FAILURE = 'connectionFailure',
  PROVIDER_NOT_SAME_NETWORK = 'providerNotSameNetwork'
}

export enum NETWORK_STATUS {
  CONNECTED = 'connected',
  CONNECTING = 'connecting',
  DISCONNECTED = 'disconnected',
  PENDING = 'pending'
}

export enum TransferErrorCode {
  NOT_ENOUGH_VALUE = 'notEnoughValue',
  NOT_ENOUGH_FEE = 'notEnoughValue',
  INVALID_VALUE = 'invalidValue',
  INVALID_TOKEN = 'invalidToken',
  TRANSFER_ERROR = 'transferError',
  UNSUPPORTED = 'unsupported'
}

export enum BasicTxErrorCode {
  INVALID_PARAM = 'invalidParam',
  KEYRING_ERROR = 'keyringError',
  STAKING_ERROR = 'stakingError',
  UN_STAKING_ERROR = 'unStakingError',
  WITHDRAW_STAKING_ERROR = 'withdrawStakingError',
  CLAIM_REWARD_ERROR = 'claimRewardError',
  CREATE_COMPOUND_ERROR = 'createCompoundError',
  CANCEL_COMPOUND_ERROR = 'cancelCompoundError',
  TIMEOUT = 'timeout',
  BALANCE_TO_LOW = 'balanceTooLow1',
  UNKNOWN_ERROR = 'unknownError'
}

export enum BasicTxWarningCode {
  NOT_ENOUGH_EXISTENTIAL_DEPOSIT = 'notEnoughExistentialDeposit'
}

export type TxErrorCode = TransferErrorCode | BasicTxErrorCode

export type TxWarningCode = BasicTxWarningCode

export type BasicTxError = {
  code: TxErrorCode,
  data?: object,
  message: string
}

export type BasicTxWarning = {
  code: TxWarningCode,
  data?: object,
  message: string
}

export interface BasicTxResponse {
  passwordError?: string | null;
  callHash?: string;
  status?: boolean;
  extrinsicHash?: string;
  txError?: boolean;
  errors?: BasicTxError[];
  externalState?: ExternalState;
  qrState?: QrState;
  ledgerState?: LedgerState;
  isBusy?: boolean;
  txResult?: TxResultType,
  isFinalized?: boolean
}

export interface NftTransactionResponse extends BasicTxResponse {
  isSendingSelf: boolean;
}

export type HandleBasicTx = (data: BasicTxResponse) => void;
export type HandleTxResponse<T extends BasicTxResponse> = (data: T) => void;

// eslint-disable-next-line @typescript-eslint/ban-types
export type BaseRequestSign = {};

// Internal request: request from extension, not dApp.
export type InternalRequestSign<T extends BaseRequestSign> = Omit<T, 'password'>;

export enum TransferStep {
  READY = 'ready',
  SIGNING = 'signing',
  START = 'start',
  PROCESSING = 'processing',
  SUCCESS = 'success',
  ERROR = 'error'
}

export type TxResultType = {
  change: string;
  changeSymbol?: string;
  fee?: string;
  feeSymbol?: string;
}

export interface NftTransactionRequest {
  networkKey: string,
  senderAddress: string,
  recipientAddress: string,
  params: Record<string, any>
}

export interface EvmNftTransaction {
  tx: Record<string, any> | null,
  estimatedFee: string | null,
  balanceError: boolean
}

export interface EvmNftSubmitTransaction extends BaseRequestSign {
  senderAddress: string,
  recipientAddress: string,
  networkKey: string,
  rawTransaction: Record<string, any>
}

export interface ValidateNetworkResponse {
  // validation state
  success: boolean,
  error?: string,
  conflictChain?: string,
  conflictKey?: string,

  // chain spec
  genesisHash: string,
  addressPrefix: string,
  name: string,
  paraId: number | null,
  evmChainId: number | null, // null if not evm compatible
  symbol: string,
  decimals: number,
  existentialDeposit: string
}

export interface ValidateNetworkRequest {
  provider: string,
  existedChainSlug?: string
}

export interface ApiMap {
  substrate: Record<string, _SubstrateApi>;
  evm: Record<string, _EvmApi>;
}

export interface DisableNetworkResponse {
  success: boolean,
  activeNetworkCount?: number
}

export enum CustomTokenType {
  erc20 = 'erc20',
  erc721 = 'erc721',
  psp22 = 'psp22',
  psp34 = 'psp34'
}

export interface CustomToken { // general interface for all kinds of tokens
  contractAddress: string,
  chain: string,
  type: CustomTokenType,

  name?: string,
  symbol?: string,
  decimals?: number,
  isCustom?: boolean,
  isDeleted?: boolean,
  image?: string
}

export interface CustomTokenJson {
  [CustomTokenType.erc20]: CustomToken[],
  [CustomTokenType.erc721]: CustomToken[],
  [CustomTokenType.psp22]: CustomToken[],
  [CustomTokenType.psp34]: CustomToken[]
}

export interface DeleteCustomTokenParams {
  smartContract: string,
  chain: string,
  type: CustomTokenType
}

export interface ValidateCustomTokenRequest {
  smartContract: string,
  chain: string,
  type: CustomTokenType,
  contractCaller?: string
}

export interface ValidateCustomTokenResponse {
  name: string,
  symbol: string,
  decimals?: number,
  isExist: boolean,
  contractError: boolean
}

export interface SupportTransferResponse {
  supportTransfer: boolean;
  supportTransferAll: boolean;
}

export interface RequestFreeBalance {
  address: string,
  networkKey: string,
  token?: string
}

export interface RequestTransferCheckReferenceCount {
  address: string,
  networkKey: string
}

export interface RequestTransferCheckSupporting {
  networkKey: string,
  token: string
}

export interface RequestTransferExistentialDeposit {
  networkKey: string,
  token: string
}

export interface RequestSaveRecentAccount {
  accountId: string;
}

export interface SubstrateNftTransaction {
  error: boolean;
  estimatedFee?: string;
  balanceError: boolean;
}

export interface SubstrateNftSubmitTransaction extends BaseRequestSign {
  params: Record<string, any> | null;
  senderAddress: string;
  recipientAddress: string;
}

export type RequestSubstrateNftSubmitTransaction = InternalRequestSign<SubstrateNftSubmitTransaction>
export type RequestEvmNftSubmitTransaction = InternalRequestSign<EvmNftSubmitTransaction>

export type ChainRelationType = 'p' | 'r'; // parachain | relaychain

export interface ChainRelationInfo {
  type: ChainRelationType;
  isEthereum: boolean;
  supportedToken: string[];
}

export interface CrossChainRelation {
  type: ChainRelationType;
  isEthereum: boolean;
  relationMap: Record<string, ChainRelationInfo>;
}

export interface RequestAccountMeta{
  address: string | Uint8Array;
}

export interface ResponseAccountMeta{
  meta: KeyringPair$Meta;
}

export type RequestEvmEvents = null;
export type EvmEventType = 'connect' | 'disconnect' | 'accountsChanged' | 'chainChanged' | 'message' | 'data' | 'reconnect' | 'error';
export type EvmAccountsChangedPayload = string [];
export type EvmChainChangedPayload = string;
export type EvmConnectPayload = { chainId: EvmChainChangedPayload }
export type EvmDisconnectPayload = unknown

export interface EvmEvent {
  type: EvmEventType,
  payload: EvmAccountsChangedPayload | EvmChainChangedPayload | EvmConnectPayload | EvmDisconnectPayload;
}

export interface EvmAppState {
  networkKey?: string,
  chainId?: string,
  isConnected?: boolean,
  web3?: Web3,
  listenEvents?: string[]
}

export type RequestEvmProviderSend = JsonRpcPayload;

export interface ResponseEvmProviderSend {
  error: (Error | null);
  result?: JsonRpcResponse;
}

export interface SubWalletProviderErrorInterface extends Error{
  code?: number;
  data?: unknown;
}

export interface EvmProviderRpcErrorInterface extends SubWalletProviderErrorInterface{
  code: number;
}

export type EvmRpcErrorHelperMap = Record<'USER_REJECTED_REQUEST'| 'UNAUTHORIZED'| 'UNSUPPORTED_METHOD'| 'DISCONNECTED'| 'CHAIN_DISCONNECTED'| 'INVALID_PARAMS'| 'INTERNAL_ERROR', [number, string]>;

export interface EvmSendTransactionParams {
  from: string;
  to?: string;
  value?: string | number;
  gasLimit?: string | number;
  maxPriorityFeePerGas?: string | number;
  maxFeePerGas?: string | number;
  gasPrice?: string | number;
  data?: string
}

export interface SwitchNetworkRequest {
  networkKey: string;
  address?: string;
}

export interface EvmSignatureRequest {
  address: string,
  type: string;
  payload: unknown
}

export interface ConfirmationsQueueItemOptions {
  requiredPassword?: boolean;
  address?: string;
  networkKey?: string;
}

export interface ConfirmationsQueueItem<T> extends ConfirmationsQueueItemOptions{
  id: string;
  url: string;
  payload: T;
  payloadJson: string;
}

export interface ConfirmationResult<T> {
  id: string;
  isApproved: boolean;
  url?: string;
  payload?: T;
}

export interface ConfirmationResultExternal<T> extends ConfirmationResult<T>{
  signature: `0x${string}`;
}

export interface EvmSendTransactionRequest extends TransactionConfig {
  estimateGas: string;
}

export interface EvmRequestExternal {
  hashPayload: string;
  canSign: boolean;
}

export interface EvmSendTransactionRequestExternal extends EvmSendTransactionRequest, EvmRequestExternal {}

export interface EvmSignatureRequestExternal extends EvmSignatureRequest, EvmRequestExternal {}

export interface AddNetworkRequestExternal { // currently only support adding pure EVM network
  chainId: string,
  rpcUrls: string[],
  chainName: string,
  blockExplorerUrls?: string[],
  requestId?: string
}

export interface AddTokenRequestExternal {
  contractAddress: string,
  originChain: string,
  type: string,

  name: string,
  symbol: string,
  decimals: number
}

export interface ConfirmationDefinitions {
  addNetworkRequest: [ConfirmationsQueueItem<AddNetworkRequestExternal>, ConfirmationResult<AddNetworkRequestExternal>],
  addTokenRequest: [ConfirmationsQueueItem<AddTokenRequestExternal>, ConfirmationResult<boolean>],
  switchNetworkRequest: [ConfirmationsQueueItem<SwitchNetworkRequest>, ConfirmationResult<boolean>],
  evmSignatureRequest: [ConfirmationsQueueItem<EvmSignatureRequest>, ConfirmationResult<string>],
  evmSignatureRequestExternal: [ConfirmationsQueueItem<EvmSignatureRequestExternal>, ConfirmationResultExternal<string>],
  evmSendTransactionRequest: [ConfirmationsQueueItem<EvmSendTransactionRequest>, ConfirmationResult<boolean>]
  evmSendTransactionRequestExternal: [ConfirmationsQueueItem<EvmSendTransactionRequestExternal>, ConfirmationResultExternal<boolean>]
}

export type ConfirmationType = keyof ConfirmationDefinitions;

export type ConfirmationsQueue = {
  [ConfirmationType in keyof ConfirmationDefinitions]: Record<string, ConfirmationDefinitions[ConfirmationType][0]>;
}

export type RequestConfirmationsSubscribe = null;

// Design to use only one confirmation
export type RequestConfirmationComplete = {
  [ConfirmationType in keyof ConfirmationDefinitions]?: ConfirmationDefinitions[ConfirmationType][1];
}

export interface ValidatorInfo {
  address: string;
  totalStake: number;
  ownStake: number;
  otherStake: number;
  nominatorCount: number;
  commission: number;
  expectedReturn: number;
  blocked: boolean;
  identity?: string;
  isVerified: boolean;
  minBond: number;
  isNominated: boolean; // this validator has been staked to before
  icon?: string;
  hasScheduledRequest?: boolean; // for parachain, can't stake more on a collator that has existing scheduled request
}

export interface ExtraDelegationInfo {
  chain: string;
  address: string;
  collatorAddress: string;
}

export interface BasicTxInfo {
  fee: string,
  balanceError: boolean,
  rawFee?: number
}

export interface BondingOptionParams {
  networkKey: string;
  address: string;
}

export interface SingleModeJson {
  networkKeys: string[],
  theme: ThemeTypes,
  autoTriggerDomain: string // Regex for auto trigger single mode
}

/// EVM transaction

export type NestedArray<T> = T | NestedArray<T>[];

/// EVM Contract Input

export interface EVMTransactionArg {
  name: string;
  type: string;
  value: string;
  children?: EVMTransactionArg[];
}

export interface ParseEVMTransactionData{
  method: string;
  methodName: string;
  args: EVMTransactionArg[];
}

export interface RequestParseEVMContractInput {
  data: string;
  contract: string;
  chainId: number;
}

export interface ResponseParseEVMContractInput {
  result: ParseEVMTransactionData | string
}

/// Ledger

export interface LedgerNetwork {
  genesisHash: string;
  displayName: string;
  network: string;
  icon: 'substrate' | 'ethereum';
  isDevMode: boolean;
}

/// On-ramp

export interface TransakNetwork {
  networks: string[];
  tokens?: string[];
}

/// Qr Sign

// Parse Substrate

export interface FormattedMethod {
  args?: ArgInfo[];
  methodName: string;
}

export interface ArgInfo {
  argName: string;
  argValue: string | string[];
}

export interface EraInfo{
  period: number;
  phase: number;
}

export interface ResponseParseTransactionSubstrate {
  era: EraInfo | string;
  nonce: number;
  method: string | FormattedMethod[];
  tip: number;
  specVersion: number;
  message: string;
}

export interface RequestParseTransactionSubstrate {
  data: string;
  networkKey: string;
}

// Parse EVM

export interface RequestQrParseRLP {
  data: string;
}

export interface ResponseQrParseRLP {
  data: ParseEVMTransactionData | string;
  input: string;
  nonce: number;
  to: string;
  gas: number;
  gasPrice: number;
  value: number;
}

// Check lock

export interface RequestAccountIsLocked {
  address: string;
}

export interface ResponseAccountIsLocked {
  isLocked: boolean;
  remainingTime: number;
}

// Sign

export type SignerDataType = 'transaction' | 'message'

export interface RequestQrSignSubstrate {
  address: string;
  data: string;
  networkKey: string;
}

export interface ResponseQrSignSubstrate {
  signature: string;
}

export interface RequestQrSignEVM {
  address: string;
  message: string;
  type: 'message' | 'transaction'
  chainId?: number;
}

export interface ResponseQrSignEVM {
  signature: string;
}

/// Transfer

export interface RequestCheckTransfer extends BaseRequestSign{
  networkKey: string,
  from: string,
  to: string,
  value?: string,
  transferAll?: boolean
  token?: string
}

export interface ResponseCheckTransfer{
  errors?: Array<BasicTxError>,
  warnings?: Array<BasicTxWarning>,
  fromAccountFree: string,
  toAccountFree: string,
  estimateFee?: string,
  feeSymbol?: string // if undefined => use main token
}

export type RequestTransfer = InternalRequestSign<RequestCheckTransfer>

export interface RequestCheckCrossChainTransfer extends BaseRequestSign {
  originNetworkKey: string,
  destinationNetworkKey: string,
  from: string,
  to: string,
  transferAll?: boolean,
  value: string,
  token: string
}

export type RequestCrossChainTransfer = InternalRequestSign<RequestCheckCrossChainTransfer>;

export interface ResponseCheckCrossChainTransfer {
  errors?: Array<BasicTxError>,
  feeString?: string,
  estimatedFee: string,
  feeSymbol: string
}

/// Stake

// Bonding

export interface BondingOptionInfo {
  isBondedBefore: boolean,
  era: number,
  maxNominations: number,
  maxNominatorPerValidator: number,
  validators: ValidatorInfo[],
  bondedValidators: string[]
}

export interface ChainBondingBasics {
  stakedReturn: number,
  // minBond: number,
  isMaxNominators: boolean,
  validatorCount: number
}

export interface BondingSubmitParams extends BaseRequestSign {
  networkKey: string,
  nominatorAddress: string,
  amount: number,
  validatorInfo: ValidatorInfo,
  isBondedBefore: boolean,
  bondedValidators: string[], // already delegated validators
  lockPeriod?: number // in month
}

export type RequestBondingSubmit = InternalRequestSign<BondingSubmitParams>;

// UnBonding

export interface UnbondingSubmitParams extends BaseRequestSign {
  amount: number,
  networkKey: string,
  address: string,
  // for some chains
  validatorAddress?: string,
  unstakeAll?: boolean
}

export type RequestUnbondingSubmit = InternalRequestSign<UnbondingSubmitParams>;

// Withdraw

export interface StakeWithdrawalParams extends BaseRequestSign {
  address: string,
  networkKey: string,
  validatorAddress?: string,
  action?: string
}

export type RequestStakeWithdrawal = InternalRequestSign<StakeWithdrawalParams>;

// Claim

export interface StakeClaimRewardParams extends BaseRequestSign {
  address: string,
  networkKey: string,
  validatorAddress?: string,
  stakingType: StakingType
}

export type RequestStakeClaimReward = InternalRequestSign<StakeClaimRewardParams>;

// Compound

export interface DelegationItem {
  owner: string,
  amount: string, // raw amount string
  identity?: string,
  minBond: string,
  hasScheduledRequest: boolean
  icon?: string;
}

export interface StakeDelegationRequest {
  address: string,
  networkKey: string
}

export interface CheckExistingTuringCompoundParams {
  address: string;
  collatorAddress: string;
  networkKey: string;
}

export interface ExistingTuringCompoundTask {
  exist: boolean;
  taskId: string;
  accountMinimum: number;
  frequency: number;
}

export interface TuringStakeCompoundResp {
  txInfo: BasicTxInfo,
  optimalFrequency: string,
  initTime: number,
  compoundFee: string,
  rawCompoundFee?: number
}

export interface TuringStakeCompoundParams extends BaseRequestSign {
  address: string,
  collatorAddress: string,
  networkKey: string,
  accountMinimum: string,
  bondedAmount: string,
}

export type RequestTuringStakeCompound = InternalRequestSign<TuringStakeCompoundParams>;

export interface TuringCancelStakeCompoundParams extends BaseRequestSign {
  taskId: string;
  networkKey: string;
  address: string;
}

export type RequestTuringCancelStakeCompound = InternalRequestSign<TuringCancelStakeCompoundParams>;

/// Create QR

// Transfer

export type RequestTransferExternal = InternalRequestSign<RequestCheckTransfer>;

// XCM

export type RequestCrossChainTransferExternal = InternalRequestSign<RequestCheckCrossChainTransfer>;

// NFT

export type RequestNftTransferExternalSubstrate = InternalRequestSign<SubstrateNftSubmitTransaction>;

export type RequestNftTransferExternalEVM = InternalRequestSign<EvmNftSubmitTransaction>;

// Stake

export type RequestStakeExternal = InternalRequestSign<BondingSubmitParams>;

export type RequestUnStakeExternal = InternalRequestSign<UnbondingSubmitParams>;

export type RequestWithdrawStakeExternal = InternalRequestSign<StakeWithdrawalParams>;

export type RequestClaimRewardExternal = InternalRequestSign<StakeClaimRewardParams>;

export type RequestCreateCompoundStakeExternal = InternalRequestSign<TuringStakeCompoundParams>;

export type RequestCancelCompoundStakeExternal = InternalRequestSign<TuringCancelStakeCompoundParams>;

/// Keyring state

<<<<<<< HEAD
export enum ChainEditStandard {
  EVM = 'EVM',
  SUBSTRATE = 'SUBSTRATE',
  UNKNOWN = 'UNKNOWN',
  MIXED = 'MIXED' // takes root in a standard (Substrate, EVM,...) but also compatible with other standards
}

// ChainService

// for custom network
export type ChainEditInfo = { // only support pure substrate or EVM network
  slug: string;
  currentProvider: string;
  providers: Record<string, string>;
  name: string;
  chainType: ChainEditStandard;
  blockExplorer?: string;
  crowdloanUrl?: string;
  priceId?: string;
  symbol: string;
}

export interface ChainSpecInfo {
  // Substrate
  addressPrefix: number,
  genesisHash: string,
  paraId: number | null,

  // EVM
  evmChainId: number | null // null means not EVM

  // Common
  existentialDeposit: string,
  decimals: number
}

=======
export interface KeyringState {
  isReady: boolean;
  hasMasterPassword: boolean;
  isLocked: boolean;
}

export interface RequestChangeMasterPassword {
  oldPassword?: string;
  newPassword: string;

  createNew: boolean;
}

export interface ResponseChangeMasterPassword {
  status: boolean;
  errors: string[];
}

export interface RequestMigratePassword {
  address: string;
  password: string;
}

export interface ResponseMigratePassword {
  status: boolean;
  errors: string[];
}

export interface RequestUnlockKeyring {
  password: string;
}

export interface ResponseUnlockKeyring {
  status: boolean;
  errors: string[];
}

export interface RequestKeyringExportMnemonic {
  address: string;
  password: string;
}

export interface ResponseKeyringExportMnemonic {
  result: string;
}

/// Signing
export interface RequestSigningApprovePasswordV2 {
  id: string;
}
>>>>>>> 439ed2f1
export interface KoniRequestSignatures {
  // Bonding functions
  'pri(staking.submitTuringCancelCompound)': [RequestTuringCancelStakeCompound, BasicTxResponse, BasicTxResponse];
  'pri(staking.turingCancelCompound)': [TuringCancelStakeCompoundParams, BasicTxInfo];
  'pri(staking.checkTuringCompoundTask)': [CheckExistingTuringCompoundParams, ExistingTuringCompoundTask];
  'pri(staking.submitTuringCompound)': [RequestTuringStakeCompound, BasicTxResponse, BasicTxResponse];
  'pri(staking.turingCompound)': [TuringStakeCompoundParams, TuringStakeCompoundResp];
  'pri(staking.delegationInfo)': [StakeDelegationRequest, DelegationItem[]];
  'pri(staking.submitClaimReward)': [RequestStakeClaimReward, BasicTxResponse, BasicTxResponse];
  'pri(staking.claimRewardTxInfo)': [StakeClaimRewardParams, BasicTxInfo];
  'pri(unbonding.submitWithdrawal)': [RequestStakeWithdrawal, BasicTxResponse, BasicTxResponse];
  'pri(unbonding.withdrawalTxInfo)': [StakeWithdrawalParams, BasicTxInfo];
  'pri(unbonding.subscribeUnlockingInfo)': [null, StakeUnlockingJson, StakeUnlockingJson];
  'pri(unbonding.submitTransaction)': [RequestUnbondingSubmit, BasicTxResponse, BasicTxResponse];
  'pri(unbonding.txInfo)': [UnbondingSubmitParams, BasicTxInfo];
  'pri(bonding.txInfo)': [BondingSubmitParams, BasicTxInfo];
  'pri(bonding.submitTransaction)': [RequestBondingSubmit, BasicTxResponse, BasicTxResponse];
  'pri(bonding.getChainBondingBasics)': [NetworkJson[], Record<string, ChainBondingBasics>, Record<string, ChainBondingBasics>];
  'pri(bonding.getBondingOptions)': [BondingOptionParams, BondingOptionInfo];

  // Network, APIs, Custom tokens functions
  'pri(networkMap.recoverDotSama)': [string, boolean];
  'pri(networkMap.disableAll)': [null, boolean];
  'pri(networkMap.enableAll)': [null, boolean];

  // deprecated
  'pri(customTokenState.getCustomTokenState)': [null, CustomTokenJson];
  'pri(customTokenState.getSubscription)': [null, CustomTokenJson, CustomTokenJson];
  'pri(networkMap.getNetworkMap)': [null, Record<string, NetworkJson>];
  'pri(networkMap.getSubscription)': [null, Record<string, NetworkJson>, Record<string, NetworkJson>];
  'pri(apiMap.validate)': [ValidateNetworkRequest, ValidateNetworkResponse];

  // ChainService
  'pri(chainService.subscribeChainInfoMap)': [null, Record<string, any>, Record<string, any>];
  'pri(chainService.subscribeChainStateMap)': [null, Record<string, any>, Record<string, any>];
  'pri(chainService.subscribeAssetRegistry)': [null, Record<string, any>, Record<string, any>];
  'pri(chainService.upsertCustomChain)': [Record<string, any>, boolean];
  'pri(chainService.enableChains)': [string[], boolean];
  'pri(chainService.disableChains)': [string[], boolean];
  'pri(chainService.enableChain)': [string, boolean];
  'pri(chainService.disableChain)': [string, DisableNetworkResponse];
  'pri(chainService.removeChain)': [string, boolean];
  'pri(chainService.deleteCustomTokens)': [string[], boolean];
  'pri(chainService.upsertCustomToken)': [Record<string, any>, boolean];
  'pri(chainService.validateCustomToken)': [Record<string, any>, Record<string, any>];
  'pri(chainService.resetDefaultChains)': [null, boolean];
  'pri(chainService.getSupportedContractTypes)': [null, string[]];

  // NFT functions
  'pri(evmNft.submitTransaction)': [RequestEvmNftSubmitTransaction, NftTransactionResponse, NftTransactionResponse];
  'pri(evmNft.getTransaction)': [NftTransactionRequest, EvmNftTransaction];
  'pri(substrateNft.submitTransaction)': [RequestSubstrateNftSubmitTransaction, NftTransactionResponse, NftTransactionResponse];
  'pri(substrateNft.getTransaction)': [NftTransactionRequest, SubstrateNftTransaction];
  'pri(nftTransfer.setNftTransfer)': [NftTransferExtra, boolean];
  'pri(nftTransfer.getNftTransfer)': [null, NftTransferExtra];
  'pri(nftTransfer.getSubscription)': [null, NftTransferExtra, NftTransferExtra];
  'pri(nft.forceUpdate)': [RequestNftForceUpdate, boolean];
  'pri(nft.getNft)': [null, NftJson];
  'pri(nft.getSubscription)': [RequestSubscribeNft, NftJson, NftJson];
  'pri(nftCollection.getNftCollection)': [null, NftCollectionJson];
  'pri(nftCollection.getSubscription)': [null, NftCollection[], NftCollection[]];
  'pri(wasmNft.getTransaction)': [NftTransactionRequest, SubstrateNftTransaction];

  // Staking functions
  'pri(staking.getStaking)': [null, StakingJson];
  'pri(staking.getSubscription)': [RequestSubscribeStaking, StakingJson, StakingJson];
  'pri(stakingReward.getStakingReward)': [null, StakingRewardJson];
  'pri(stakingReward.getSubscription)': [RequestSubscribeStakingReward, StakingRewardJson, StakingRewardJson];

  // Price, balance, crowdloan functions
  'pri(price.getPrice)': [RequestPrice, PriceJson];
  'pri(price.getSubscription)': [RequestSubscribePrice, PriceJson, PriceJson];
  'pri(balance.getBalance)': [RequestBalance, BalanceJson];
  'pri(balance.getSubscription)': [RequestSubscribeBalance, BalanceJson, BalanceJson];
  'pri(crowdloan.getCrowdloan)': [RequestCrowdloan, CrowdloanJson];
  'pri(crowdloan.getSubscription)': [RequestSubscribeCrowdloan, CrowdloanJson, CrowdloanJson];

  // Auth
  'pri(authorize.listV2)': [null, ResponseAuthorizeList];
  'pri(authorize.requestsV2)': [RequestAuthorizeSubscribe, boolean, AuthorizeRequest[]];
  'pri(authorize.approveV2)': [RequestAuthorizeApproveV2, boolean];
  'pri(authorize.changeSiteAll)': [RequestAuthorizationAll, boolean, AuthUrls];
  'pri(authorize.changeSite)': [RequestAuthorization, boolean, AuthUrls];
  'pri(authorize.changeSitePerAccount)': [RequestAuthorizationPerAccount, boolean, AuthUrls];
  'pri(authorize.changeSitePerSite)': [RequestAuthorizationPerSite, boolean];
  'pri(authorize.changeSiteBlock)': [RequestAuthorizationBlock, boolean];
  'pri(authorize.forgetSite)': [RequestForgetSite, boolean, AuthUrls];
  'pri(authorize.forgetAllSite)': [null, boolean, AuthUrls];
  'pri(authorize.rejectV2)': [RequestAuthorizeReject, boolean];
  'pri(authorize.cancelV2)': [RequestAuthorizeCancel, boolean];

  // Account management
  'pri(seed.createV2)': [RequestSeedCreateV2, ResponseSeedCreateV2];
  'pri(seed.validateV2)': [RequestSeedValidateV2, ResponseSeedValidateV2];
  'pri(privateKey.validateV2)': [RequestSeedValidateV2, ResponsePrivateKeyValidateV2];
  'pri(accounts.create.suriV2)': [RequestAccountCreateSuriV2, ResponseAccountCreateSuriV2];
  'pri(accounts.create.externalV2)': [RequestAccountCreateExternalV2, AccountExternalError[]];
  'pri(accounts.create.hardwareV2)': [RequestAccountCreateHardwareV2, boolean];
  'pri(accounts.create.withSecret)': [RequestAccountCreateWithSecretKey, ResponseAccountCreateWithSecretKey];
  'pri(derivation.createV2)': [RequestDeriveCreateV2, boolean]; // Substrate
  'pri(json.restoreV2)': [RequestJsonRestoreV2, void];
  'pri(json.batchRestoreV2)': [RequestBatchRestoreV2, void];
  'pri(accounts.exportPrivateKey)': [RequestAccountExportPrivateKey, ResponseAccountExportPrivateKey];
  'pri(accounts.checkPublicAndSecretKey)': [RequestCheckPublicAndSecretKey, ResponseCheckPublicAndSecretKey];
  'pri(accounts.subscribeWithCurrentAddress)': [RequestAccountSubscribe, boolean, AccountsWithCurrentAddress];
  'pri(accounts.subscribeAccountsInputAddress)': [RequestAccountSubscribe, string, OptionInputAddress];
  'pri(accounts.saveRecent)': [RequestSaveRecentAccount, SingleAddress];
  'pri(accounts.triggerSubscription)': [null, boolean];
  'pri(accounts.get.meta)': [RequestAccountMeta, ResponseAccountMeta];
  'pri(accounts.updateCurrentAddress)': [string, boolean];
  'pri(currentAccount.saveAddress)': [RequestCurrentAccountAddress, boolean, CurrentAccountInfo];

  // Settings
  'pri(settings.changeBalancesVisibility)': [null, boolean, ResponseSettingsType];
  'pri(settings.subscribe)': [null, ResponseSettingsType, ResponseSettingsType];
  'pri(settings.saveAccountAllLogo)': [string, boolean, ResponseSettingsType];
  'pri(settings.saveTheme)': [ThemeTypes, boolean, ResponseSettingsType];

  // Subscription
  'pri(chainRegistry.getSubscription)': [null, Record<string, ChainRegistry>, Record<string, ChainRegistry>];
  'pri(transaction.history.getSubscription)': [null, Record<string, TransactionHistoryItemType[]>, Record<string, TransactionHistoryItemType[]>];
  'pri(transaction.history.add)': [RequestTransactionHistoryAdd, boolean, TransactionHistoryItemType[]];
  'pri(transfer.checkReferenceCount)': [RequestTransferCheckReferenceCount, boolean];
  'pri(transfer.checkSupporting)': [RequestTransferCheckSupporting, SupportTransferResponse];
  'pri(transfer.getExistentialDeposit)': [RequestTransferExistentialDeposit, string];
  'pri(subscription.cancel)': [string, boolean];
  'pri(freeBalance.subscribe)': [RequestFreeBalance, string, string];

  // Transfer
  'pri(accounts.checkTransfer)': [RequestCheckTransfer, ResponseCheckTransfer];
  'pri(accounts.transfer)': [RequestTransfer, BasicTxResponse, BasicTxResponse];

  'pri(accounts.checkCrossChainTransfer)': [RequestCheckCrossChainTransfer, ResponseCheckCrossChainTransfer];
  'pri(accounts.crossChainTransfer)': [RequestCrossChainTransfer, BasicTxResponse, BasicTxResponse];

  // Confirmation Queues
  'pri(confirmations.subscribe)': [RequestConfirmationsSubscribe, ConfirmationsQueue, ConfirmationsQueue];
  'pri(confirmations.complete)': [RequestConfirmationComplete, boolean];

  'pub(utils.getRandom)': [RandomTestRequest, number];
  'pub(accounts.listV2)': [RequestAccountList, InjectedAccount[]];
  'pub(accounts.subscribeV2)': [RequestAccountSubscribe, boolean, InjectedAccount[]];

  // Sign QR
  'pri(account.isLocked)': [RequestAccountIsLocked, ResponseAccountIsLocked];
  'pri(qr.transaction.parse.substrate)': [RequestParseTransactionSubstrate, ResponseParseTransactionSubstrate];
  'pri(qr.transaction.parse.evm)': [RequestQrParseRLP, ResponseQrParseRLP];
  'pri(qr.sign.substrate)': [RequestQrSignSubstrate, ResponseQrSignSubstrate];
  'pri(qr.sign.evm)': [RequestQrSignEVM, ResponseQrSignEVM];

  // External account request
  'pri(account.external.reject)': [RequestRejectExternalRequest, ResponseRejectExternalRequest];
  'pri(account.external.resolve)': [RequestResolveExternalRequest, ResponseResolveExternalRequest];

  // EVM
  'evm(events.subscribe)': [RequestEvmEvents, boolean, EvmEvent];
  'evm(request)': [RequestArguments, unknown];
  'evm(provider.send)': [RequestEvmProviderSend, string | number, ResponseEvmProviderSend]

  // EVM Transaction
  'pri(evm.transaction.parse.input)': [RequestParseEVMContractInput, ResponseParseEVMContractInput];

  // Create qr request
  'pri(accounts.transfer.qr.create)': [RequestTransferExternal, BasicTxResponse, BasicTxResponse];
  'pri(accounts.cross.transfer.qr.create)': [RequestCrossChainTransferExternal, BasicTxResponse, BasicTxResponse];
  'pri(nft.transfer.qr.create.substrate)': [RequestNftTransferExternalSubstrate, NftTransactionResponse, NftTransactionResponse];
  'pri(nft.transfer.qr.create.evm)': [RequestNftTransferExternalEVM, NftTransactionResponse, NftTransactionResponse];
  'pri(stake.qr.create)': [RequestStakeExternal, BasicTxResponse, BasicTxResponse];
  'pri(unStake.qr.create)': [RequestUnStakeExternal, BasicTxResponse, BasicTxResponse];
  'pri(withdrawStake.qr.create)': [RequestWithdrawStakeExternal, BasicTxResponse, BasicTxResponse];
  'pri(claimReward.qr.create)': [RequestClaimRewardExternal, BasicTxResponse, BasicTxResponse];
  'pri(createCompound.qr.create)': [RequestCreateCompoundStakeExternal, BasicTxResponse, BasicTxResponse];
  'pri(cancelCompound.qr.create)': [RequestCancelCompoundStakeExternal, BasicTxResponse, BasicTxResponse];

  // Create ledger request
  'pri(accounts.transfer.ledger.create)': [RequestTransferExternal, BasicTxResponse, BasicTxResponse];
  'pri(accounts.cross.transfer.ledger.create)': [RequestCrossChainTransferExternal, BasicTxResponse, BasicTxResponse];
  'pri(nft.transfer.ledger.create.substrate)': [RequestNftTransferExternalSubstrate, NftTransactionResponse, NftTransactionResponse];
  'pri(stake.ledger.create)': [RequestStakeExternal, BasicTxResponse, BasicTxResponse];
  'pri(unStake.ledger.create)': [RequestUnStakeExternal, BasicTxResponse, BasicTxResponse];
  'pri(withdrawStake.ledger.create)': [RequestWithdrawStakeExternal, BasicTxResponse, BasicTxResponse];
  'pri(claimReward.ledger.create)': [RequestClaimRewardExternal, BasicTxResponse, BasicTxResponse];
  'pri(createCompound.ledger.create)': [RequestCreateCompoundStakeExternal, BasicTxResponse, BasicTxResponse];
  'pri(cancelCompound.ledger.create)': [RequestCancelCompoundStakeExternal, BasicTxResponse, BasicTxResponse];

  // Authorize
  'pri(authorize.subscribe)': [null, AuthUrls, AuthUrls];

  // Keyring state
  'pri(keyring.subscribe)': [null, KeyringState, KeyringState];
  'pri(keyring.change)': [RequestChangeMasterPassword, ResponseChangeMasterPassword];
  'pri(keyring.migrate)': [RequestMigratePassword, ResponseMigratePassword];
  'pri(keyring.unlock)': [RequestUnlockKeyring, ResponseUnlockKeyring];
  'pri(keyring.lock)': [null, void];
  'pri(keyring.export.mnemonic)': [RequestKeyringExportMnemonic, ResponseKeyringExportMnemonic];

  // Signing
  'pri(signing.approve.passwordV2)': [RequestSigningApprovePasswordV2, boolean];

  // Derive
  'pri(derivation.validateV2)': [RequestDeriveValidateV2, ResponseDeriveValidateV2];
  'pri(derivation.getList)': [RequestGetDeriveAccounts, ResponseGetDeriveAccounts];
  'pri(derivation.create.multiple)': [RequestDeriveCreateMultiple, boolean];

}

export interface ApplicationMetadataType {
  version: string;
}<|MERGE_RESOLUTION|>--- conflicted
+++ resolved
@@ -1548,7 +1548,19 @@
 
 /// Keyring state
 
-<<<<<<< HEAD
+export interface KeyringState {
+  isReady: boolean;
+  hasMasterPassword: boolean;
+  isLocked: boolean;
+}
+
+export interface RequestChangeMasterPassword {
+  oldPassword?: string;
+  newPassword: string;
+
+  createNew: boolean;
+}
+
 export enum ChainEditStandard {
   EVM = 'EVM',
   SUBSTRATE = 'SUBSTRATE',
@@ -1585,20 +1597,6 @@
   decimals: number
 }
 
-=======
-export interface KeyringState {
-  isReady: boolean;
-  hasMasterPassword: boolean;
-  isLocked: boolean;
-}
-
-export interface RequestChangeMasterPassword {
-  oldPassword?: string;
-  newPassword: string;
-
-  createNew: boolean;
-}
-
 export interface ResponseChangeMasterPassword {
   status: boolean;
   errors: string[];
@@ -1636,7 +1634,6 @@
 export interface RequestSigningApprovePasswordV2 {
   id: string;
 }
->>>>>>> 439ed2f1
 export interface KoniRequestSignatures {
   // Bonding functions
   'pri(staking.submitTuringCancelCompound)': [RequestTuringCancelStakeCompound, BasicTxResponse, BasicTxResponse];
