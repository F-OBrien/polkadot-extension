--- conflicted
+++ resolved
@@ -1150,16 +1150,12 @@
   // EVM inject request
   'evm(events.subscribe)': [RequestEvmEvents, boolean, EvmEvent];
   'evm(request)': [RequestArguments, unknown];
-<<<<<<< HEAD
-  'evm(provider.send)': [RequestEvmProviderSend, string | number, ResponseEvmProviderSend]
+  'evm(provider.send)': [RequestEvmProviderSend, string | number, ResponseEvmProviderSend];
+
+  // EVM Transaction
+  'pri(evm.transaction.parse.input)': [RequestParseEVMTransactionInput, ResponseParseEVMTransactionInput];
 }
 
 export interface ApplicationMetadataType {
   version: string;
-=======
-  'evm(provider.send)': [RequestEvmProviderSend, string | number, ResponseEvmProviderSend];
-
-  // EVM Transaction
-  'pri(evm.transaction.parse.input)': [RequestParseEVMTransactionInput, ResponseParseEVMTransactionInput];
->>>>>>> 43a61153
 }