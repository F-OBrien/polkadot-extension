// Copyright 2019-2022 @polkadot/extension-koni authors & contributors
// SPDX-License-Identifier: Apache-2.0

import { ApiPromise } from '@polkadot/api';
import { SubmittableExtrinsicFunction } from '@polkadot/api/promise/types';
import { AuthUrls, Resolver } from '@polkadot/extension-base/background/handlers/State';
import { AccountJson, AuthorizeRequest, RequestAccountList, RequestAccountSubscribe, RequestAuthorizeReject, RequestAuthorizeSubscribe, RequestAuthorizeTab, RequestBatchRestore, RequestCurrentAccountAddress, RequestDeriveCreate, RequestJsonRestore, ResponseAuthorizeList, SeedLengths } from '@polkadot/extension-base/background/types';
import { InjectedAccount, MetadataDefBase } from '@polkadot/extension-inject/types';
import { Registry } from '@polkadot/types/types';
import { Keyring } from '@polkadot/ui-keyring';
import { SingleAddress } from '@polkadot/ui-keyring/observable/types';
import { KeyringOptions } from '@polkadot/ui-keyring/options/types';
import { BN } from '@polkadot/util';
import { KeypairType } from '@polkadot/util-crypto/types';

export enum ApiInitStatus {
  SUCCESS,
  ALREADY_EXIST,
  NOT_SUPPORT
}

export interface AuthRequestV2 extends Resolver<ResultResolver> {
  id: string;
  idStr: string;
  request: RequestAuthorizeTab;
  url: string;
}

export interface RequestAuthorizeApproveV2 {
  id: string;
  accounts: string[];
}

export interface RequestAuthorizationAll {
  connectValue: boolean;
}

export interface RequestAuthorization extends RequestAuthorizationAll {
  url: string;
}

export interface RequestAuthorizationPerAccount extends RequestAuthorization {
  address: string;
}

export interface ResultResolver {
  result: boolean;
  accounts: string[];
}

export interface RejectResolver {
  error: Error;
  accounts: string[];
}

export interface RequestForgetSite {
  url: string;
}

export interface StakingRewardItem {
  state: APIItemState
  name: string,
  chainId: string,
  latestReward?: string,
  totalReward?: string,
  totalSlash?: string,
  smartContract?: string
}

export interface StakingRewardJson {
  details: Array<StakingRewardItem>
}

export interface StakingItem {
  name: string,
  chainId: string,
  balance?: string,
  nativeToken: string,
  unit?: string,
  state: APIItemState
}

export interface StakingJson {
  ready?: boolean,
  details: Record<string, StakingItem>
}

export interface PriceJson {
  ready?: boolean,
  currency: string,
  priceMap: Record<string, number>,
  tokenPriceMap: Record<string, number>
}

export enum APIItemState {
  PENDING = 'pending',
  READY = 'ready',
  CACHED = 'cached',
  ERROR = 'error',
  NOT_SUPPORT = 'not_support'
}

export enum RMRK_VER {
  VER_1 = '1.0.0',
  VER_2 = '2.0.0'
}

export enum CrowdloanParaState {
  ONGOING = 'ongoing',
  COMPLETED = 'completed',
  FAILED = 'failed'
}

export interface NftTransferExtra {
  cronUpdate: boolean;
  forceUpdate: boolean;
  selectedNftCollection?: NftCollection; // for rendering
  nftItems?: NftItem[]; // for rendering, remaining nfts
}

export interface NftItem {
  id?: string;
  name?: string;
  image?: string;
  external_url?: string;
  rarity?: string;
  collectionId?: string;
  description?: string;
  properties?: Record<any, any> | null;
  chain?: string;
  rmrk_ver?: RMRK_VER;
}

export interface NftCollection {
  collectionId: string;
  collectionName?: string;
  image?: string;
  chain?: string;
  itemCount?: number;
}

export interface NftJson {
  total: number;
  nftList: Array<NftItem>;
}

export interface NftCollectionJson {
  ready: boolean;
  nftCollectionList: Array<NftCollection>;
}

export interface TokenBalanceRaw {
  reserved: BN,
  frozen: BN,
  free: BN
}

export interface BalanceChildItem {
  reserved: string,
  frozen: string,
  free: string,
  decimals: number
}

export interface BalanceItem {
  state: APIItemState,
  free: string,
  reserved: string,
  miscFrozen: string,
  feeFrozen: string,
  children?: Record<string, BalanceChildItem>
}

export interface BalanceJson {
  details: Record<string, BalanceItem>
}

export interface CrowdloanItem {
  state: APIItemState,
  paraState?: CrowdloanParaState,
  contribute: string
}

export interface CrowdloanJson {
  details: Record<string, CrowdloanItem>
}

export interface ChainRegistry {
  chainDecimals: number[];
  chainTokens: string[];
  tokenMap: Record<string, TokenInfo>
}

export interface DefaultFormatBalance {
  decimals?: number[] | number;
  unit?: string[] | string;
}

export interface ApiState {
  apiDefaultTx: SubmittableExtrinsicFunction;
  apiDefaultTxSudo: SubmittableExtrinsicFunction;
  isApiReady: boolean;
  isApiReadyOnce: boolean;
  isDevelopment?: boolean;
  isEthereum?: boolean;
  specName: string;
  specVersion: string;
  systemChain: string;
  systemName: string;
  systemVersion: string;
  registry: Registry;
  defaultFormatBalance: DefaultFormatBalance;
}

export interface ApiProps extends ApiState {
  api: ApiPromise;
  apiError?: string;
  apiUrl: string;
  isNotSupport?: boolean;
  isApiReadyOnce: boolean;
  isApiConnected: boolean;
  isEthereum: boolean;
  isApiInitialized: boolean;
  isReady: Promise<ApiProps>;
  apiRetry?: number;
  recoverConnect?: () => void;
  useEvmAddress?: boolean
}

export type NetWorkGroup = 'RELAY_CHAIN' | 'POLKADOT_PARACHAIN' | 'KUSAMA_PARACHAIN' | 'MAIN_NET' | 'TEST_NET' | 'UNKNOWN';

export interface NetWorkInfo {
  chain: string;
  genesisHash: string;
  icon?: string;
  ss58Format: number;
  chainType?: 'substrate' | 'ethereum';
  provider: string;
  groups: NetWorkGroup[];
  paraId?: number;
  isEthereum?: boolean;
  nativeToken?: string;
  crowdloanUrl?: string;
  decimals?: number;
}

export interface DonateInfo {
  key: string;
  name: string;
  value: string;
  icon: string;
  link: string;
}

export interface DropdownOptionType {
  text: string;
  value: string;
}

export interface DropdownTransformOptionType {
  label: string;
  value: string;
}

export interface DropdownTransformGroupOptionType {
  label: string;
  options: DropdownTransformOptionType[];
}

export interface NetWorkMetadataDef extends MetadataDefBase {
  networkKey: string;
  groups: NetWorkGroup[];
  isEthereum: boolean;
  paraId?: number;
  isAvailable: boolean;
}

export type CurrentNetworkInfo = {
  networkKey: string;
  networkPrefix: number;
  icon: string;
  genesisHash: string;
  isEthereum: boolean;
  isReady?: boolean; // check if current network info is lifted from initial state
}

export type TokenInfo = {
  isMainToken: boolean,
  symbol: string,
  erc20Address?: string,
  assetIndex?: number,
  decimals: number,
  name: string,
  coinGeckoKey?: string,
  specialOption?: object
}

// all Accounts and the address of the current Account
export interface AccountsWithCurrentAddress {
  accounts: AccountJson[];
  currentAddress?: string;
  isShowBalance?: boolean;
  allAccountLogo?: string;
}

export interface OptionInputAddress {
  options: KeyringOptions;
}

export interface CurrentAccountInfo {
  address: string;
}

export interface RequestSettingsType {
  isShowBalance: boolean;
  accountAllLogo: string;
}

export interface ResponseSettingsType {
  isShowBalance: boolean;
  accountAllLogo: string;
}

export interface RandomTestRequest {
  start: number;
  end: number;
}

export type PdotApi = {
  keyring: Keyring;
  apisMap: Record<string, ApiProps>;
}

export interface BackgroundWindow extends Window {
  pdotApi: PdotApi;
}

export interface TransactionHistoryItemType {
  time: number;
  networkKey: string;
  change: string;
  changeSymbol?: string; // if undefined => main token
  fee?: string;
  feeSymbol?: string;
  // if undefined => main token, sometime "fee" uses different token than "change"
  // ex: sub token (DOT, AUSD, KSM, ...) of Acala, Karaura uses main token to pay fee
  isSuccess: boolean;
  action: 'send' | 'received';
  extrinsicHash: string
}

export interface RequestTransactionHistoryGet {
  address: string;
  networkKey: string;
}

export interface RequestTransactionHistoryGetByMultiNetworks {
  address: string;
  networkKeys: string[];
}

export interface RequestTransactionHistoryAdd {
  address: string;
  networkKey: string;
  item: TransactionHistoryItemType;
}

export interface RequestApi {
  networkKey: string;
}

export interface RequestAccountExportPrivateKey {
  address: string;
  password: string;
}

export interface ResponseAccountExportPrivateKey {
  privateKey: string;
}

export interface RequestSeedCreateV2 {
  length?: SeedLengths;
  seed?: string;
  types?: Array<KeypairType>;
}

export interface RequestSeedValidateV2 {
  suri: string;
  types?: Array<KeypairType>;
}

export interface RequestAccountCreateSuriV2 {
  name: string;
  genesisHash?: string | null;
  password: string;
  suri: string;
  types?: Array<KeypairType>
}

export interface ResponseSeedCreateV2 {
  seed: string,
  addressMap: Record<KeypairType, string>
}

export interface RequestCheckTransfer {
  networkKey: string,
  from: string,
  to: string,
  value?: string,
  transferAll?: boolean
  token?: string
}

export interface RequestTransfer extends RequestCheckTransfer {
  password: string;
}

export type ResponseSeedValidateV2 = ResponseSeedCreateV2
export type ResponseAccountCreateSuriV2 = Record<KeypairType, string>
export type AccountRef = Array<string>
export type AccountRefMap = Record<string, AccountRef>

export type RequestPrice = null
export type RequestSubscribePrice = null
export type RequestBalance = null
export type RequestSubscribeBalance = null
export type RequestSubscribeBalancesVisibility = null
export type RequestCrowdloan = null
export type RequestSubscribeCrowdloan = null
export type RequestSubscribeNft = null
export type RequestSubscribeStaking = null
export type RequestSubscribeStakingReward = null
export type RequestNftForceUpdate = {
  collectionId: string,
  nft: NftItem,
  isSendingSelf: boolean,
  chain: string
}

export enum TransferErrorCode {
  INVALID_FROM_ADDRESS = 'invalidFromAccount',
  INVALID_TO_ADDRESS = 'invalidToAccount',
  NOT_ENOUGH_VALUE = 'notEnoughValue',
  INVALID_VALUE = 'invalidValue',
  INVALID_TOKEN = 'invalidToken',
  KEYRING_ERROR = 'keyringError',
  TRANSFER_ERROR = 'transferError',
  TIMEOUT = 'timeout',
  UNSUPPORTED = 'unsupported'
}

export type TransferError = {
  code: TransferErrorCode,
  data?: object,
  message: string
}

export interface ResponseCheckTransfer {
  errors?: Array<TransferError>,
  fromAccountFree: string,
  toAccountFree: string,
  estimateFee?: string,
  feeSymbol?: string // if undefined => use main token
}

export enum TransferStep {
  READY = 'ready',
  START = 'start',
  PROCESSING = 'processing',
  SUCCESS = 'success',
  ERROR = 'error'
}

type TxResultType = {
  change: string;
  changeSymbol?: string;
  fee?: string;
  feeSymbol?: string;
}

export interface ResponseTransfer {
  step: TransferStep,
  errors?: Array<TransferError>,
  extrinsicHash?: string,
  extrinsicStatus?: string,
  data?: object,
  txResult?: TxResultType,
  isFinalized?: boolean
}

export interface EvmNftTransactionRequest {
  networkKey: string,
  senderAddress: string,
  recipientAddress: string,
  params: Record<string, any>
}

export interface EvmNftTransaction {
  tx: Record<string, any> | null,
  estimatedFee: string | null
}

export interface EvmNftSubmitTransaction {
  senderAddress: string,
  password: string,
  recipientAddress: string,
  networkKey: string,
  rawTransaction: Record<string, any>
}

export interface EvmNftTransactionResponse {
  passwordError?: string | null,
  callHash?: string,
  status?: boolean,
  transactionHash?: string,
  txError?: boolean,
  isSendingSelf: boolean
}

export interface CustomEvmToken {
  name?: string,
  smartContract: string,
  symbol?: string,
  decimals?: number,
  chain: 'astarEvm' | 'moonbeam' | 'moonriver' | 'moonbase' | 'shidenEvm',
  type: 'erc20' | 'erc721'
}

export interface EvmTokenJson {
  erc20: CustomEvmToken[],
  erc721: CustomEvmToken[]
}

export interface _ServiceInfo {
  currentAccount: string,
  chainRegistry: Record<string, ChainRegistry>;
  customErc721Registry: CustomEvmToken[];
}

export interface DeleteEvmTokenParams {
  smartContract: string,
  chain: 'astarEvm' | 'moonbeam' | 'moonriver' | 'moonbase' | 'shidenEvm',
  type: 'erc20' | 'erc721'
}

<<<<<<< HEAD
export interface ValidateEvmTokenRequest {
  smartContract: string,
  chain: 'astarEvm' | 'moonbeam' | 'moonriver' | 'moonbase' | 'shidenEvm',
  type: 'erc20' | 'erc721'
}

export interface ValidateEvmTokenResponse {
  name: string,
  symbol: string,
  decimals?: number,
  isExist: boolean
=======
export interface SupportTransferResponse {
  supportTransfer: boolean;
  supportTransferAll: boolean;
}

export interface RequestFreeBalance {
  address: string,
  networkKey: string,
  token?: string
}

export interface RequestTransferCheckReferenceCount {
  address: string,
  networkKey: string
}

export interface RequestTransferCheckSupporting {
  networkKey: string,
  token: string
}

export interface RequestTransferExistentialDeposit {
  networkKey: string,
  token: string
}

export interface RequestSaveRecentAccount {
  accountId: string;
>>>>>>> f9a9f7c0
}

export interface KoniRequestSignatures {
  'pri(evmTokenState.validateEvmToken)': [ValidateEvmTokenRequest, ValidateEvmTokenResponse];
  'pri(evmTokenState.deleteMany)': [DeleteEvmTokenParams[], boolean];
  'pri(evmTokenState.upsertEvmTokenState)': [CustomEvmToken, boolean];
  'pri(evmTokenState.getEvmTokenState)': [null, EvmTokenJson];
  'pri(evmTokenState.getSubscription)': [null, EvmTokenJson, EvmTokenJson];
  'pri(evmNft.submitTransaction)': [EvmNftSubmitTransaction, EvmNftTransactionResponse, EvmNftTransactionResponse];
  'pri(evmNft.getTransaction)': [EvmNftTransactionRequest, EvmNftTransaction];
  'pri(nftTransfer.setNftTransfer)': [NftTransferExtra, boolean];
  'pri(nftTransfer.getNftTransfer)': [null, NftTransferExtra];
  'pri(nftTransfer.getSubscription)': [null, NftTransferExtra, NftTransferExtra];
  'pri(nft.forceUpdate)': [RequestNftForceUpdate, boolean];
  'pri(api.init)': [RequestApi, ApiInitStatus];
  'pri(staking.getStaking)': [null, StakingJson];
  'pri(staking.getSubscription)': [RequestSubscribeStaking, StakingJson, StakingJson];
  'pri(stakingReward.getStakingReward)': [null, StakingRewardJson];
  'pri(stakingReward.getSubscription)': [RequestSubscribeStakingReward, StakingRewardJson, StakingRewardJson];
  'pri(nft.getNft)': [null, NftJson];
  'pri(nft.getSubscription)': [RequestSubscribeNft, NftJson, NftJson];
  'pri(nftCollection.getNftCollection)': [null, NftCollectionJson];
  'pri(nftCollection.getSubscription)': [null, NftCollectionJson, NftCollectionJson];
  'pri(price.getPrice)': [RequestPrice, PriceJson];
  'pri(price.getSubscription)': [RequestSubscribePrice, PriceJson, PriceJson];
  'pri(balance.getBalance)': [RequestBalance, BalanceJson];
  'pri(balance.getSubscription)': [RequestSubscribeBalance, BalanceJson, BalanceJson];
  'pri(crowdloan.getCrowdloan)': [RequestCrowdloan, CrowdloanJson];
  'pri(crowdloan.getSubscription)': [RequestSubscribeCrowdloan, CrowdloanJson, CrowdloanJson];
  'pri(authorize.listV2)': [null, ResponseAuthorizeList];
  'pri(authorize.requestsV2)': [RequestAuthorizeSubscribe, boolean, AuthorizeRequest[]];
  'pri(authorize.approveV2)': [RequestAuthorizeApproveV2, boolean];
  'pri(authorize.changeSiteAll)': [RequestAuthorizationAll, boolean, AuthUrls];
  'pri(authorize.changeSite)': [RequestAuthorization, boolean, AuthUrls];
  'pri(authorize.changeSitePerAccount)': [RequestAuthorizationPerAccount, boolean, AuthUrls];
  'pri(authorize.forgetSite)': [RequestForgetSite, boolean, AuthUrls];
  'pri(authorize.forgetAllSite)': [null, boolean, AuthUrls];
  'pri(authorize.rejectV2)': [RequestAuthorizeReject, boolean];
  'pri(seed.createV2)': [RequestSeedCreateV2, ResponseSeedCreateV2];
  'pri(seed.validateV2)': [RequestSeedValidateV2, ResponseSeedValidateV2];
  'pri(accounts.create.suriV2)': [RequestAccountCreateSuriV2, ResponseAccountCreateSuriV2];
  'pri(accounts.checkTransfer)': [RequestCheckTransfer, ResponseCheckTransfer];
  'pri(accounts.transfer)': [RequestTransfer, Array<TransferError>, ResponseTransfer];
  'pri(derivation.createV2)': [RequestDeriveCreate, boolean];
  'pri(json.restoreV2)': [RequestJsonRestore, void];
  'pri(json.batchRestoreV2)': [RequestBatchRestore, void];
  'pri(accounts.exportPrivateKey)': [RequestAccountExportPrivateKey, ResponseAccountExportPrivateKey];
  'pri(accounts.subscribeWithCurrentAddress)': [RequestAccountSubscribe, boolean, AccountsWithCurrentAddress];
  'pri(accounts.subscribeAccountsInputAddress)': [RequestAccountSubscribe, string, OptionInputAddress];
  'pri(accounts.saveRecent)': [RequestSaveRecentAccount, SingleAddress];
  'pri(accounts.triggerSubscription)': [null, boolean];
  'pri(currentAccount.saveAddress)': [RequestCurrentAccountAddress, boolean, CurrentAccountInfo];
  'pri(currentAccount.changeBalancesVisibility)': [null, boolean, ResponseSettingsType];
  'pri(currentAccount.subscribeSettings)': [null, ResponseSettingsType, ResponseSettingsType];
  'pri(currentAccount.saveAccountAllLogo)': [string, boolean, ResponseSettingsType];
  'pri(networkMetadata.list)': [null, NetWorkMetadataDef[]];
  'pri(chainRegistry.getSubscription)': [null, Record<string, ChainRegistry>, Record<string, ChainRegistry>];
  'pri(transaction.history.getSubscription)': [null, Record<string, TransactionHistoryItemType[]>, Record<string, TransactionHistoryItemType[]>];
  'pri(transaction.history.add)': [RequestTransactionHistoryAdd, boolean, TransactionHistoryItemType[]];
  'pri(transfer.checkReferenceCount)': [RequestTransferCheckReferenceCount, boolean];
  'pri(transfer.checkSupporting)': [RequestTransferCheckSupporting, SupportTransferResponse];
  'pri(transfer.getExistentialDeposit)': [RequestTransferExistentialDeposit, string];
  'pri(subscription.cancel)': [string, boolean];
  'pri(freeBalance.subscribe)': [RequestFreeBalance, string, string];
  'pub(utils.getRandom)': [RandomTestRequest, number];
  'pub(accounts.listV2)': [RequestAccountList, InjectedAccount[]];
  'pub(accounts.subscribeV2)': [RequestAccountSubscribe, boolean, InjectedAccount[]];
}<|MERGE_RESOLUTION|>--- conflicted
+++ resolved
@@ -543,7 +543,6 @@
   type: 'erc20' | 'erc721'
 }
 
-<<<<<<< HEAD
 export interface ValidateEvmTokenRequest {
   smartContract: string,
   chain: 'astarEvm' | 'moonbeam' | 'moonriver' | 'moonbase' | 'shidenEvm',
@@ -555,7 +554,8 @@
   symbol: string,
   decimals?: number,
   isExist: boolean
-=======
+}
+
 export interface SupportTransferResponse {
   supportTransfer: boolean;
   supportTransferAll: boolean;
@@ -584,7 +584,6 @@
 
 export interface RequestSaveRecentAccount {
   accountId: string;
->>>>>>> f9a9f7c0
 }
 
 export interface KoniRequestSignatures {
