--- conflicted
+++ resolved
@@ -1069,16 +1069,13 @@
   'pub(utils.getRandom)': [RandomTestRequest, number];
   'pub(accounts.listV2)': [RequestAccountList, InjectedAccount[]];
   'pub(accounts.subscribeV2)': [RequestAccountSubscribe, boolean, InjectedAccount[]];
-<<<<<<< HEAD
-}
-
-export interface ApplicationMetadataType {
-  version: string;
-=======
 
   // EVM inject request
   'evm(events.subscribe)': [RequestEvmEvents, boolean, EvmEvent];
   'evm(request)': [RequestArguments, unknown];
   'evm(provider.send)': [RequestEvmProviderSend, string | number, ResponseEvmProviderSend]
->>>>>>> 4dba0e5d
+}
+
+export interface ApplicationMetadataType {
+  version: string;
 }