// Copyright 2019-2022 @polkadot/extension-koni authors & contributors
// SPDX-License-Identifier: Apache-2.0

import { ApiPromise } from '@polkadot/api';
import { SubmittableExtrinsicFunction } from '@polkadot/api/promise/types';
import { AccountJson, RequestAccountSubscribe, RequestCurrentAccountAddress } from '@polkadot/extension-base/background/types';
import { MetadataDefBase } from '@polkadot/extension-inject/types';
import { u128 } from '@polkadot/types';
import { Registry } from '@polkadot/types/types';
import { Keyring } from '@polkadot/ui-keyring';

export enum ApiInitStatus {
  SUCCESS,
  ALREADY_EXIST,
  NOT_SUPPORT
}

export interface StakingRewardItem {
  state: APIItemState
  name: string,
  chainId: string,
  latestReward?: string,
  accumulatedReward?: string
}

export interface StakingRewardJson {
  details: Array<StakingRewardItem>
}

export interface StakingItem {
  name: string,
  chainId: string,
  balance?: string,
  nativeToken: string,
  unit?: string,
  state: APIItemState
}

export interface StakingJson {
  ready?: boolean,
  details: Record<string, StakingItem>
}

export interface PriceJson {
  ready?: boolean,
  currency: string,
  priceMap: Record<string, number>
}

export enum APIItemState {
  PENDING = 'pending',
  READY = 'ready',
  CACHED = 'cached',
  ERROR = 'error',
  NOT_SUPPORT = 'not_support'
}

export enum CrowdloanParaState {
  ONGOING = 'ongoing',
  COMPLETED = 'completed',
  FAILED = 'failed'
}

export interface NftItem {
  id: string;
  name?: string;
  image?: string;
  external_url?: string;
  rarity?: string;
  collectionId?: string;
  description?: string;
  properties?: Record<any, any> | null;
}

export interface NftCollection {
  collectionId: string;
  collectionName?: string;
  image?: string;
  nftItems?: Array<NftItem>;
}

export interface NftJson {
  ready?: boolean;
  total: number;
  nftList: Array<NftCollection>;
}

export interface BalanceItem {
  state: APIItemState,
  free: string,
  reserved: string,
  miscFrozen: string,
  feeFrozen: string
}

export interface BalanceJson {
  details: Record<string, BalanceItem>
}

export interface CrowdloanItem {
  state: APIItemState,
  paraState?: CrowdloanParaState,
  contribute: string
}

export interface CrowdloanJson {
  details: Record<string, CrowdloanItem>
}

export interface ChainRegistry {
  chainDecimals: number[];
  chainTokens: string[];
}

export interface BalanceRPCItem {
  free: u128,
  reserved: u128,
  miscFrozen: u128,
  feeFrozen: u128
}

export interface BalanceRPCResponse {
  data: BalanceRPCItem
}

export interface DefaultFormatBalance {
  decimals?: number[] | number;
  unit?: string[] | string;
}

export interface ApiState {
  apiDefaultTx: SubmittableExtrinsicFunction;
  apiDefaultTxSudo: SubmittableExtrinsicFunction;
  isApiReady: boolean;
  isApiReadyOnce: boolean;
  isDevelopment?: boolean;
  isEthereum?: boolean;
  specName: string;
  specVersion: string;
  systemChain: string;
  systemName: string;
  systemVersion: string;
  registry: Registry;
  defaultFormatBalance: DefaultFormatBalance;
}

export interface ApiProps extends ApiState {
  api: ApiPromise;
  apiError?: string;
  apiUrl: string;
  isNotSupport?: boolean;
  isApiReadyOnce: boolean;
  isApiConnected: boolean;
  isEthereum: boolean;
  isApiInitialized: boolean;
  isReady: Promise<ApiProps>;
  apiRetry?: number;
  recoverConnect?: () => void;
  useEvmAddress?: boolean
}

export type NetWorkGroup = 'RELAY_CHAIN' | 'POLKADOT_PARACHAIN'| 'KUSAMA_PARACHAIN' | 'MAIN_NET' | 'TEST_NET' | 'UNKNOWN';

export interface NetWorkInfo {
  chain: string;
  genesisHash: string;
  icon?: string;
  ss58Format: number;
  chainType?: 'substrate' | 'ethereum';
  provider: string;
  groups: NetWorkGroup[];
  paraId?: number;
  isEthereum?: boolean;
  nativeToken?: string;
<<<<<<< HEAD
  decimals?: number;
=======
  crowdloanUrl?: string;
>>>>>>> 3eb67c0d
}

export interface NetWorkMetadataDef extends MetadataDefBase {
  networkKey: string;
  groups: NetWorkGroup[];
  isEthereum: boolean;
  paraId?: number;
  isAvailable: boolean;
}

export type CurrentNetworkInfo = {
  networkKey: string;
  networkPrefix: number;
  icon: string;
  genesisHash: string;
  isEthereum: boolean;
}

// all Accounts and the address of the current Account
export interface AccountsWithCurrentAddress {
  accounts: AccountJson[];
  currentAddress?: string;
}

export interface CurrentAccountInfo {
  address: string;
}

export interface RandomTestRequest {
  start: number;
  end: number;
}

export type PdotApi = {
  keyring: Keyring;
  apisMap: Record<string, ApiProps>;
}

export interface BackgroundWindow extends Window {
  pdotApi: PdotApi;
}

export interface TransactionHistoryItemType {
  time: number;
  networkKey: string;
  change: string;
  fee?: string;
  isSuccess: boolean;
  action: 'send' | 'received';
  extrinsicHash: string
}

export interface RequestTransactionHistoryGet {
  address: string;
  networkKey: string;
}

export interface RequestTransactionHistoryGetByMultiNetworks {
  address: string;
  networkKeys: string[];
}

export interface RequestTransactionHistoryAdd {
  address: string;
  networkKey: string;
  item: TransactionHistoryItemType;
}

export interface RequestApi {
  networkKey: string;
}

export type RequestPrice = null
export type RequestSubscribePrice = null
export type RequestBalance = null
export type RequestSubscribeBalance = null
export type RequestCrowdloan = null
export type RequestSubscribeCrowdloan = null
export type RequestSubscribeNft = null
export type RequestSubscribeStaking = null
export type RequestSubscribeStakingReward = null

export interface KoniRequestSignatures {
  'pri(api.init)': [RequestApi, ApiInitStatus];
  'pri(staking.getStaking)': [null, StakingJson]
  'pri(staking.getSubscription)': [RequestSubscribeStaking, StakingJson, StakingJson]
  'pri(stakingReward.getStakingReward)': [null, StakingRewardJson]
  'pri(stakingReward.getSubscription)': [RequestSubscribeStakingReward, StakingRewardJson, StakingRewardJson]
  'pri(nft.getNft)': [null, NftJson],
  'pri(nft.getSubscription)': [RequestSubscribeNft, NftJson, NftJson]
  'pri(price.getPrice)': [RequestPrice, PriceJson]
  'pri(price.getSubscription)': [RequestSubscribePrice, PriceJson, PriceJson],
  'pri(balance.getBalance)': [RequestBalance, BalanceJson],
  'pri(balance.getSubscription)': [RequestSubscribeBalance, BalanceJson, BalanceJson],
  'pri(crowdloan.getCrowdloan)': [RequestCrowdloan, CrowdloanJson],
  'pri(crowdloan.getSubscription)': [RequestSubscribeCrowdloan, CrowdloanJson, CrowdloanJson],
  'pri(accounts.subscribeWithCurrentAddress)': [RequestAccountSubscribe, boolean, AccountsWithCurrentAddress];
  'pri(accounts.triggerSubscription)': [null, boolean];
  'pri(currentAccount.saveAddress)': [RequestCurrentAccountAddress, boolean];
  'pri(networkMetadata.list)': [null, NetWorkMetadataDef[]],
  'pri(chainRegistry.getSubscription)': [null, Record<string, ChainRegistry>, Record<string, ChainRegistry>],
  'pri(transaction.history.get)': [RequestTransactionHistoryGet, boolean, TransactionHistoryItemType[]];
  'pri(transaction.history.getByMultiNetwork)': [RequestTransactionHistoryGetByMultiNetworks, boolean, TransactionHistoryItemType[]];
  'pri(transaction.history.add)': [RequestTransactionHistoryAdd, boolean, TransactionHistoryItemType[]];
  'pub(utils.getRandom)': [RandomTestRequest, number]
}<|MERGE_RESOLUTION|>--- conflicted
+++ resolved
@@ -172,11 +172,8 @@
   paraId?: number;
   isEthereum?: boolean;
   nativeToken?: string;
-<<<<<<< HEAD
+  crowdloanUrl?: string;
   decimals?: number;
-=======
-  crowdloanUrl?: string;
->>>>>>> 3eb67c0d
 }
 
 export interface NetWorkMetadataDef extends MetadataDefBase {
