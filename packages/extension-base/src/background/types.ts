// Copyright 2019-2022 @polkadot/extension authors & contributors
// SPDX-License-Identifier: Apache-2.0

/* eslint-disable no-use-before-define */

import type { InjectedAccount, InjectedMetadataKnown, MetadataDef, ProviderList, ProviderMeta } from '@polkadot/extension-inject/types';
import type { KeyringPair, KeyringPair$Json, KeyringPair$Meta } from '@polkadot/keyring/types';
import type { JsonRpcResponse } from '@polkadot/rpc-provider/types';
import type { SignerPayloadJSON, SignerPayloadRaw } from '@polkadot/types/types';
import type { KeyringPairs$Json } from '@polkadot/ui-keyring/types';
import type { HexString } from '@polkadot/util/types';
import type { KeypairType } from '@polkadot/util-crypto/types';

import { KoniRequestSignatures } from '@polkadot/extension-base/background/KoniTypes';
import { TypeRegistry } from '@polkadot/types';

import { ALLOWED_PATH } from '../defaults';
import { AuthUrls } from './handlers/State';

type KeysWithDefinedValues<T> = {
  [K in keyof T]: T[K] extends undefined ? never : K
}[keyof T];

type NoUndefinedValues<T> = {
  [K in KeysWithDefinedValues<T>]: T[K]
};

type IsNull<T, K extends keyof T> = { [K1 in Exclude<keyof T, K>]: T[K1] } & T[K] extends null ? K : never;

type NullKeys<T> = { [K in keyof T]: IsNull<T, K> }[keyof T];

export type SeedLengths = 12 | 24;

export interface AccountJson extends KeyringPair$Meta {
  address: string;
  genesisHash?: string | null;
  isExternal?: boolean;
  isHardware?: boolean;
  isHidden?: boolean;
  name?: string;
  parentAddress?: string;
  suri?: string;
  type?: KeypairType;
  whenCreated?: number;
}

<<<<<<< HEAD
=======
export interface DefaultFormatBalance {
  decimals?: number[] | number;
  unit?: string[] | string;
}

export interface ApiState {
  apiDefaultTx: SubmittableExtrinsicFunction;
  apiDefaultTxSudo: SubmittableExtrinsicFunction;
  isApiReady: boolean;
  isDevelopment?: boolean;
  isEthereum?: boolean;
  specName: string;
  specVersion: string;
  systemChain: string;
  systemName: string;
  systemVersion: string;
  registry: Registry;
  defaultFormatBalance: DefaultFormatBalance;
}

export type NetWorkGroup = 'RELAY_CHAIN' | 'POLKADOT_PARACHAIN'| 'KUSAMA_PARACHAIN' | 'NOT_SURE';

export interface NetWorkInfo {
  chain: string;
  genesisHash: string;
  icon?: string;
  ss58Format: number;
  chainType?: 'substrate' | 'ethereum';
  provider: string;
  group: NetWorkGroup;
  paraId?: number;
  isEthereum?: boolean;
}

export interface NetWorkMetadataDef extends MetadataDefBase {
  networkKey: string;
  group: string
  isEthereum: boolean;
}

export interface ApiProps extends ApiState {
  api: ApiPromise;
  apiError?: string;
  apiUrl: string;
  isNotSupport?: boolean;
  isApiConnected: boolean;
  isApiInitialized: boolean;
  isReady: Promise<ApiProps>;
}

export type PdotApi = {
  keyring: Keyring;
  apisMap: Record<string, ApiProps>;
}

export interface BackgroundWindow extends Window {
  pdotApi: PdotApi;
}

// all Accounts and the address of the current Account
export interface AccountsWithCurrentAddress {
  accounts: AccountJson[];
  currentAddress?: string;
}

export interface CurrentAccountInfo {
  address: string;
}

>>>>>>> b14f448d
export type AccountWithChildren = AccountJson & {
  children?: AccountWithChildren[];
}

export type AccountsContext = {
  accounts: AccountJson[];
  hierarchy: AccountWithChildren[];
  master?: AccountJson;
}

export type CurrentAccContext = {
  currentAccount: AccountJson | null;
  setCurrentAccount: (account: AccountJson | null) => void;
}

export type CurrentNetworkInfo = {
  networkKey: string;
  networkPrefix: number;
  icon: string;
  genesisHash: string;
  isEthereum: boolean;
}

export type AccNetworkContext = {
  network: CurrentNetworkInfo;
  setNetwork: (network: CurrentNetworkInfo) => void;
}

export interface AuthorizeRequest {
  id: string;
  request: RequestAuthorizeTab;
  url: string;
}

export interface MetadataRequest {
  id: string;
  request: MetadataDef;
  url: string;
}

export interface SigningRequest {
  account: AccountJson;
  id: string;
  request: RequestSign;
  url: string;
}

// [MessageType]: [RequestType, ResponseType, SubscriptionMessageType?]
export interface RequestSignatures extends KoniRequestSignatures {
  // private/internal requests, i.e. from a popup
  'pri(accounts.create.external)': [RequestAccountCreateExternal, boolean];
  'pri(accounts.create.hardware)': [RequestAccountCreateHardware, boolean];
  'pri(accounts.create.suri)': [RequestAccountCreateSuri, boolean];
  'pri(accounts.create.suriV2)': [RequestAccountCreateSuri, boolean];
  'pri(accounts.edit)': [RequestAccountEdit, boolean];
  'pri(accounts.export)': [RequestAccountExport, ResponseAccountExport];
  'pri(accounts.batchExport)': [RequestAccountBatchExport, ResponseAccountsExport]
  'pri(accounts.forget)': [RequestAccountForget, boolean];
  'pri(accounts.show)': [RequestAccountShow, boolean];
  'pri(accounts.tie)': [RequestAccountTie, boolean];
  'pri(accounts.subscribe)': [RequestAccountSubscribe, boolean, AccountJson[]];
  'pri(accounts.validate)': [RequestAccountValidate, boolean];
  'pri(accounts.changePassword)': [RequestAccountChangePassword, boolean];
  'pri(currentAccount.saveAddress)': [RequestCurrentAccountAddress, boolean];
  'pri(authorize.approve)': [RequestAuthorizeApprove, boolean];
  'pri(authorize.list)': [null, ResponseAuthorizeList];
  'pri(authorize.reject)': [RequestAuthorizeReject, boolean];
  'pri(authorize.requests)': [RequestAuthorizeSubscribe, boolean, AuthorizeRequest[]];
  'pri(authorize.toggle)': [string, ResponseAuthorizeList];
  'pri(derivation.create)': [RequestDeriveCreate, boolean];
  'pri(derivation.createV2)': [RequestDeriveCreate, boolean];
  'pri(derivation.validate)': [RequestDeriveValidate, ResponseDeriveValidate];
  'pri(json.restore)': [RequestJsonRestore, void];
  'pri(json.batchRestore)': [RequestBatchRestore, void];
  'pri(json.validate.password)': []
  'pri(json.restoreV2)': [RequestJsonRestore, void];
  'pri(json.batchRestoreV2)': [RequestBatchRestore, void];
  'pri(json.account.info)': [KeyringPair$Json, ResponseJsonGetAccountInfo];
  'pri(metadata.approve)': [RequestMetadataApprove, boolean];
  'pri(metadata.get)': [string | null, MetadataDef | null];
  'pri(metadata.reject)': [RequestMetadataReject, boolean];
  'pri(metadata.requests)': [RequestMetadataSubscribe, boolean, MetadataRequest[]];
  'pri(metadata.list)': [null, MetadataDef[]];
  'pri(seed.create)': [RequestSeedCreate, ResponseSeedCreate];
  'pri(seed.validate)': [RequestSeedValidate, ResponseSeedValidate];
  'pri(settings.notification)': [string, boolean];
  'pri(signing.approve.password)': [RequestSigningApprovePassword, boolean];
  'pri(signing.approve.signature)': [RequestSigningApproveSignature, boolean];
  'pri(signing.cancel)': [RequestSigningCancel, boolean];
  'pri(signing.isLocked)': [RequestSigningIsLocked, ResponseSigningIsLocked];
  'pri(signing.requests)': [RequestSigningSubscribe, boolean, SigningRequest[]];
  'pri(window.open)': [AllowedPath, boolean];
  // public/external requests, i.e. from a page
  'pub(accounts.list)': [RequestAccountList, InjectedAccount[]];
  'pub(accounts.subscribe)': [RequestAccountSubscribe, boolean, InjectedAccount[]];
  'pub(authorize.tab)': [RequestAuthorizeTab, null];
  'pub(bytes.sign)': [SignerPayloadRaw, ResponseSigning];
  'pub(extrinsic.sign)': [SignerPayloadJSON, ResponseSigning];
  'pub(metadata.list)': [null, InjectedMetadataKnown[]];
  'pub(metadata.provide)': [MetadataDef, boolean];
  'pub(phishing.redirectIfDenied)': [null, boolean];
  'pub(rpc.listProviders)': [void, ResponseRpcListProviders];
  'pub(rpc.send)': [RequestRpcSend, JsonRpcResponse];
  'pub(rpc.startProvider)': [string, ProviderMeta];
  'pub(rpc.subscribe)': [RequestRpcSubscribe, number, JsonRpcResponse];
  'pub(rpc.subscribeConnected)': [null, boolean, boolean];
  'pub(rpc.unsubscribe)': [RequestRpcUnsubscribe, boolean];
}

export type MessageTypes = keyof RequestSignatures;

// Requests

export type RequestTypes = {
  [MessageType in keyof RequestSignatures]: RequestSignatures[MessageType][0]
};

export type MessageTypesWithNullRequest = NullKeys<RequestTypes>

export interface TransportRequestMessage<TMessageType extends MessageTypes> {
  id: string;
  message: TMessageType;
  origin: 'page' | 'extension';
  request: RequestTypes[TMessageType];
}

export interface RequestAuthorizeTab {
  origin: string;
}

export interface RequestApi {
  networkKey: string;
}

export interface RequestAuthorizeApprove {
  id: string;
}

export interface RequestAuthorizeReject {
  id: string;
}

export type RequestAuthorizeSubscribe = null;

export interface RequestMetadataApprove {
  id: string;
}

export interface RequestCurrentAccountAddress {
  address: string;
}

export interface RequestMetadataReject {
  id: string;
}

export type RequestMetadataSubscribe = null;

export interface RequestAccountCreateExternal {
  address: string;
  genesisHash?: string | null;
  name: string;
}

export interface RequestAccountCreateSuri {
  name: string;
  genesisHash?: string | null;
  password: string;
  suri: string;
  type?: KeypairType;
}

export interface RequestAccountCreateHardware {
  accountIndex: number;
  address: string;
  addressOffset: number;
  genesisHash: string;
  hardwareType: string;
  name: string;
}

export interface RequestAccountChangePassword {
  address: string;
  oldPass: string;
  newPass: string;
}

export interface RequestAccountEdit {
  address: string;
  genesisHash?: string | null;
  name: string;
}

export interface RequestAccountForget {
  address: string;
}

export interface RequestAccountShow {
  address: string;
  isShowing: boolean;
}

export interface RequestAccountTie {
  address: string;
  genesisHash: string | null;
}

export interface RequestAccountValidate {
  address: string;
  password: string;
}

export interface RequestDeriveCreate {
  name: string;
  genesisHash?: string | null;
  suri: string;
  parentAddress: string;
  parentPassword: string;
  password: string;
}

export interface RequestDeriveValidate {
  suri: string;
  parentAddress: string;
  parentPassword: string;
}

export interface RequestAccountExport {
  address: string;
  password: string;
}

export interface RequestAccountBatchExport {
  addresses: string[];
  password: string;
}

export interface RequestAccountList {
  anyType?: boolean;
}

export type RequestAccountSubscribe = null;

export interface RequestRpcSend {
  method: string;
  params: unknown[];
}

export interface RequestRpcSubscribe extends RequestRpcSend {
  type: string;
}

export interface RequestRpcUnsubscribe {
  method: string;
  subscriptionId: number | string;
  type: string;
}

export interface RequestSigningApprovePassword {
  id: string;
  password?: string;
  savePass: boolean;
}

export interface RequestSigningApproveSignature {
  id: string;
  signature: HexString;
}

export interface RequestSigningCancel {
  id: string;
}

export interface RequestSigningIsLocked {
  id: string;
}

export interface ResponseSigningIsLocked {
  isLocked: boolean;
  remainingTime: number;
}

export type RequestSigningSubscribe = null;

export interface RequestSeedCreate {
  length?: SeedLengths;
  seed?: string;
  type?: KeypairType;
}

export interface RequestSeedValidate {
  suri: string;
  type?: KeypairType;
}

// Responses

export type ResponseTypes = {
  [MessageType in keyof RequestSignatures]: RequestSignatures[MessageType][1]
};

export type ResponseType<TMessageType extends keyof RequestSignatures> = RequestSignatures[TMessageType][1];

interface TransportResponseMessageSub<TMessageType extends MessageTypesWithSubscriptions> {
  error?: string;
  id: string;
  response?: ResponseTypes[TMessageType];
  subscription?: SubscriptionMessageTypes[TMessageType];
}

interface TransportResponseMessageNoSub<TMessageType extends MessageTypesWithNoSubscriptions> {
  error?: string;
  id: string;
  response?: ResponseTypes[TMessageType];
}

export type TransportResponseMessage<TMessageType extends MessageTypes> =
  TMessageType extends MessageTypesWithNoSubscriptions
    ? TransportResponseMessageNoSub<TMessageType>
    : TMessageType extends MessageTypesWithSubscriptions
      ? TransportResponseMessageSub<TMessageType>
      : never;

export interface ResponseSigning {
  id: string;
  signature: HexString;
}

export interface ResponseDeriveValidate {
  address: string;
  suri: string;
}

export interface ResponseSeedCreate {
  address: string;
  seed: string;
}

export interface ResponseSeedValidate {
  address: string;
  suri: string;
}

export interface ResponseAccountExport {
  exportedJson: KeyringPair$Json;
}

export interface ResponseAccountsExport {
  exportedJson: KeyringPairs$Json;
}

export type ResponseRpcListProviders = ProviderList;

// Subscriptions

export type SubscriptionMessageTypes = NoUndefinedValues<{
  [MessageType in keyof RequestSignatures]: RequestSignatures[MessageType][2]
}>;

export type MessageTypesWithSubscriptions = keyof SubscriptionMessageTypes;
export type MessageTypesWithNoSubscriptions = Exclude<MessageTypes, keyof SubscriptionMessageTypes>

export interface RequestSign {
  readonly payload: SignerPayloadJSON | SignerPayloadRaw;

  sign (registry: TypeRegistry, pair: KeyringPair): { signature: HexString };
}

export interface RequestJsonRestore {
  file: KeyringPair$Json;
  password: string;
  address: string;
}

export interface RequestBatchRestore {
  file: KeyringPairs$Json;
  password: string;
  address: string;
}

export interface ResponseJsonRestore {
  error: string | null;
}

export type AllowedPath = typeof ALLOWED_PATH[number];

export interface ResponseJsonGetAccountInfo {
  address: string;
  name: string;
  genesisHash: string;
  type: KeypairType;
}

export interface ResponseAuthorizeList {
  list: AuthUrls;
}

export interface TransactionHistoryItemType {
  time: number;
  networkKey: string;
  change: string;
  fee?: string;
  isSuccess: boolean;
  action: 'send' | 'received';
  extrinsicHash: string
}

export interface RequestTransactionHistoryGet {
  address: string;
  networkKey: string;
}

export interface RequestTransactionHistoryGetByMultiNetworks {
  address: string;
  networkKeys: string[];
}

export interface RequestTransactionHistoryAdd {
  address: string;
  networkKey: string;
  item: TransactionHistoryItemType;
}<|MERGE_RESOLUTION|>--- conflicted
+++ resolved
@@ -3,16 +3,19 @@
 
 /* eslint-disable no-use-before-define */
 
-import type { InjectedAccount, InjectedMetadataKnown, MetadataDef, ProviderList, ProviderMeta } from '@polkadot/extension-inject/types';
+import type { InjectedAccount, InjectedMetadataKnown, MetadataDef, MetadataDefBase, ProviderList, ProviderMeta } from '@polkadot/extension-inject/types';
 import type { KeyringPair, KeyringPair$Json, KeyringPair$Meta } from '@polkadot/keyring/types';
 import type { JsonRpcResponse } from '@polkadot/rpc-provider/types';
-import type { SignerPayloadJSON, SignerPayloadRaw } from '@polkadot/types/types';
+import type { Registry, SignerPayloadJSON, SignerPayloadRaw } from '@polkadot/types/types';
 import type { KeyringPairs$Json } from '@polkadot/ui-keyring/types';
 import type { HexString } from '@polkadot/util/types';
 import type { KeypairType } from '@polkadot/util-crypto/types';
 
+import { ApiPromise } from '@polkadot/api';
+import { SubmittableExtrinsicFunction } from '@polkadot/api/promise/types';
 import { KoniRequestSignatures } from '@polkadot/extension-base/background/KoniTypes';
 import { TypeRegistry } from '@polkadot/types';
+import { Keyring } from '@polkadot/ui-keyring';
 
 import { ALLOWED_PATH } from '../defaults';
 import { AuthUrls } from './handlers/State';
@@ -44,8 +47,6 @@
   whenCreated?: number;
 }
 
-<<<<<<< HEAD
-=======
 export interface DefaultFormatBalance {
   decimals?: number[] | number;
   unit?: string[] | string;
@@ -115,7 +116,6 @@
   address: string;
 }
 
->>>>>>> b14f448d
 export type AccountWithChildren = AccountJson & {
   children?: AccountWithChildren[];
 }
@@ -179,6 +179,7 @@
   'pri(accounts.subscribe)': [RequestAccountSubscribe, boolean, AccountJson[]];
   'pri(accounts.validate)': [RequestAccountValidate, boolean];
   'pri(accounts.changePassword)': [RequestAccountChangePassword, boolean];
+  'pri(accounts.getAllWithCurrentAddress)': [RequestAccountSubscribe, boolean, AccountsWithCurrentAddress];
   'pri(currentAccount.saveAddress)': [RequestCurrentAccountAddress, boolean];
   'pri(authorize.approve)': [RequestAuthorizeApprove, boolean];
   'pri(authorize.list)': [null, ResponseAuthorizeList];
