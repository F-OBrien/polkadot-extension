// Copyright 2019-2022 @polkadot/extension authors & contributors
// SPDX-License-Identifier: Apache-2.0

/* eslint-disable no-use-before-define */

import type { JsonRpcResponse } from '@polkadot/rpc-provider/types';

import { TypeRegistry } from '@polkadot/types';
import type { SignerPayloadJSON, SignerPayloadRaw } from '@polkadot/types/types';
import type { KeypairType } from '@polkadot/util-crypto/types';
import type { HexString } from '@polkadot/util/types';

import { CurrentNetworkInfo, KoniRequestSignatures, NetworkJson } from '@subwallet/extension-base/background/KoniTypes';
import { SigningRequest } from '@subwallet/extension-base/services/request-service/types';
import type { InjectedAccount, InjectedMetadataKnown, MetadataDef, ProviderList, ProviderMeta } from '@subwallet/extension-inject/types';
import type { KeyringPair, KeyringPair$Json, KeyringPair$Meta } from '@subwallet/keyring/types';
import type { KeyringPairs$Json } from '@subwallet/ui-keyring/types';

import { ALLOWED_PATH } from '../defaults';
import { AuthUrls } from './handlers/State';

type KeysWithDefinedValues<T> = {
  [K in keyof T]: T[K] extends undefined ? never : K
}[keyof T];

type NoUndefinedValues<T> = {
  [K in KeysWithDefinedValues<T>]: T[K]
};

type IsNull<T, K extends keyof T> = { [K1 in Exclude<keyof T, K>]: T[K1] } & T[K] extends null ? K : never;

type NullKeys<T> = { [K in keyof T]: IsNull<T, K> }[keyof T];

export type SeedLengths = 12 | 24;

export interface AccountJson extends KeyringPair$Meta {
  address: string;
  genesisHash?: string | null;
  originGenesisHash?: string | null;
  isExternal?: boolean;
  isHardware?: boolean;
  isHidden?: boolean;
  name?: string;
  parentAddress?: string;
  suri?: string;
  type?: KeypairType;
  whenCreated?: number;
  isReadOnly?: boolean;
  isMasterAccount?: boolean;
  isMasterPassword?: boolean;
}

// all Accounts and the address of the current Account
export interface AccountsWithCurrentAddress {
  accounts: AccountJson[];
  currentAddress?: string;
}

export interface CurrentAccountInfo {
  address: string;
}

export type AccountWithChildren = AccountJson & {
  children?: AccountWithChildren[];
}

export interface FindAccountFunction{
  (networkMap: Record<string, NetworkJson>, address: string, genesisHash?: string): AccountJson | undefined;
}

export type AccountsContext = {
  accounts: AccountJson[];
  hierarchy: AccountWithChildren[];
  master?: AccountJson;
}

export type CurrentAccContext = {
  currentAccount: AccountJson | null;
  setCurrentAccount: (account: AccountJson | null) => void;
}

export type AccNetworkContext = {
  network: CurrentNetworkInfo;
  setNetwork: (network: CurrentNetworkInfo) => void;
}

export interface ConfirmationRequestBase {
  id: string;
  url: string;
}

export interface AuthorizeRequest extends ConfirmationRequestBase{
  request: RequestAuthorizeTab;
}

export interface MetadataRequest extends ConfirmationRequestBase{
  request: MetadataDef;
}

<<<<<<< HEAD
=======
export interface SigningRequest extends ConfirmationRequestBase{
  account: AccountJson;
  request: RequestSign;
}

>>>>>>> 5bddc6a2
// [MessageType]: [RequestType, ResponseType, SubscriptionMessageType?]
export interface RequestSignatures extends KoniRequestSignatures {
  // private/internal requests, i.e. from a popup
  'pri(accounts.create.external)': [RequestAccountCreateExternal, boolean];
  'pri(accounts.create.hardware)': [RequestAccountCreateHardware, boolean];
  'pri(accounts.create.suri)': [RequestAccountCreateSuri, boolean];
  'pri(accounts.edit)': [RequestAccountEdit, boolean];
  'pri(accounts.export)': [RequestAccountExport, ResponseAccountExport];
  'pri(accounts.batchExport)': [RequestAccountBatchExport, ResponseAccountsExport]
  'pri(accounts.forget)': [RequestAccountForget, boolean];
  'pri(accounts.show)': [RequestAccountShow, boolean];
  'pri(accounts.tie)': [RequestAccountTie, boolean];
  'pri(accounts.subscribe)': [RequestAccountSubscribe, AccountJson[], AccountJson[]];
  'pri(accounts.validate)': [RequestAccountValidate, boolean];
  'pri(accounts.changePassword)': [RequestAccountChangePassword, boolean];
  'pri(authorize.approve)': [RequestAuthorizeApprove, boolean];
  'pri(authorize.list)': [null, ResponseAuthorizeList];
  'pri(authorize.reject)': [RequestAuthorizeReject, boolean];
  'pri(authorize.requests)': [RequestAuthorizeSubscribe, boolean, AuthorizeRequest[]];
  'pri(authorize.toggle)': [string, ResponseAuthorizeList];
  'pri(derivation.create)': [RequestDeriveCreate, boolean];
  'pri(derivation.validate)': [RequestDeriveValidate, ResponseDeriveValidate];
  'pri(json.restore)': [RequestJsonRestore, void];
  'pri(json.batchRestore)': [RequestBatchRestore, void];
  'pri(json.validate.password)': [];
  'pri(json.account.info)': [KeyringPair$Json, ResponseJsonGetAccountInfo];
  'pri(metadata.approve)': [RequestMetadataApprove, boolean];
  'pri(metadata.get)': [string | null, MetadataDef | null];
  'pri(metadata.reject)': [RequestMetadataReject, boolean];
  'pri(metadata.requests)': [RequestMetadataSubscribe, boolean, MetadataRequest[]];
  'pri(metadata.list)': [null, MetadataDef[]];
  'pri(seed.create)': [RequestSeedCreate, ResponseSeedCreate];
  'pri(seed.validate)': [RequestSeedValidate, ResponseSeedValidate];
  'pri(settings.notification)': [string, boolean];
  'pri(signing.approve.password)': [RequestSigningApprovePassword, boolean];
  'pri(signing.approve.signature)': [RequestSigningApproveSignature, boolean];
  'pri(signing.cancel)': [RequestSigningCancel, boolean];
  'pri(signing.isLocked)': [RequestSigningIsLocked, ResponseSigningIsLocked];
  'pri(signing.requests)': [RequestSigningSubscribe, boolean, SigningRequest[]];
  'pri(window.open)': [AllowedPath, boolean];
  // public/external requests, i.e. from a page
  'pub(accounts.list)': [RequestAccountList, InjectedAccount[]];
  'pub(accounts.subscribe)': [RequestAccountSubscribe, boolean, InjectedAccount[]];
  'pub(authorize.tab)': [RequestAuthorizeTab, null];
  'pub(authorize.tabV2)': [RequestAuthorizeTab, null];
  'pub(bytes.sign)': [SignerPayloadRaw, ResponseSigning];
  'pub(extrinsic.sign)': [SignerPayloadJSON, ResponseSigning];
  'pub(metadata.list)': [null, InjectedMetadataKnown[]];
  'pub(metadata.provide)': [MetadataDef, boolean];
  'pub(phishing.redirectIfDenied)': [null, boolean];
  'pub(rpc.listProviders)': [void, ResponseRpcListProviders];
  'pub(rpc.send)': [RequestRpcSend, JsonRpcResponse];
  'pub(rpc.startProvider)': [string, ProviderMeta];
  'pub(rpc.subscribe)': [RequestRpcSubscribe, number, JsonRpcResponse];
  'pub(rpc.subscribeConnected)': [null, boolean, boolean];
  'pub(rpc.unsubscribe)': [RequestRpcUnsubscribe, boolean];
}

export type MessageTypes = keyof RequestSignatures;

// Requests

export type RequestTypes = {
  [MessageType in keyof RequestSignatures]: RequestSignatures[MessageType][0]
};

export type MessageTypesWithNullRequest = NullKeys<RequestTypes>

export interface TransportRequestMessage<TMessageType extends MessageTypes> {
  id: string;
  message: TMessageType;
  origin: 'page' | 'extension' | string;
  request: RequestTypes[TMessageType];
}

export type AccountAuthType = 'substrate' | 'evm' | 'both';

export interface RequestAuthorizeTab {
  origin: string;
  accountAuthType?: AccountAuthType;
  allowedAccounts?: string[]
  reConfirm?: boolean
}

export interface RequestAuthorizeApprove {
  id: string;
}

export interface RequestAuthorizeReject {
  id: string;
}

export interface RequestAuthorizeCancel {
  id: string;
}

export type RequestAuthorizeSubscribe = null;

export interface RequestMetadataApprove {
  id: string;
}

export interface RequestCurrentAccountAddress {
  address: string;
}

export interface RequestMetadataReject {
  id: string;
}

export type RequestMetadataSubscribe = null;

export interface RequestAccountCreateExternal {
  address: string;
  genesisHash?: string | null;
  name: string;
}

export interface RequestAccountCreateSuri {
  name: string;
  genesisHash?: string | null;
  password: string;
  suri: string;
  type?: KeypairType;
}

export interface RequestAccountCreateHardware {
  accountIndex: number;
  address: string;
  addressOffset: number;
  genesisHash: string;
  hardwareType: string;
  name: string;
}

export interface RequestAccountChangePassword {
  address: string;
  oldPass: string;
  newPass: string;
}

export interface RequestAccountEdit {
  address: string;
  genesisHash?: string | null;
  name: string;
}

export interface RequestAccountForget {
  address: string;
}

export interface RequestAccountShow {
  address: string;
  isShowing: boolean;
}

export interface RequestAccountTie {
  address: string;
  genesisHash: string | null;
}

export interface RequestAccountValidate {
  address: string;
  password: string;
}

export interface RequestDeriveCreate {
  name: string;
  genesisHash?: string | null;
  suri: string;
  parentAddress: string;
  parentPassword: string;
  password: string;
}

export interface RequestDeriveValidate {
  suri: string;
  parentAddress: string;
  parentPassword: string;
}

export interface RequestAccountExport {
  address: string;
  password: string;
}

export interface RequestAccountBatchExport {
  addresses: string[];
  password: string;
}

export interface RequestAccountList {
  anyType?: boolean;
  accountAuthType?: AccountAuthType
}

export interface RequestAccountSubscribe {
  accountAuthType?: AccountAuthType
}

export interface RequestRpcSend {
  method: string;
  params: unknown[];
}

export interface RequestRpcSubscribe extends RequestRpcSend {
  type: string;
}

export interface RequestRpcUnsubscribe {
  method: string;
  subscriptionId: number | string;
  type: string;
}

export interface RequestSigningApprovePassword {
  id: string;
  password?: string;
  savePass: boolean;
}

export interface RequestSigningApproveSignature {
  id: string;
  signature: HexString;
}

export interface RequestSigningCancel {
  id: string;
}

export interface RequestSigningIsLocked {
  id: string;
}

export interface ResponseSigningIsLocked {
  isLocked: boolean;
  remainingTime: number;
}

export type RequestSigningSubscribe = null;

export interface RequestSeedCreate {
  length?: SeedLengths;
  seed?: string;
  type?: KeypairType;
}

export interface RequestSeedValidate {
  suri: string;
  type?: KeypairType;
}

// Responses

export type ResponseTypes = {
  [MessageType in keyof RequestSignatures]: RequestSignatures[MessageType][1]
};

export type ResponseType<TMessageType extends keyof RequestSignatures> = RequestSignatures[TMessageType][1];

interface TransportResponseMessageSub<TMessageType extends MessageTypesWithSubscriptions> {
  error?: string;
  errorCode?: number,
  errorData?: unknown,
  id: string;
  response?: ResponseTypes[TMessageType];
  subscription?: SubscriptionMessageTypes[TMessageType];
}

interface TransportResponseMessageNoSub<TMessageType extends MessageTypesWithNoSubscriptions> {
  error?: string;
  errorCode?: number,
  errorData?: unknown,
  id: string;
  response?: ResponseTypes[TMessageType];
}

export type TransportResponseMessage<TMessageType extends MessageTypes> =
  TMessageType extends MessageTypesWithNoSubscriptions
    ? TransportResponseMessageNoSub<TMessageType>
    : TMessageType extends MessageTypesWithSubscriptions
      ? TransportResponseMessageSub<TMessageType>
      : never;

export interface ResponseSigning {
  id: string;
  signature: HexString;
}

export interface ResponseDeriveValidate {
  address: string;
  suri: string;
}

export interface ResponseSeedCreate {
  address: string;
  seed: string;
}

export interface ResponseSeedValidate {
  address: string;
  suri: string;
}

export interface ResponseAccountExport {
  exportedJson: KeyringPair$Json;
}

export interface ResponseAccountsExport {
  exportedJson: KeyringPairs$Json;
}

export type ResponseRpcListProviders = ProviderList;

// Subscriptions

export type SubscriptionMessageTypes = NoUndefinedValues<{
  [MessageType in keyof RequestSignatures]: RequestSignatures[MessageType][2]
}>;

export type MessageTypesWithSubscriptions = keyof SubscriptionMessageTypes;
export type MessageTypesWithNoSubscriptions = Exclude<MessageTypes, keyof SubscriptionMessageTypes>

export interface RequestSign {
  readonly payload: SignerPayloadJSON | SignerPayloadRaw;

  sign (registry: TypeRegistry, pair: KeyringPair): { signature: HexString };
}

export interface RequestJsonRestore {
  file: KeyringPair$Json;
  password: string;
  address: string;
}

export interface RequestBatchRestore {
  file: KeyringPairs$Json;
  password: string;
  address: string;
}

export interface ResponseJsonRestore {
  error: string | null;
}

export type AllowedPath = typeof ALLOWED_PATH[number];

export interface ResponseJsonGetAccountInfo {
  address: string;
  name: string;
  genesisHash: string;
  type: KeypairType;
}

export interface ResponseAuthorizeList {
  list: AuthUrls;
}

export interface Resolver<T> {
  reject: (error: Error) => void;
  resolve: (result: T) => void;
}<|MERGE_RESOLUTION|>--- conflicted
+++ resolved
@@ -97,14 +97,11 @@
   request: MetadataDef;
 }
 
-<<<<<<< HEAD
-=======
 export interface SigningRequest extends ConfirmationRequestBase{
   account: AccountJson;
   request: RequestSign;
 }
 
->>>>>>> 5bddc6a2
 // [MessageType]: [RequestType, ResponseType, SubscriptionMessageType?]
 export interface RequestSignatures extends KoniRequestSignatures {
   // private/internal requests, i.e. from a popup
