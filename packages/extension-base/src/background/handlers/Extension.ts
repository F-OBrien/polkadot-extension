--- conflicted
+++ resolved
@@ -435,54 +435,6 @@
     };
   }
 
-<<<<<<< HEAD
-  private qrIsLocked ({ address }: RequestQRIsLocked): ResponseQRIsLocked {
-    const pair = keyring.getPair(address);
-
-    assert(pair, 'Unable to find pair');
-
-    const remainingTime = this.refreshAccountPasswordCache(pair);
-
-    return {
-      isLocked: pair.isLocked,
-      remainingTime
-    };
-  }
-
-  private qrSignSubstrate ({ address, message, password, savePass }: RequestQrSignSubstrate): ResponseQrSignSubstrate {
-    const pair = keyring.getPair(address);
-
-    assert(pair, 'Unable to find pair');
-
-    if (pair.isLocked && !password) {
-      throw new Error('Password needed to unlock the account');
-    }
-
-    if (pair.isLocked) {
-      try {
-        pair.decodePkcs8(password);
-      } catch (e) {
-        throw new Error('invalid password');
-      }
-    }
-
-    const signed: string = u8aToHex(pair.sign(message));
-
-    const _address = pair.address;
-
-    if (savePass) {
-      this.cachedUnlocks[_address] = Date.now() + PASSWORD_EXPIRY_MS;
-    } else {
-      pair.lock();
-    }
-
-    return {
-      signature: signed
-    };
-  }
-
-=======
->>>>>>> 151d41ed
   // FIXME This looks very much like what we have in authorization
   private signingSubscribe (id: string, port: chrome.runtime.Port): boolean {
     const cb = createSubscription<'pri(signing.requests)'>(id, port);
