--- conflicted
+++ resolved
@@ -707,11 +707,7 @@
             metadata: _parseMetadataForSmartContractAsset(tokenInfo.contractAddress),
             multiChainAsset: null,
             hasValue: _isChainTestNet(this.chainService.getChainInfoByKey(tokenInfo.originChain)),
-<<<<<<< HEAD
-            icon: 'default.png'
-=======
             icon: ''
->>>>>>> 11df51a8
           });
 
           return isApproved;
