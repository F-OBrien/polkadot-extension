// Copyright 2019-2022 @subwallet/extension-koni authors & contributors
// SPDX-License-Identifier: Apache-2.0

import { _ChainAsset, _ChainInfo } from '@subwallet/chain-list/types';
import { AuthUrls } from '@subwallet/extension-base/background/handlers/State';
import { ALL_ACCOUNT_KEY } from '@subwallet/extension-base/constants';
import { subscribeBalance } from '@subwallet/extension-base/koni/api/dotsama/balance';
import { subscribeCrowdloan } from '@subwallet/extension-base/koni/api/dotsama/crowdloan';
import { getNominationStakingRewardData, getPoolingStakingRewardData, stakingOnChainApi } from '@subwallet/extension-base/koni/api/staking';
import { getChainStakingMetadata, getNominatorMetadata } from '@subwallet/extension-base/koni/api/staking/bonding';
import { getRelayChainPoolMemberMetadata } from '@subwallet/extension-base/koni/api/staking/bonding/relayChain';
import { getAmplitudeUnclaimedStakingReward } from '@subwallet/extension-base/koni/api/staking/paraChain';
import { nftHandler } from '@subwallet/extension-base/koni/background/handlers';
import { _STAKING_CHAIN_GROUP } from '@subwallet/extension-base/services/chain-service/constants';
import { _ChainState, _EvmApi, _SubstrateApi } from '@subwallet/extension-base/services/chain-service/types';
import { _isChainEnabled, _isChainEvmCompatible, _isChainSupportSubstrateStaking, _isSubstrateRelayChain } from '@subwallet/extension-base/services/chain-service/utils';
import { EventItem, EventType } from '@subwallet/extension-base/services/event-service/types';
import DatabaseService from '@subwallet/extension-base/services/storage-service/DatabaseService';

import { logger as createLogger } from '@polkadot/util';
import { Logger } from '@polkadot/util/types';
import { isEthereumAddress } from '@polkadot/util-crypto';

import KoniState from './handlers/State';

type SubscriptionName = 'balance' | 'crowdloan' | 'stakingOnChain';

export class KoniSubscription {
  private eventHandler?: (events: EventItem<EventType>[], eventTypes: EventType[]) => void;
  private subscriptionMap: Record<SubscriptionName, (() => void) | undefined> = {
    crowdloan: undefined,
    balance: undefined,
    stakingOnChain: undefined
  };

  public dbService: DatabaseService;
  private state: KoniState;
  private logger: Logger;

  constructor (state: KoniState, dbService: DatabaseService) {
    this.dbService = dbService;
    this.state = state;
    this.logger = createLogger('Subscription');
    this.init();
  }

  getSubscriptionMap () {
    return this.subscriptionMap;
  }

  getSubscription (name: SubscriptionName): (() => void) | undefined {
    return this.subscriptionMap[name];
  }

  updateSubscription (name: SubscriptionName, func: (() => void) | undefined) {
    const oldFunc = this.subscriptionMap[name];

    oldFunc && oldFunc();
    func && (this.subscriptionMap[name] = func);
  }

  stopAllSubscription () {
    if (this.subscriptionMap.balance) {
      this.subscriptionMap.balance();
      delete this.subscriptionMap.balance;
    }

    if (this.subscriptionMap.crowdloan) {
      this.subscriptionMap.crowdloan();
      delete this.subscriptionMap.crowdloan;
    }

    if (this.subscriptionMap.stakingOnChain) {
      this.subscriptionMap.stakingOnChain();
      delete this.subscriptionMap.stakingOnChain;
    }
  }

  start () {
    this.logger.log('Starting subscription');
    const currentAddress = this.state.keyringService.currentAccount?.address;

    if (currentAddress) {
      this.subscribeBalancesAndCrowdloans(currentAddress, this.state.getChainInfoMap(), this.state.getChainStateMap(), this.state.getSubstrateApiMap(), this.state.getEvmApiMap());
      this.subscribeStakingOnChain(currentAddress, this.state.getSubstrateApiMap());
    }

<<<<<<< HEAD
    if (!this.eventHandler) {
      const reloadEvents: EventType[] = ['account.add', 'account.remove', 'account.updateCurrent', 'chain.add', 'chain.updateState', 'asset.updateState', 'transaction.done', 'transaction.failed'];
=======
    const reloadEvents: EventType[] = ['account.add', 'account.remove', 'account.updateCurrent', 'chain.add', 'chain.update', 'chain.enable', 'asset.update', 'asset.enable', 'transaction.done', 'transaction.failed'];
>>>>>>> 4c641a47

    this.eventHandler = (events, eventTypes) => {
      const serviceInfo = this.state.getServiceInfo();
      const needReload = eventTypes.some((eT) => reloadEvents.includes(eT));

      if (!needReload) {
        return;
      }

      this.logger.log('ServiceInfo updated, restarting...');
      const address = serviceInfo.currentAccountInfo?.address;

      if (!address) {
        return;
      }

      this.subscribeBalancesAndCrowdloans(address, serviceInfo.chainInfoMap, serviceInfo.chainStateMap, serviceInfo.chainApiMap.substrate, serviceInfo.chainApiMap.evm);
      this.subscribeStakingOnChain(address, serviceInfo.chainApiMap.substrate);
    };

    this.state.eventService.onLazy(this.eventHandler);
  }

  stop () {
    this.logger.log('Stopping subscription');

    if (this.eventHandler) {
      this.state.eventService.offLazy(this.eventHandler);
      this.eventHandler = undefined;
    }

    this.stopAllSubscription();
  }

  init () {
    this.state.getAuthorize((value) => {
      const authString = localStorage.getItem('authUrls') || '{}';
      const previousAuth = JSON.parse(authString) as AuthUrls;

      if (previousAuth && Object.keys(previousAuth).length) {
        Object.keys(previousAuth).forEach((url) => {
          if (previousAuth[url].isAllowed) {
            previousAuth[url].isAllowedMap = this.state.getAddressList(true);
          } else {
            previousAuth[url].isAllowedMap = this.state.getAddressList();
          }
        });
      }

      const migrateValue = { ...previousAuth, ...value };

      this.state.setAuthorize(migrateValue);
      localStorage.setItem('authUrls', '{}');
    });
  }

  subscribeBalancesAndCrowdloans (address: string, chainInfoMap: Record<string, _ChainInfo>, chainStateMap: Record<string, _ChainState>, substrateApiMap: Record<string, _SubstrateApi>, web3ApiMap: Record<string, _EvmApi>, onlyRunOnFirstTime?: boolean) {
    this.state.switchAccount(address).then(() => {
      const addresses = this.state.getDecodedAddresses(address);

      if (!addresses.length) {
        return;
      }

      this.updateSubscription('balance', this.initBalanceSubscription(addresses, chainInfoMap, chainStateMap, substrateApiMap, web3ApiMap, onlyRunOnFirstTime));
      this.updateSubscription('crowdloan', this.initCrowdloanSubscription(addresses, substrateApiMap, onlyRunOnFirstTime));
    }).catch((err) => this.logger.warn(err));
  }

  subscribeStakingOnChain (address: string, substrateApiMap: Record<string, _SubstrateApi>, onlyRunOnFirstTime?: boolean) {
    this.state.resetStaking(address);
    const addresses = this.state.getDecodedAddresses(address);

    if (!addresses.length) {
      return;
    }

    this.updateSubscription('stakingOnChain', this.initStakingOnChainSubscription(addresses, substrateApiMap, onlyRunOnFirstTime));
  }

  initStakingOnChainSubscription (addresses: string[], substrateApiMap: Record<string, _SubstrateApi>, onlyRunOnFirstTime?: boolean) {
    const unsub = stakingOnChainApi(addresses, substrateApiMap, (networkKey, rs) => {
      this.state.setStakingItem(networkKey, rs);
    }, this.state.getActiveChainInfoMap());

    if (onlyRunOnFirstTime) {
      unsub && unsub();

      return;
    }

    return () => {
      unsub && unsub();
    };
  }

  initBalanceSubscription (addresses: string[], chainInfoMap: Record<string, _ChainInfo>, chainStateMap: Record<string, _ChainState>, substrateApiMap: Record<string, _SubstrateApi>, evmApiMap: Record<string, _EvmApi>, onlyRunOnFirstTime?: boolean) {
    const filteredChainInfoMap: Record<string, _ChainInfo> = {};

    Object.values(chainStateMap).forEach((chainState) => {
      if (chainState.active) {
        filteredChainInfoMap[chainState.slug] = chainInfoMap[chainState.slug];
      }
    });

    const unsub = subscribeBalance(addresses, filteredChainInfoMap, substrateApiMap, evmApiMap, (result) => {
      this.state.setBalanceItem(result.tokenSlug, result);
    });

    if (onlyRunOnFirstTime) {
      unsub && unsub();

      return;
    }

    return () => {
      unsub && unsub();
    };
  }

  initCrowdloanSubscription (addresses: string[], substrateApiMap: Record<string, _SubstrateApi>, onlyRunOnFirstTime?: boolean) {
    const subscriptionPromise = subscribeCrowdloan(addresses, substrateApiMap, (networkKey, rs) => {
      this.state.setCrowdloanItem(networkKey, rs);
    }, this.state.getChainInfoMap());

    if (onlyRunOnFirstTime) {
      subscriptionPromise.then((unsub) => unsub()).catch(this.logger.warn);

      return;
    }

    return () => {
      subscriptionPromise.then((unsub) => unsub()).catch(this.logger.warn);
    };
  }

  subscribeNft (address: string, substrateApiMap: Record<string, _SubstrateApi>, evmApiMap: Record<string, _EvmApi>, smartContractNfts: _ChainAsset[], chainInfoMap: Record<string, _ChainInfo>) {
    const addresses = this.state.getDecodedAddresses(address);

    if (!addresses.length) {
      return;
    }

    this.initNftSubscription(addresses, substrateApiMap, evmApiMap, smartContractNfts, chainInfoMap);
  }

  initNftSubscription (addresses: string[], substrateApiMap: Record<string, _SubstrateApi>, evmApiMap: Record<string, _EvmApi>, smartContractNfts: _ChainAsset[], chainInfoMap: Record<string, _ChainInfo>) {
    nftHandler.setChainInfoMap(chainInfoMap);
    nftHandler.setDotSamaApiMap(substrateApiMap);
    nftHandler.setWeb3ApiMap(evmApiMap);
    nftHandler.setAddresses(addresses);

    nftHandler.handleNfts(
      smartContractNfts,
      (...args) => this.state.updateNftData(...args),
      (...args) => this.state.setNftCollection(...args)
    )
      .then(() => {
        this.logger.log('nft state updated');
      })
      .catch(this.logger.log);
  }

  async subscribeStakingReward (address: string) {
    const addresses = this.state.getDecodedAddresses(address);

    if (!addresses.length) {
      return;
    }

    const chainInfoMap = this.state.getChainInfoMap();
    const targetNetworkMap: Record<string, _ChainInfo> = {};

    Object.entries(chainInfoMap).forEach(([key, network]) => {
      const chainState = this.state.getChainStateByKey(key);

      if (_isChainEnabled(chainState) && _isChainSupportSubstrateStaking(network)) {
        targetNetworkMap[key] = network;
      }
    });

    const result = await getNominationStakingRewardData(addresses, targetNetworkMap);

    this.state.updateStakingReward(result, 'slowInterval');
    this.logger.log('Set staking reward state done', result);
  }

  async subscribeStakingRewardFastInterval (address: string) {
    const addresses = this.state.getDecodedAddresses(address);

    if (!addresses.length) {
      return;
    }

    const pooledStakingItems = await this.state.getPooledStakingRecordsByAddress(addresses);

    const pooledAddresses: string[] = [];

    pooledStakingItems.forEach((pooledItem) => {
      if (!pooledAddresses.includes(pooledItem.address)) {
        pooledAddresses.push(pooledItem.address);
      }
    });

    const chainInfoMap = this.state.getChainInfoMap();
    const targetChainMap: Record<string, _ChainInfo> = {};

    Object.entries(chainInfoMap).forEach(([key, network]) => {
      const chainState = this.state.getChainStateByKey(key);

      if (_isChainEnabled(chainState) && _isChainSupportSubstrateStaking(network)) {
        targetChainMap[key] = network;
      }
    });

    const activeNetworks: string[] = [];

    Object.keys(targetChainMap).forEach((key) => {
      activeNetworks.push(key);
    });

    const [poolingStakingRewards, amplitudeUnclaimedStakingRewards] = await Promise.all([
      getPoolingStakingRewardData(pooledAddresses, targetChainMap, this.state.getSubstrateApiMap()),
      getAmplitudeUnclaimedStakingReward(this.state.getSubstrateApiMap(), addresses, chainInfoMap, activeNetworks)
    ]);

    const result = [...poolingStakingRewards, ...amplitudeUnclaimedStakingRewards];

    this.state.updateStakingReward(result, 'fastInterval');
    this.logger.log('Set staking reward state with fast interval done', result);
  }

  async fetchChainStakingMetadata (chainInfoMap: Record<string, _ChainInfo>, chainStateMap: Record<string, _ChainState>, substrateApiMap: Record<string, _SubstrateApi>) {
    const filteredChainInfoMap: Record<string, _ChainInfo> = {};

    Object.values(chainInfoMap).forEach((chainInfo) => {
      const chainState = chainStateMap[chainInfo.slug];

      if (chainState?.active && _isChainSupportSubstrateStaking(chainInfo)) {
        filteredChainInfoMap[chainInfo.slug] = chainInfo;
      }
    });

    if (Object.values(filteredChainInfoMap).length === 0) {
      return;
    }

    await Promise.all(Object.values(filteredChainInfoMap).map(async (chainInfo) => {
      const chainStakingMetadata = await getChainStakingMetadata(chainInfo, substrateApiMap[chainInfo.slug]);

      this.state.updateChainStakingMetadata(chainStakingMetadata);
    }));
  }

  async fetchNominatorMetadata (currentAddress: string, chainInfoMap: Record<string, _ChainInfo>, chainStateMap: Record<string, _ChainState>, substrateApiMap: Record<string, _SubstrateApi>) {
    const filteredChainInfoMap: Record<string, _ChainInfo> = {};

    Object.values(chainInfoMap).forEach((chainInfo) => {
      const chainState = chainStateMap[chainInfo.slug];

      if (chainState?.active && _isChainSupportSubstrateStaking(chainInfo)) {
        filteredChainInfoMap[chainInfo.slug] = chainInfo;
      }
    });

    let addresses = [currentAddress];

    if (currentAddress === ALL_ACCOUNT_KEY) {
      addresses = await this.state.getStakingOwnersByChains(Object.keys(filteredChainInfoMap));
    }

    await Promise.all(addresses.map(async (address) => {
      const isEvmAddress = isEthereumAddress(address);

      await Promise.all(Object.values(filteredChainInfoMap).map(async (chainInfo) => {
        if (isEvmAddress && !_isChainEvmCompatible(chainInfo)) {
          return;
        }

        if (_isSubstrateRelayChain(chainInfo) && _STAKING_CHAIN_GROUP.nominationPool.includes(chainInfo.slug)) {
          const poolMemberMetadata = await getRelayChainPoolMemberMetadata(chainInfo, address, substrateApiMap[chainInfo.slug]);

          if (poolMemberMetadata) {
            this.state.updateStakingNominatorMetadata(poolMemberMetadata);
          }
        }

        const nominatorMetadata = await getNominatorMetadata(chainInfo, address, substrateApiMap[chainInfo.slug]);

        if (nominatorMetadata) {
          this.state.updateStakingNominatorMetadata(nominatorMetadata);
        }
      }));
    }));
  }
}<|MERGE_RESOLUTION|>--- conflicted
+++ resolved
@@ -85,12 +85,7 @@
       this.subscribeStakingOnChain(currentAddress, this.state.getSubstrateApiMap());
     }
 
-<<<<<<< HEAD
-    if (!this.eventHandler) {
-      const reloadEvents: EventType[] = ['account.add', 'account.remove', 'account.updateCurrent', 'chain.add', 'chain.updateState', 'asset.updateState', 'transaction.done', 'transaction.failed'];
-=======
-    const reloadEvents: EventType[] = ['account.add', 'account.remove', 'account.updateCurrent', 'chain.add', 'chain.update', 'chain.enable', 'asset.update', 'asset.enable', 'transaction.done', 'transaction.failed'];
->>>>>>> 4c641a47
+    const reloadEvents: EventType[] = ['account.add', 'account.remove', 'account.updateCurrent', 'chain.add', 'chain.updateState', 'asset.updateState', 'transaction.done', 'transaction.failed'];
 
     this.eventHandler = (events, eventTypes) => {
       const serviceInfo = this.state.getServiceInfo();
