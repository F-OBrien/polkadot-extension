{
  "author": "Jaco Greeff <jacogr@gmail.com>",
  "bugs": "https://github.com/Koniverse/Subwallet-V2/issues",
  "contributors": [],
  "description": "Functions, classes and other utilities used in @subwallet/extension",
  "homepage": "https://github.com/Koniverse/Subwallet-V2/tree/master/packages/extension-base#readme",
  "license": "Apache-2.0",
  "maintainers": [],
  "name": "@subwallet/extension-base",
  "repository": {
    "directory": "packages/extension-base",
    "type": "git",
    "url": "https://github.com/Koniverse/Subwallet-V2.git"
  },
  "sideEffects": [
    "./detectPackage.js",
    "./detectPackage.cjs"
  ],
  "type": "module",
  "version": "0.7.6-0",
  "main": "index.js",
  "dependencies": {
    "@babel/runtime": "^7.19.0",
    "@ethereumjs/common": "^2.6.5",
    "@polkadot/api": "^9.9.1",
    "@polkadot/networks": "^10.1.13",
    "@polkadot/phishing": "^0.18.11",
    "@polkadot/rpc-provider": "^9.9.1",
    "@polkadot/types": "^9.9.1",
    "@polkadot/ui-settings": "^2.9.13",
    "@polkadot/util": "^10.2.1",
    "@polkadot/util-crypto": "^10.1.13",
<<<<<<< HEAD
    "@subwallet/extension-chains": "^0.7.5-0",
    "@subwallet/extension-dapp": "^0.7.5-0",
    "@subwallet/extension-inject": "^0.7.5-0",
    "@subwallet/keyring": "^0.0.3",
    "@subwallet/ui-keyring": "^0.0.3",
=======
    "@subwallet/extension-chains": "^0.7.6-0",
    "@subwallet/extension-dapp": "^0.7.6-0",
    "@subwallet/extension-inject": "^0.7.6-0",
>>>>>>> 6f35f5f0
    "ethereumjs-tx": "^2.1.2",
    "eventemitter3": "^4.0.7",
    "rlp": "^3.0.0",
    "rxjs": "^7.5.7",
    "web3": "^1.8.0",
    "web3-core": "^1.8.1",
    "web3-core-helpers": "^1.8.0"
  },
  "devDependencies": {
    "@subwallet/extension-mocks": "^0.7.6-0"
  }
}<|MERGE_RESOLUTION|>--- conflicted
+++ resolved
@@ -30,17 +30,11 @@
     "@polkadot/ui-settings": "^2.9.13",
     "@polkadot/util": "^10.2.1",
     "@polkadot/util-crypto": "^10.1.13",
-<<<<<<< HEAD
-    "@subwallet/extension-chains": "^0.7.5-0",
-    "@subwallet/extension-dapp": "^0.7.5-0",
-    "@subwallet/extension-inject": "^0.7.5-0",
-    "@subwallet/keyring": "^0.0.3",
-    "@subwallet/ui-keyring": "^0.0.3",
-=======
     "@subwallet/extension-chains": "^0.7.6-0",
     "@subwallet/extension-dapp": "^0.7.6-0",
     "@subwallet/extension-inject": "^0.7.6-0",
->>>>>>> 6f35f5f0
+    "@subwallet/keyring": "^0.0.3",
+    "@subwallet/ui-keyring": "^0.0.3",
     "ethereumjs-tx": "^2.1.2",
     "eventemitter3": "^4.0.7",
     "rlp": "^3.0.0",
