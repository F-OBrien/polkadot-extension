--- conflicted
+++ resolved
@@ -32,25 +32,15 @@
     "@polkadot/ui-settings": "^0.89.1",
     "@polkadot/util": "^8.3.1",
     "@polkadot/util-crypto": "^8.3.1",
-<<<<<<< HEAD
-    "@subwallet/extension-chains": "^0.3.6-0",
-    "@subwallet/extension-dapp": "^0.3.6-0",
-    "@subwallet/extension-inject": "^0.3.6-0",
-=======
     "@subwallet/extension-chains": "^0.4.2-1",
     "@subwallet/extension-dapp": "^0.4.2-1",
     "@subwallet/extension-inject": "^0.4.2-1",
->>>>>>> 80cc9d57
     "ethereumjs-tx": "^2.1.2",
     "eventemitter3": "^4.0.7",
     "rxjs": "^7.5.1",
     "web3": "^1.7.1"
   },
   "devDependencies": {
-<<<<<<< HEAD
-    "@subwallet/extension-mocks": "^0.3.6-0"
-=======
     "@subwallet/extension-mocks": "^0.4.2-1"
->>>>>>> 80cc9d57
   }
 }