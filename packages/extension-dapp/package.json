--- conflicted
+++ resolved
@@ -23,11 +23,7 @@
     "@babel/runtime": "^7.16.7",
     "@polkadot/util": "^8.3.1",
     "@polkadot/util-crypto": "^8.3.1",
-<<<<<<< HEAD
-    "@subwallet/extension-inject": "^0.3.6-0"
-=======
     "@subwallet/extension-inject": "^0.4.2-1"
->>>>>>> 80cc9d57
   },
   "peerDependencies": {
     "@polkadot/api": "*",
