{
  "author": "Jaco Greeff <jacogr@gmail.com>",
  "bugs": "https://github.com/Koniverse/Subwallet-V2/issues",
  "contributors": [],
  "description": "Definitions for all known chains as exposed by the extension.",
  "homepage": "https://github.com/Koniverse/Subwallet-V2/tree/master/packages/extension-chains#readme",
  "license": "Apache-2.0",
  "maintainers": [],
  "name": "@subwallet/extension-chains",
  "repository": {
    "directory": "packages/extension-chains",
    "type": "git",
    "url": "https://github.com/Koniverse/Subwallet-V2.git"
  },
  "sideEffects": [
    "./detectPackage.js",
    "./detectPackage.cjs"
  ],
  "type": "module",
  "version": "0.4.2-1",
  "main": "index.js",
  "dependencies": {
    "@babel/runtime": "^7.16.7",
    "@polkadot/networks": "^8.3.1",
    "@polkadot/util": "^8.3.1",
    "@polkadot/util-crypto": "^8.3.1",
<<<<<<< HEAD
    "@subwallet/extension-inject": "^0.3.6-0"
=======
    "@subwallet/extension-inject": "^0.4.2-1"
>>>>>>> 80cc9d57
  },
  "peerDependencies": {
    "@polkadot/api": "*",
    "@polkadot/types": "*"
  }
}<|MERGE_RESOLUTION|>--- conflicted
+++ resolved
@@ -24,11 +24,7 @@
     "@polkadot/networks": "^8.3.1",
     "@polkadot/util": "^8.3.1",
     "@polkadot/util-crypto": "^8.3.1",
-<<<<<<< HEAD
-    "@subwallet/extension-inject": "^0.3.6-0"
-=======
     "@subwallet/extension-inject": "^0.4.2-1"
->>>>>>> 80cc9d57
   },
   "peerDependencies": {
     "@polkadot/api": "*",
