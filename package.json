{
  "author": "Koni Studio",
  "bugs": "https://github.com/Koniverse/Subwallet-V2/issues",
  "homepage": "https://github.com/Koniverse/Subwallet-V2#readme",
  "license": "Apache-2",
  "packageManager": "yarn@3.0.1",
  "private": true,
  "repository": {
    "type": "git",
    "url": "https://github.com/Koniverse/Subwallet-V2.git"
  },
  "sideEffects": false,
  "version": "0.0.2-1",
  "workspaces": [
    "packages/*"
  ],
  "bin": {
    "koni-ci-ghact-build": "./scripts/koni-ci-ghact-build.mjs"
  },
  "scripts": {
    "build": "polkadot-dev-build-ts && yarn build:zip && yarn build:rollup",
    "build:extra": "yarn build:i18n && yarn build:ui",
    "build:i18n": "i18next-scanner --config i18next-scanner.config.js",
    "build:release": "koni-ci-ghact-build",
    "build:rollup": "polkadot-exec-rollup --config",
    "build:ui": "cd packages/extension-koni && NODE_ENV=production yarn webpack --config webpack.extension.cjs --mode production",
    "build:zip": "yarn build:zip:dst && yarn build:zip:src",
    "build:zip:dst": "rm -rf ./master-build.zip && cd packages/extension-koni/build && zip -r -FS ../../../master-build.zip .",
    "build:zip:src": "rm -rf ./master-src.zip && zip -r -x '*build/*' -x '*node_modules*' -FS ./master-src.zip packages .editorconfig .eslintignore .eslintrc.js babel.config.cjs CHANGELOG.md CONTRIBUTING.md i18next-scanner.config.js jest.config.cjs LICENSE package.json README.md tsconfig.json yarn.lock",
    "clean": "polkadot-dev-clean-build",
    "lint": "polkadot-dev-run-lint",
    "postinstall": "polkadot-dev-yarn-only",
    "start": "yarn watch",
    "test": "polkadot-dev-run-test --detectOpenHandles",
    "test:one": "polkadot-dev-run-test --detectOpenHandles",
    "watch": "cd packages/extension-koni && yarn polkadot-exec-webpack --config webpack.watch.cjs --mode development --watch"
  },
  "devDependencies": {
    "@babel/core": "^7.16.7",
    "@polkadot/dev": "^0.65.23",
    "@types/jest": "^27.4.0",
    "i18next-scanner": "^3.1.0",
    "sinon-chrome": "^3.0.1"
  },
  "resolutions": {
    "@polkadot/api": "^7.5.1",
    "@polkadot/api-contract": "^7.5.1",
    "@polkadot/keyring": "^8.3.3",
    "@polkadot/networks": "^8.3.3",
    "@polkadot/types": "^7.5.1",
    "@polkadot/util": "^8.3.3",
    "@polkadot/util-crypto": "^8.3.3",
    "@polkadot/x-fetch": "^8.3.3",
    "babel-core": "^7.0.0-bridge.0",
    "safe-buffer": "^5.2.1",
<<<<<<< HEAD
    "typescript": "^4.5.3"
  },
  "dependencies": {
    "@types/node": "^17.0.10"
=======
    "typescript": "^4.5.4"
>>>>>>> 24f7a133
  }
}<|MERGE_RESOLUTION|>--- conflicted
+++ resolved
@@ -10,7 +10,7 @@
     "url": "https://github.com/Koniverse/Subwallet-V2.git"
   },
   "sideEffects": false,
-  "version": "0.0.2-1",
+  "version": "0.0.1",
   "workspaces": [
     "packages/*"
   ],
@@ -53,13 +53,10 @@
     "@polkadot/x-fetch": "^8.3.3",
     "babel-core": "^7.0.0-bridge.0",
     "safe-buffer": "^5.2.1",
-<<<<<<< HEAD
     "typescript": "^4.5.3"
   },
   "dependencies": {
     "@types/node": "^17.0.10"
-=======
     "typescript": "^4.5.4"
->>>>>>> 24f7a133
   }
 }