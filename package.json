{
  "author": "Koni Studio",
  "bugs": "https://github.com/Koniverse/Subwallet-V2/issues",
  "homepage": "https://github.com/Koniverse/Subwallet-V2#readme",
  "license": "Apache-2.0",
  "packageManager": "yarn@3.0.1",
  "private": true,
  "repository": {
    "type": "git",
    "url": "https://github.com/Koniverse/Subwallet-V2.git"
  },
  "sideEffects": false,
  "version": "1.0.2-1",
  "workspaces": [
    "packages/*"
  ],
  "bin": {
    "koni-ci-build-dev": "./scripts/koni-ci-build-dev.mjs",
    "koni-ci-ghact-build": "./scripts/koni-ci-ghact-build.mjs",
    "koni-dev-build-ts": "./scripts/koni-dev-build-ts.mjs"
  },
  "scripts": {
    "build": "koni-dev-build-ts && yarn build:zip && yarn build:rollup",
    "build:extra": "yarn build:i18n && yarn build:ui && yarn web-runner:build",
    "build:i18n": "i18next-scanner --config i18next-scanner.config.js",
    "build:koni-dev": "koni-ci-build-dev",
    "build:release": "koni-ci-ghact-build",
    "build:rollup": "polkadot-exec-rollup --config",
    "build:ui": "cd packages/extension-koni && NODE_ENV=production yarn webpack --config webpack.extension.cjs --mode production",
    "build:zip": "yarn build:zip:dst && yarn build:zip:src",
    "build:zip:dst": "rm -rf ./master-build.zip && cd packages/extension-koni/build && zip -r -FS ../../../master-build.zip .",
    "build:zip:src": "rm -rf ./master-src.zip && zip -r -x '*build/*' -x '*node_modules*' -FS ./master-src.zip packages .editorconfig .eslintignore .eslintrc.js babel.config.cjs CHANGELOG.md CONTRIBUTING.md i18next-scanner.config.js jest.config.cjs LICENSE package.json README.md tsconfig.json yarn.lock",
    "clean": "polkadot-dev-clean-build",
    "dev": "yarn watch-dev",
    "lint": "polkadot-dev-run-lint",
    "postinstall": "polkadot-dev-yarn-only && patch-package",
    "start": "yarn watch",
    "test": "polkadot-dev-run-test --detectOpenHandles --testPathIgnorePatterns='/node_modules/|.*/ignore-.*\\.(test|spec)\\..*'",
    "test:one": "polkadot-dev-run-test --detectOpenHandles",
    "watch": "cd packages/extension-koni && yarn polkadot-exec-webpack --config webpack.watch.cjs --mode development --watch",
    "watch-dev": "cd packages/extension-koni && yarn polkadot-exec-webpack --config webpack.watch.cjs --mode development --watch -d inline-source-map",
    "web-runner:build": "cd packages/web-runner && yarn webpack --config webpack.config.cjs --mode production",
    "web-runner:dev": "cd packages/web-runner && yarn webpack-dev-server --config webpack.config.cjs --mode development -d inline-source-map",
    "web-runner:watch": "cd packages/web-runner && yarn webpack-dev-server --config webpack.config.cjs --mode development"
  },
  "dependencies": {
    "@types/node": "^17.0.10",
    "apollo": "^2.33.9",
    "dexie": "^3.2.2",
    "typescript": "^4.5.4"
  },
  "devDependencies": {
    "@babel/cli": "^7.19.3",
    "@babel/core": "^7.19.3",
    "@polkadot/dev": "^0.65.23",
    "@types/jest": "^27.4.0",
    "axios": "^1.2.1",
    "discord-webhook-node": "^1.1.8",
    "i18next-scanner": "^4.0.0",
    "jest-environment-jsdom": "^29.4.1",
    "patch-package": "^6.4.7",
    "postinstall-postinstall": "^2.1.0",
    "sinon-chrome": "^3.0.1"
  },
  "resolutions": {
    "@ethereumjs/common": "^2.6.5",
    "@polkadot/api": "^9.10.3",
    "@polkadot/api-contract": "^9.10.3",
    "@polkadot/networks": "^10.2.1",
    "@polkadot/types": "^9.10.3",
    "@polkadot/util": "^10.2.1",
    "@polkadot/util-crypto": "^10.2.1",
    "@polkadot/x-fetch": "^10.2.1",
<<<<<<< HEAD
    "@subwallet/chain-list": "^0.0.30",
    "@subwallet/keyring": "^0.0.4",
=======
    "@subwallet/chain-list": "^0.0.29",
    "@subwallet/keyring": "^0.0.5",
>>>>>>> 37f43cd1
    "@subwallet/ui-keyring": "^0.0.3",
    "babel-core": "^7.0.0-bridge.0",
    "rxjs": "^7.8.0",
    "safe-buffer": "^5.2.1",
    "typescript": "^4.8.4"
  }
}<|MERGE_RESOLUTION|>--- conflicted
+++ resolved
@@ -71,13 +71,8 @@
     "@polkadot/util": "^10.2.1",
     "@polkadot/util-crypto": "^10.2.1",
     "@polkadot/x-fetch": "^10.2.1",
-<<<<<<< HEAD
     "@subwallet/chain-list": "^0.0.30",
-    "@subwallet/keyring": "^0.0.4",
-=======
-    "@subwallet/chain-list": "^0.0.29",
     "@subwallet/keyring": "^0.0.5",
->>>>>>> 37f43cd1
     "@subwallet/ui-keyring": "^0.0.3",
     "babel-core": "^7.0.0-bridge.0",
     "rxjs": "^7.8.0",
