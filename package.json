{
  "author": "Koni Studio",
  "bugs": "https://github.com/Koniverse/Subwallet-V2/issues",
  "homepage": "https://github.com/Koniverse/Subwallet-V2#readme",
  "license": "Apache-2",
  "packageManager": "yarn@3.0.1",
  "private": true,
  "repository": {
    "type": "git",
    "url": "https://github.com/Koniverse/Subwallet-V2.git"
  },
  "sideEffects": false,
  "version": "0.0.2-1",
  "workspaces": [
    "packages/*"
  ],
  "bin": {
    "koni-ci-ghact-build": "./scripts/koni-ci-ghact-build.mjs"
  },
  "scripts": {
    "build": "polkadot-dev-build-ts && yarn build:zip && yarn build:rollup",
    "build:extra": "yarn build:i18n && yarn build:ui",
    "build:i18n": "i18next-scanner --config i18next-scanner.config.js",
    "build:release": "koni-ci-ghact-build",
    "build:rollup": "polkadot-exec-rollup --config",
    "build:ui": "cd packages/extension-koni && NODE_ENV=production yarn webpack --config webpack.extension.cjs --mode production",
    "build:zip": "yarn build:zip:dst && yarn build:zip:src",
    "build:zip:dst": "rm -rf ./master-build.zip && cd packages/extension-koni/build && zip -r -FS ../../../master-build.zip .",
    "build:zip:src": "rm -rf ./master-src.zip && zip -r -x '*build/*' -x '*node_modules*' -FS ./master-src.zip packages .editorconfig .eslintignore .eslintrc.js babel.config.cjs CHANGELOG.md CONTRIBUTING.md i18next-scanner.config.js jest.config.cjs LICENSE package.json README.md tsconfig.json yarn.lock",
    "clean": "polkadot-dev-clean-build",
    "lint": "polkadot-dev-run-lint",
    "postinstall": "polkadot-dev-yarn-only",
    "start": "yarn watch",
    "test": "polkadot-dev-run-test --detectOpenHandles",
    "test:one": "polkadot-dev-run-test --detectOpenHandles",
    "watch": "cd packages/extension-koni && yarn polkadot-exec-webpack --config webpack.watch.cjs --mode development --watch"
  },
  "devDependencies": {
    "@babel/core": "^7.16.7",
    "@polkadot/dev": "^0.65.23",
    "@types/jest": "^27.4.0",
    "i18next-scanner": "^3.1.0",
    "sinon-chrome": "^3.0.1"
  },
  "resolutions": {
    "@polkadot/api": "^7.3.1",
    "@polkadot/keyring": "^8.3.1",
    "@polkadot/networks": "^8.3.1",
    "@polkadot/types": "^7.3.1",
    "@polkadot/util": "^8.3.1",
    "@polkadot/util-crypto": "^8.3.1",
    "@polkadot/x-fetch": "^8.3.1",
    "babel-core": "^7.0.0-bridge.0",
    "safe-buffer": "^5.2.1",
    "typescript": "^4.5.3"
  },
  "dependencies": {
<<<<<<< HEAD
    "react-lazyload": "^3.2.0"
=======
    "@types/node": "^17.0.10"
>>>>>>> bf241cac
  }
}<|MERGE_RESOLUTION|>--- conflicted
+++ resolved
@@ -55,10 +55,6 @@
     "typescript": "^4.5.3"
   },
   "dependencies": {
-<<<<<<< HEAD
-    "react-lazyload": "^3.2.0"
-=======
     "@types/node": "^17.0.10"
->>>>>>> bf241cac
   }
 }